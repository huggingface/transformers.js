--- conflicted
+++ resolved
@@ -91,14 +91,8 @@
     }
 
     /**
-<<<<<<< HEAD
-     * Calls the processor with the given input.
-     * @param {...any} args Additional arguments.
-     * @returns {any} The processed input.
-=======
      * @param {Parameters<PreTrainedTokenizer['batch_decode']>} args
      * @returns {ReturnType<PreTrainedTokenizer['batch_decode']>}
->>>>>>> c845bb5d
      */
     batch_decode(...args) {
         if (!this.tokenizer) {
