--- conflicted
+++ resolved
@@ -48,16 +48,11 @@
 
 import { Template } from '@huggingface/jinja';
 
-<<<<<<< HEAD
-const { backends: { Uint8Array } } = env;
-
-=======
 import {
     WHISPER_LANGUAGE_MAPPING,
     whisper_language_to_code,
 } from './models/whisper/common_whisper.js';
 import { GITHUB_ISSUE_URL } from './utils/constants.js';
->>>>>>> 7ebd50ce
 
 /**
  * @typedef {Object} TokenizerProperties Additional tokenizer-specific properties.
