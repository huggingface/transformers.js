/**
 * @file Tokenizers are used to prepare textual inputs for a model.
 *
 * **Example:** Create an `AutoTokenizer` and use it to tokenize a sentence.
 * This will automatically detect the tokenizer type based on the tokenizer class defined in `tokenizer.json`.
 * ```javascript
 * import { AutoTokenizer } from '@huggingface/transformers';
 *
 * const tokenizer = await AutoTokenizer.from_pretrained('Xenova/bert-base-uncased');
 * const { input_ids } = await tokenizer('I love transformers!');
 * // Tensor {
 * //   data: BigInt64Array(6) [101n, 1045n, 2293n, 19081n, 999n, 102n],
 * //   dims: [1, 6],
 * //   type: 'int64',
 * //   size: 6,
 * // }
 * ```
 *
 * @module tokenizers
 */
import { Callable } from './utils/generic.js';

import { reverseDictionary, escapeRegExp, isIntegralNumber, mergeArrays, len } from './utils/core.js';

import { getModelJSON } from './utils/hub.js';

import { max, min, round } from './utils/maths.js';
import { Tensor } from './utils/tensor.js';

import { PriorityQueue, TokenLattice, CharTrie, DictionarySplitter, LRUCache } from './utils/data-structures.js';

import { Template } from '@huggingface/jinja';

import { WHISPER_LANGUAGE_MAPPING } from './models/whisper/common_whisper.js';

/**
 * @typedef {Object} TokenizerProperties Additional tokenizer-specific properties.
 * @property {boolean} [legacy=false] Whether or not the `legacy` behavior of the tokenizer should be used.
 * @typedef {import('./utils/hub.js').PretrainedOptions & TokenizerProperties} PretrainedTokenizerOptions
 */

/**
 * Loads a tokenizer from the specified path.
 * @param {string} pretrained_model_name_or_path The path to the tokenizer directory.
 * @param {PretrainedTokenizerOptions} options Additional options for loading the tokenizer.
 * @returns {Promise<any[]>} A promise that resolves with information about the loaded tokenizer.
 */
async function loadTokenizer(pretrained_model_name_or_path, options) {
    const info = await Promise.all([
        getModelJSON(pretrained_model_name_or_path, 'tokenizer.json', true, options),
        getModelJSON(pretrained_model_name_or_path, 'tokenizer_config.json', true, options),
    ]);

    // Override legacy option if `options.legacy` is not null
    if (options.legacy !== null) {
        info[1].legacy = options.legacy;
    }
    return info;
}

/**
 * Helper function to split a string on a regex, but keep the delimiters.
 * This is required, because the JavaScript `.split()` method does not keep the delimiters,
 * and wrapping in a capturing group causes issues with existing capturing groups (due to nesting).
 * @param {string} text The text to split.
 * @param {RegExp} regex The regex to split on.
 * @returns {string[]} The split string.
 */
function regexSplit(text, regex) {
    const result = [];
    let prev = 0;
    for (const match of text.matchAll(regex)) {
        const fullMatch = match[0];
        if (prev < match.index) {
            result.push(text.slice(prev, match.index));
        }
        if (fullMatch.length > 0) {
            result.push(fullMatch);
        }
        prev = match.index + fullMatch.length;
    }
    if (prev < text.length) {
        result.push(text.slice(prev));
    }
    return result;
}

/**
 * Helper method to construct a pattern from a config object.
 * @param {{Regex?: string, String?: string}} pattern The pattern object.
 * @param {boolean} invert Whether to invert the pattern.
 * @returns {RegExp|null} The compiled pattern.
 */
function createPattern(pattern, invert = true) {
    if (pattern.Regex !== undefined) {
        // In certain cases, the pattern may contain unnecessary escape sequences (e.g., \# or \& or \~).
        // i.e., valid in Python (where the patterns are exported from) but invalid in JavaScript (where the patterns are parsed).
        // This isn't an issue when creating the regex w/o the 'u' flag, but it is when the 'u' flag is used.
        // For this reason, it is necessary to remove these backslashes before creating the regex.
        // See https://stackoverflow.com/a/63007777/13989043 for more information
        let regex = pattern.Regex.replace(/\\([#&~])/g, '$1'); // TODO: add more characters to this list if necessary

        // We also handle special cases where the regex contains invalid (non-JS compatible) syntax.
        for (const [key, value] of PROBLEMATIC_REGEX_MAP) {
            regex = regex.replaceAll(key, value);
        }

        return new RegExp(regex, 'gu');
    } else if (pattern.String !== undefined) {
        const escaped = escapeRegExp(pattern.String);
        // NOTE: if invert is true, we wrap the pattern in a group so that it is kept when performing .split()
        return new RegExp(invert ? escaped : `(${escaped})`, 'gu');
    } else {
        console.warn('Unknown pattern type:', pattern);
        return null;
    }
}

/**
 * Helper function to convert an Object to a Map
 * @param {Object} obj The object to convert.
 * @returns {Map<string, any>} The map.
 */
function objectToMap(obj) {
    return new Map(Object.entries(obj));
}

/**
 * Helper function to convert a tensor to a list before decoding.
 * @param {Tensor} tensor The tensor to convert.
 * @returns {number[]} The tensor as a list.
 */
function prepareTensorForDecode(tensor) {
    const dims = tensor.dims;
    switch (dims.length) {
        case 1:
            return tensor.tolist();
        case 2:
            if (dims[0] !== 1) {
                throw new Error(
                    'Unable to decode tensor with `batch size !== 1`. Use `tokenizer.batch_decode(...)` for batched inputs.',
                );
            }
            return tensor.tolist()[0];
        default:
            throw new Error(`Expected tensor to have 1-2 dimensions, got ${dims.length}.`);
    }
}

/**
 * Clean up a list of simple English tokenization artifacts like spaces before punctuations and abbreviated forms
 * @param {string} text The text to clean up.
 * @returns {string} The cleaned up text.
 */
function clean_up_tokenization(text) {
    // Clean up a list of simple English tokenization artifacts
    // like spaces before punctuations and abbreviated forms
    return text
        .replace(/ \./g, '.')
        .replace(/ \?/g, '?')
        .replace(/ \!/g, '!')
        .replace(/ ,/g, ',')
        .replace(/ \' /g, "'")
        .replace(/ n\'t/g, "n't")
        .replace(/ \'m/g, "'m")
        .replace(/ \'s/g, "'s")
        .replace(/ \'ve/g, "'ve")
        .replace(/ \'re/g, "'re");
}

/**
 * Helper function to remove accents from a string.
 * @param {string} text The text to remove accents from.
 * @returns {string} The text with accents removed.
 */
function remove_accents(text) {
    return text.replace(/\p{M}/gu, '');
}

/**
 * Helper function to lowercase a string and remove accents.
 * @param {string} text The text to lowercase and remove accents from.
 * @returns {string} The lowercased text with accents removed.
 */
function lowercase_and_remove_accent(text) {
    return remove_accents(text.toLowerCase());
}

/**
 * Checks whether the given Unicode codepoint represents a CJK (Chinese, Japanese, or Korean) character.
 *
 * A "chinese character" is defined as anything in the CJK Unicode block:
 * https://en.wikipedia.org/wiki/CJK_Unified_Ideographs_(Unicode_block)
 *
 * Note that the CJK Unicode block is NOT all Japanese and Korean characters, despite its name.
 * The modern Korean Hangul alphabet is a different block, as is Japanese Hiragana and Katakana.
 * Those alphabets are used to write space-separated words, so they are not treated specially
 * and are handled like all other languages.
 *
 * @param {number|bigint} cp The Unicode codepoint to check.
 * @returns {boolean} True if the codepoint represents a CJK character, false otherwise.
 */
export function is_chinese_char(cp) {
    return (
        (cp >= 0x4e00 && cp <= 0x9fff) ||
        (cp >= 0x3400 && cp <= 0x4dbf) ||
        (cp >= 0x20000 && cp <= 0x2a6df) ||
        (cp >= 0x2a700 && cp <= 0x2b73f) ||
        (cp >= 0x2b740 && cp <= 0x2b81f) ||
        (cp >= 0x2b820 && cp <= 0x2ceaf) ||
        (cp >= 0xf900 && cp <= 0xfaff) ||
        (cp >= 0x2f800 && cp <= 0x2fa1f)
    );
}

/**
 * Helper function to fuse consecutive unknown tokens.
 * @param {string[]} arr The list of input tokens
 * @param {Map<string, any>} tokens_to_ids The mapping from tokens to token ids.
 * @param {number} unk_token_id The value to fuse on.
 * @private
 */
function fuse_unk(arr, tokens_to_ids, unk_token_id) {
    const fused = [];
    let i = 0;
    while (i < arr.length) {
        fused.push(arr[i]);
        if ((tokens_to_ids.get(arr[i]) ?? unk_token_id) !== unk_token_id) {
            ++i;
            continue;
        }

        while (++i < arr.length && (tokens_to_ids.get(arr[i]) ?? unk_token_id) === unk_token_id) {
            if (tokens_to_ids.get(/** @type {string} */ (fused.at(-1))) !== unk_token_id) {
                fused[fused.length - 1] += arr[i];
            }
        }
    }

    return fused;
}

/**
 * Split a string on whitespace.
 * @param {string} text The text to split.
 * @returns {string[]} The split string.
 */
function whitespace_split(text) {
    return text.match(/\S+/g) || [];
}

const PUNCTUATION_REGEX = '\\p{P}\\u0021-\\u002F\\u003A-\\u0040\\u005B-\\u0060\\u007B-\\u007E';
const PUNCTUATION_ONLY_REGEX = new RegExp(`^[${PUNCTUATION_REGEX}]+$`, 'gu');
const BLOOM_SPLIT_CHARS = '.,!?\u2026\u3002\uff0c\u3001\u0964\u06d4\u060c';

// A mapping of regex patterns to their equivalent (but possibly longer) JS-compatible versions.
const PROBLEMATIC_REGEX_MAP = new Map([
    // These use the case insensitive group modifier, which is not supported in JavaScript.
    // When parsing the regex, an "Invalid group" error is thrown.
    ["(?i:'s|'t|'re|'ve|'m|'ll|'d)", "(?:'([sS]|[tT]|[rR][eE]|[vV][eE]|[mM]|[lL][lL]|[dD]))"],
    ['(?i:[sdmt]|ll|ve|re)', '(?:[sS]|[dD]|[mM]|[tT]|[lL][lL]|[vV][eE]|[rR][eE])'],

    // JS doesn't support possessive quantifiers (these are used in recent OpenAI tokenizers).
    ['[^\\r\\n\\p{L}\\p{N}]?+', '[^\\r\\n\\p{L}\\p{N}]?'],
    ['[^\\s\\p{L}\\p{N}]++', '[^\\s\\p{L}\\p{N}]+'],

    // Used to override the default (invalid) regex of the bloom pretokenizer.
    // For more information, see https://github.com/huggingface/transformers.js/issues/94
    [` ?[^(\\s|[${BLOOM_SPLIT_CHARS}])]+`, ` ?[^\\s${BLOOM_SPLIT_CHARS}]+`],
]);

/**
 * Represent a token added by the user on top of the existing Model vocabulary.
 * AddedToken can be configured to specify the behavior they should have in various situations like:
 *   - Whether they should only match single words
 *   - Whether to include any whitespace on its left or right
 */
class AddedToken {
    /**
     * Creates a new instance of AddedToken.
     * @param {Object} config Added token configuration object.
     * @param {string} config.content The content of the added token.
     * @param {number} config.id The id of the added token.
     * @param {boolean} [config.single_word=false] Whether this token must be a single word or can break words.
     * @param {boolean} [config.lstrip=false] Whether this token should strip whitespaces on its left.
     * @param {boolean} [config.rstrip=false] Whether this token should strip whitespaces on its right.
     * @param {boolean} [config.normalized=false] Whether this token should be normalized.
     * @param {boolean} [config.special=false] Whether this token is special.
     */
    constructor(config) {
        this.content = config.content;
        this.id = config.id;
        this.single_word = config.single_word ?? false;
        this.lstrip = config.lstrip ?? false;
        this.rstrip = config.rstrip ?? false;
        this.special = config.special ?? false;
        this.normalized = config.normalized ?? null;
    }
}

/**
 * Abstract base class for tokenizer models.
 *
 * @extends Callable
 */
export class TokenizerModel extends Callable {
    /**
     * Creates a new instance of TokenizerModel.
     * @param {Object} config The configuration object for the TokenizerModel.
     */
    constructor(config) {
        super();
        this.config = config;

        /** @type {string[]} */
        this.vocab = [];

        /**
         * A mapping of tokens to ids.
         * @type {Map<string, number>}
         */
        this.tokens_to_ids = new Map();

        /** @type {number|undefined} */
        this.unk_token_id = undefined;
        /** @type {string|undefined} */
        this.unk_token = undefined;
        /** @type {string|undefined} */
        this.end_of_word_suffix = undefined;

        /** @type {boolean} Whether to fuse unknown tokens when encoding. Defaults to false. */
        this.fuse_unk = this.config.fuse_unk ?? false;
    }

    /**
     * Instantiates a new TokenizerModel instance based on the configuration object provided.
     * @param {Object} config The configuration object for the TokenizerModel.
     * @param {...*} args Optional arguments to pass to the specific TokenizerModel constructor.
     * @returns {TokenizerModel} A new instance of a TokenizerModel.
     * @throws Will throw an error if the TokenizerModel type in the config is not recognized.
     */
    static fromConfig(config, ...args) {
        switch (config.type) {
            case 'WordPiece':
                return new WordPieceTokenizer(config);
            case 'Unigram':
                // @ts-ignore
                return new Unigram(config, ...args);
            case 'BPE':
                return new BPE(config);

            default:
                // Some older tokenizers, like `google-t5/t5-small`, `openai-community/gpt2`, and `distilbert/distilbert-base-uncased`, do not have a `type` field.
                // In this case, we can infer the tokenizer type based on the structure of the `vocab` field and other properties.
                if (config.vocab) {
                    if (Array.isArray(config.vocab)) {
                        // config.vocab is of type `[string, number][]`
                        // @ts-ignore
                        return new Unigram(config, ...args);
                    } else if (
                        Object.hasOwn(config, 'continuing_subword_prefix') &&
                        Object.hasOwn(config, 'unk_token')
                    ) {
                        if (Object.hasOwn(config, 'merges')) {
                            return new BPE(config);
                        } else {
                            return new WordPieceTokenizer(config);
                        }
                    } else {
                        // @ts-ignore
                        return new LegacyTokenizerModel(config, ...args);
                    }
                }
                throw new Error(`Unknown TokenizerModel type: ${config.type}`);
        }
    }

    /**
     * Internal function to call the TokenizerModel instance.
     * @param {string[]} tokens The tokens to encode.
     * @returns {string[]} The encoded tokens.
     */
    _call(tokens) {
        tokens = this.encode(tokens);
        if (this.fuse_unk) {
            // Fuse unknown tokens
            tokens = fuse_unk(tokens, this.tokens_to_ids, this.unk_token_id);
        }
        return tokens;
    }

    /**
     * Encodes a list of tokens into a list of token IDs.
     * @param {string[]} tokens The tokens to encode.
     * @returns {string[]} The encoded tokens.
     * @throws Will throw an error if not implemented in a subclass.
     */
    encode(tokens) {
        throw Error('encode should be implemented in subclass.');
    }

    /**
     * Converts a list of tokens into a list of token IDs.
     * @param {string[]} tokens The tokens to convert.
     * @returns {number[]} The converted token IDs.
     */
    convert_tokens_to_ids(tokens) {
        return tokens.map((t) => this.tokens_to_ids.get(t) ?? this.unk_token_id);
    }

    /**
     * Converts a list of token IDs into a list of tokens.
     * @param {number[]|bigint[]} ids The token IDs to convert.
     * @returns {string[]} The converted tokens.
     */
    convert_ids_to_tokens(ids) {
        return ids.map((i) => this.vocab[i] ?? this.unk_token);
    }
}

/**
 * A subclass of TokenizerModel that uses WordPiece encoding to encode tokens.
 * @extends TokenizerModel
 */
class WordPieceTokenizer extends TokenizerModel {
    /**
     * @param {Object} config The configuration object.
     * @param {Object} config.vocab A mapping of tokens to ids.
     * @param {string} config.unk_token The unknown token string.
     * @param {string} config.continuing_subword_prefix The prefix to use for continuing subwords.
     * @param {number} [config.max_input_chars_per_word=100] The maximum number of characters per word.
     */
    constructor(config) {
        super(config);
        /**
         * A mapping of tokens to ids.
         * @type {Map<string, number>}
         */
        this.tokens_to_ids = objectToMap(config.vocab);

        /**
         * The id of the unknown token.
         * @type {number}
         */
        this.unk_token_id = this.tokens_to_ids.get(config.unk_token);

        /**
         * The unknown token string.
         * @type {string}
         */
        this.unk_token = config.unk_token;

        /**
         * The maximum number of characters allowed per word.
         * @type {number}
         */
        this.max_input_chars_per_word = config.max_input_chars_per_word ?? 100;

        /**
         * An array of tokens.
         * @type {string[]}
         */
        this.vocab = new Array(this.tokens_to_ids.size);
        for (const [key, value] of this.tokens_to_ids) {
            this.vocab[value] = key;
        }
    }

    /**
     * Encodes an array of tokens using WordPiece encoding.
     * @param {string[]} tokens The tokens to encode.
     * @returns {string[]} An array of encoded tokens.
     */
    encode(tokens) {
        const outputTokens = [];
        for (const token of tokens) {
            const chars = [...token];
            if (chars.length > this.max_input_chars_per_word) {
                outputTokens.push(this.unk_token);
                continue;
            }

            let isUnknown = false;
            let start = 0;
            const subTokens = [];

            while (start < chars.length) {
                let end = chars.length;
                let currentSubstring = null;
                while (start < end) {
                    let substr = chars.slice(start, end).join('');

                    if (start > 0) {
                        substr = this.config.continuing_subword_prefix + substr;
                    }
                    if (this.tokens_to_ids.has(substr)) {
                        currentSubstring = substr;
                        break;
                    }

                    --end;
                }
                if (currentSubstring === null) {
                    isUnknown = true;
                    break;
                }
                subTokens.push(currentSubstring);
                start = end;
            }
            if (isUnknown) {
                outputTokens.push(this.unk_token);
            } else {
                outputTokens.push(...subTokens);
            }
        }

        return outputTokens;
    }
}

/**
 * Class representing a Unigram tokenizer model.
 * @extends TokenizerModel
 */
class Unigram extends TokenizerModel {
    /**
     * Create a new Unigram tokenizer model.
     * @param {Object} config The configuration object for the Unigram model.
     * @param {number} config.unk_id The ID of the unknown token
     * @param {[string, number][]} config.vocab A 2D array representing a mapping of tokens to scores.
     * @param {Object} moreConfig Additional configuration object for the Unigram model.
     */
    constructor(config, moreConfig) {
        super(config);

        const vocabSize = config.vocab.length;
        this.vocab = new Array(vocabSize);
        /** @type {number[]} */
        this.scores = new Array(vocabSize);
        for (let i = 0; i < vocabSize; ++i) {
            [this.vocab[i], this.scores[i]] = config.vocab[i];
        }

        this.unk_token_id = config.unk_id;
        this.unk_token = this.vocab[config.unk_id];

        this.tokens_to_ids = new Map(this.vocab.map((x, i) => [x, i]));
        this.bos_token = ' '; // beginning of a sentence token

        this.bos_token_id = this.tokens_to_ids.get(this.bos_token); // NOTE: may be undefined
        this.eos_token = moreConfig.eos_token;

        this.eos_token_id = this.tokens_to_ids.get(this.eos_token);
        this.unk_token = this.vocab[this.unk_token_id];

        this.minScore = min(this.scores)[0];

        this.unk_score = this.minScore - 10.0;
        this.scores[this.unk_token_id] = this.unk_score;

        this.trie = new CharTrie();
        this.trie.extend(this.vocab);

        // NOTE: `fuse_unk` is hardcoded to true for Unigram models
        // See: https://github.com/huggingface/tokenizers/blob/b58227c7f1ccf8b73ee2268354336da56d91e492/tokenizers/src/models/unigram/model.rs#L119
        this.fuse_unk = true;
    }

    /**
     * Populates lattice nodes.
     * @param {TokenLattice} lattice The token lattice to populate with nodes.
     */
    populateNodes(lattice) {
        const chars = lattice.chars;
        const mblen = 1;
        let beginPos = 0;
        while (beginPos < chars.length) {
            let hasSingleNode = false;

            const tokens = [];
            const sliced = chars.slice(beginPos).join('');
            const prefixedTokens = this.trie.commonPrefixSearch(sliced);
            for (const token of prefixedTokens) {
                tokens.push(token);
                const tokenId = this.tokens_to_ids.get(token);
                const tokenScore = this.scores[tokenId];
                const n = len(token);
                lattice.insert(beginPos, n, tokenScore, tokenId);
                if (!hasSingleNode && n === mblen) {
                    hasSingleNode = true;
                }
            }
            if (!hasSingleNode) {
                lattice.insert(beginPos, mblen, this.unk_score, this.unk_token_id);
            }
            beginPos += mblen;
        }
    }

    /**
     * Encodes an array of tokens into an array of subtokens using the unigram model.
     *
     * @param {string} normalized The normalized string.
     * @returns {string[]} An array of subtokens obtained by encoding the input tokens using the unigram model.
     */
    tokenize(normalized) {
        const lattice = new TokenLattice(normalized, this.bos_token_id, this.eos_token_id);
        this.populateNodes(lattice);
        return lattice.tokens();
    }

    /**
     * Encodes an array of tokens using Unigram encoding.
     * @param {string[]} tokens The tokens to encode.
     * @returns {string[]} An array of encoded tokens.
     */
    encode(tokens) {
        const toReturn = [];
        for (const token of tokens) {
            const tokenized = this.tokenize(token);
            toReturn.push(...tokenized);
        }
        return toReturn;
    }
}

/**
 * Returns list of utf-8 byte and a mapping to unicode strings.
 * Specifically avoids mapping to whitespace/control characters the BPE code barfs on.
 * @returns {Object} Object with utf-8 byte keys and unicode string values.
 */
const BYTES_TO_UNICODE = (() => {
    // Returns list of utf-8 byte and a mapping to unicode strings.
    // We specifically avoids mapping to whitespace/control characters
    // the bpe code barfs on.

    const bs = [
        ...Array.from({ length: '~'.charCodeAt(0) - '!'.charCodeAt(0) + 1 }, (_, i) => i + '!'.charCodeAt(0)),
        ...Array.from({ length: '¬'.charCodeAt(0) - '¡'.charCodeAt(0) + 1 }, (_, i) => i + '¡'.charCodeAt(0)),
        ...Array.from({ length: 'ÿ'.charCodeAt(0) - '®'.charCodeAt(0) + 1 }, (_, i) => i + '®'.charCodeAt(0)),
    ];
    const cs = bs.slice();
    let n = 0;
    for (let b = 0; b < 256; ++b) {
        if (!bs.includes(b)) {
            bs.push(b);
            cs.push(256 + n);
            n += 1;
        }
    }
    const ccs = cs.map((n) => String.fromCharCode(n));
    return Object.fromEntries(bs.map((b, i) => [b, ccs[i]]));
})();

const UNICODE_TO_BYTES = reverseDictionary(BYTES_TO_UNICODE);

/**
 * @typedef {Object} BPENode
 * @property {string} token The token associated with the node
 * @property {number} bias A positional bias for the node.
 * @property {number} [score] The score of the node.
 * @property {BPENode} [prev] The previous node in the linked list.
 * @property {BPENode} [next] The next node in the linked list.
 */

/**
 * BPE class for encoding text into Byte-Pair-Encoding (BPE) tokens.
 * @extends TokenizerModel
 */
class BPE extends TokenizerModel {
    /**
     * Create a BPE instance.
     * @param {Object} config The configuration object for BPE.
     * @param {Object} config.vocab A mapping of tokens to ids.
     * @param {string[]|[string, string][]} config.merges An array of BPE merges as strings.
     * @param {string} config.unk_token The unknown token used for out of vocabulary words.
     * @param {string} config.end_of_word_suffix The suffix to place at the end of each word.
     * @param {string} [config.continuing_subword_suffix] The suffix to insert between words.
     * @param {boolean} [config.byte_fallback=false] Whether to use spm byte-fallback trick (defaults to False)
     * @param {boolean} [config.ignore_merges=false] Whether or not to match tokens with the vocab before using merges.
     */
    constructor(config) {
        super(config);

        /** @type {Map<string, number>} */
        this.tokens_to_ids = objectToMap(config.vocab);

        this.unk_token_id = this.tokens_to_ids.get(config.unk_token);
        this.unk_token = config.unk_token;

        this.vocab = new Array(this.tokens_to_ids.size);
        for (const [key, value] of this.tokens_to_ids) {
            this.vocab[value] = key;
        }

        // Tokenizers >= 0.20.0 serializes BPE merges as a [string, string][] instead of a string[],
        // which resolves the ambiguity for merges containing spaces.
        const use_new_merge_format = Array.isArray(config.merges[0]);

        /** @type {[string, string][]} */
        this.merges = use_new_merge_format
            ? /** @type {[string, string][]} */ (config.merges)
            : /** @type {string[]} */ (config.merges).map((x) => /** @type {[string, string]} */ (x.split(' ', 2)));
        this.bpe_ranks = new Map(this.merges.map((x, i) => [JSON.stringify(x), i]));

        this.end_of_word_suffix = config.end_of_word_suffix;

        // NOTE: `continuing_subword_suffix` is custom (to support `BlenderbotSmallTokenizer`)
        this.continuing_subword_suffix = config.continuing_subword_suffix ?? null;

        this.byte_fallback = this.config.byte_fallback ?? false;

        if (this.byte_fallback) {
            this.text_encoder = new TextEncoder();
        }

        this.ignore_merges = this.config.ignore_merges ?? false;

        /**
         * The maximum length we should cache in a model.
         * Strings that are too long have minimal chances to cache hit anyway
         */
        this.max_length_to_cache = 256;

        /**
         * The default capacity for a `BPE`'s internal cache.
         */
        this.cache_capacity = 10000;
        this.cache = new LRUCache(this.cache_capacity);
    }

    /**
     * Clears the cache.
     */
    clear_cache() {
        this.cache.clear();
    }

    /**
     * Apply Byte-Pair-Encoding (BPE) to a given token. Efficient heap-based priority
     * queue implementation adapted from https://github.com/belladoreai/llama-tokenizer-js.
     * @param {string} token The token to encode.
     * @returns {string[]} The BPE encoded tokens.
     */
    bpe(token) {
        if (token.length === 0) {
            return [];
        }

        const cached = this.cache.get(token);
        if (cached !== undefined) {
            return cached;
        }

        const word = Array.from(token);
        if (this.end_of_word_suffix) {
            word[word.length - 1] += this.end_of_word_suffix;
        }

        let result = [];
        if (word.length > 1) {
            // Create a priority queue to store the nodes that will be merged.
            // The comparator function compares the scores of the nodes.
            const queue = new PriorityQueue((a, b) => a.score < b.score);

            // Construct a doubly-linked list of nodes that will be inserted into the priority queue,
            // starting with the individual characters. We also populate each node with a positional
            // bias to break ties in the priority queue.
            let startingNode = {
                token: word[0],
                bias: 0,
                prev: null,
                next: null,
            };

            let previousNode = startingNode;
            for (let i = 1; i < word.length; ++i) {
                const currentNode = {
                    bias: i / word.length, // Add fractional component to break ties
                    token: word[i],
                    prev: previousNode,
                    next: null,
                };
                previousNode.next = currentNode;
                this._add_node(queue, previousNode);
                previousNode = currentNode;
            }

            while (!queue.isEmpty()) {
                // Get the next node with the highest priority
                const node = queue.pop();

                // Check that this merge is still possible
                if (node.deleted || !node.next || node.next.deleted) continue;

                // Here, we mark the current node (left side of the merge) and the next node (right side of the merge) as deleted.
                // This is because they will both be replaced by a new node representing the merge result.
                node.deleted = true;
                node.next.deleted = true;

                // Next, we fix the node that comes before the current node (i.e., left side of the merge).
                if (node.prev) {
                    // Make a shallow copy of the previous node
                    const newPreviousNode = { ...node.prev };

                    // Mark the old previous node as deleted. This avoids erroneous merges later,
                    // because there may still be references to this node in the priority queue.
                    node.prev.deleted = true;
                    node.prev = newPreviousNode;

                    // Update the reference of the previous node, by pointing its previous node to this new previous node.
                    if (newPreviousNode.prev) {
                        newPreviousNode.prev.next = newPreviousNode;
                    } else {
                        // If the previous of the previous node does not exist, it means that
                        // `newPreviousNode` must be the new `startingNode`.
                        startingNode = newPreviousNode;
                    }
                }

                // Create a new node which represents the result of the merge.
                const merged = {
                    token: node.token + node.next.token,
                    bias: node.bias,
                    prev: node.prev,
                    next: node.next.next,
                };

                // We now consider where we can add the new merged node to the priority queue:
                // 1. prev <-> merged
                if (merged.prev) {
                    merged.prev.next = merged;
                    this._add_node(queue, merged.prev);
                } else {
                    // If `merged.prev` does not exist, then `merged` must be the new `startingNode`.
                    startingNode = merged;
                }

                // 2. merged <-> next
                if (merged.next) {
                    merged.next.prev = merged;
                    this._add_node(queue, merged);
                }
            }

            // Traverse the linked list, starting from the `startingNode`, and collect the tokens.
            for (let currentNode = startingNode; currentNode !== null; currentNode = currentNode.next) {
                result.push(currentNode.token);
            }
        } else {
            result = word;
        }

        // Possibly append suffix
        if (this.continuing_subword_suffix) {
            // Do not append suffix to the last token
            for (let i = 0; i < result.length - 1; ++i) {
                result[i] += this.continuing_subword_suffix;
            }
        }

        if (token.length < this.max_length_to_cache) {
            // Save the result to the cache
            this.cache.put(token, result);
        }

        return result;
    }

    /**
     * Helper function to add a node to the priority queue.
     * @param {PriorityQueue} queue
     * @param {BPENode} node
     * @private
     */
    _add_node(queue, node) {
        // `score` is a measure of the merge priority: lower means higher priority
        // We use the BPE rank as a measure of priority (i.e., the local of the merge in the merges list)
        // We also add a fractional component to the score to break ties (with the earlier character having higher priority)
        const rank = this.bpe_ranks.get(JSON.stringify([node.token, node.next.token]));
        if (rank !== undefined) {
            node.score = rank + node.bias;
            queue.push(node);
        }
    }

    /**
     * Encodes the input sequence of tokens using the BPE algorithm and returns the resulting subword tokens.
     * @param {string[]} tokens The input sequence of tokens to encode.
     * @returns {string[]} The resulting subword tokens after applying the BPE algorithm to the input sequence of tokens.
     */
    encode(tokens) {
        const outputTokens = [];

        for (const token of tokens) {
            if (this.ignore_merges && this.tokens_to_ids.has(token)) {
                outputTokens.push(token);
                continue;
            }
            const bpe_token_list = this.bpe(token);

            for (const t of bpe_token_list) {
                if (this.tokens_to_ids.has(t)) {
                    outputTokens.push(t);
                } else if (this.byte_fallback) {
                    const byteTokens = Array.from(this.text_encoder.encode(t)).map(
                        (x) => `<0x${x.toString(16).toUpperCase().padStart(2, '0')}>`,
                    );
                    if (byteTokens.every((x) => this.tokens_to_ids.has(x))) {
                        // Ensure the byte tokens are actually in the vocabulary, otherwise
                        // we fall back to the unknown token. For more information, see
                        // https://github.com/huggingface/transformers/issues/28096.
                        outputTokens.push(...byteTokens);
                    } else {
                        outputTokens.push(this.unk_token);
                    }
                } else {
                    outputTokens.push(this.unk_token);
                }
            }
        }

        return outputTokens;
    }
}

/**
 * Legacy tokenizer class for tokenizers with only a vocabulary.
 */
class LegacyTokenizerModel extends TokenizerModel {
    /**
     * Create a LegacyTokenizerModel instance.
     * @param {Object} config The configuration object for LegacyTokenizerModel.
     * @param {Object} config.vocab A (possibly nested) mapping of tokens to ids.
     * @param {Object} moreConfig Additional configuration object for the LegacyTokenizerModel model.
     */
    constructor(config, moreConfig) {
        super(config);

        /**@type {Map<string, number>} */
        this.tokens_to_ids = objectToMap(moreConfig.target_lang ? config.vocab[moreConfig.target_lang] : config.vocab);

        this.bos_token = moreConfig.bos_token;
        this.bos_token_id = this.tokens_to_ids.get(this.bos_token);

        this.eos_token = moreConfig.eos_token;
        this.eos_token_id = this.tokens_to_ids.get(this.eos_token);

        this.pad_token = moreConfig.pad_token;
        this.pad_token_id = this.tokens_to_ids.get(this.pad_token);

        this.unk_token = moreConfig.unk_token;
        this.unk_token_id = this.tokens_to_ids.get(this.unk_token);

        this.vocab = new Array(this.tokens_to_ids.size);
        for (const [key, value] of this.tokens_to_ids) {
            this.vocab[value] = key;
        }
    }

    encode(tokens) {
        return tokens;
    }
}

/**
 * A base class for text normalization.
 * @abstract
 */
class Normalizer extends Callable {
    /**
     * @param {Object} config The configuration object for the normalizer.
     */
    constructor(config) {
        super();
        this.config = config;
    }

    /**
     * Factory method for creating normalizers from config objects.
     * @static
     * @param {Object} config The configuration object for the normalizer.
     * @returns {Normalizer} A Normalizer object.
     * @throws {Error} If an unknown Normalizer type is specified in the config.
     */
    static fromConfig(config) {
        if (config === null) return null;
        switch (config.type) {
            case 'BertNormalizer':
                return new BertNormalizer(config);
            case 'Precompiled':
                return new Precompiled(config);
            case 'Sequence':
                return new NormalizerSequence(config);
            case 'Replace':
                return new Replace(config);
            case 'NFC':
                return new NFC(config);
            case 'NFD':
                return new NFD(config);
            case 'NFKC':
                return new NFKC(config);
            case 'NFKD':
                return new NFKD(config);
            case 'Strip':
                return new StripNormalizer(config);
            case 'StripAccents':
                return new StripAccents(config);
            case 'Lowercase':
                return new Lowercase(config);
            case 'Prepend':
                return new Prepend(config);
            default:
                throw new Error(`Unknown Normalizer type: ${config.type}`);
        }
    }

    /**
     * Normalize the input text.
     * @abstract
     * @param {string} text The text to normalize.
     * @returns {string} The normalized text.
     * @throws {Error} If this method is not implemented in a subclass.
     */
    normalize(text) {
        throw Error('normalize should be implemented in subclass.');
    }

    /**
     * Alias for {@link Normalizer#normalize}.
     * @param {string} text The text to normalize.
     * @returns {string} The normalized text.
     */
    _call(text) {
        return this.normalize(text);
    }
}

/**
 * Replace normalizer that replaces occurrences of a pattern with a given string or regular expression.
 * @extends Normalizer
 */
class Replace extends Normalizer {
    /**
     * Normalize the input text by replacing the pattern with the content.
     * @param {string} text The input text to be normalized.
     * @returns {string} The normalized text after replacing the pattern with the content.
     */
    normalize(text) {
        const pattern = createPattern(this.config.pattern);
        return pattern === null ? text : text.replaceAll(pattern, this.config.content);
    }
}

/**
 * A normalizer that applies Unicode normalization to the input text.
 * @extends Normalizer
 * @abstract
 */
class UnicodeNormalizer extends Normalizer {
    /**
     * @type {string} The Unicode normalization form to apply.
     * Should be one of: 'NFC', 'NFD', 'NFKC', or 'NFKD'.
     */
    form = undefined;

    /**
     * Normalize the input text by applying Unicode normalization.
     * @param {string} text The input text to be normalized.
     * @returns {string} The normalized text.
     */
    normalize(text) {
        text = text.normalize(this.form);
        return text;
    }
}

/**
 * A normalizer that applies Unicode normalization form C (NFC) to the input text.
 * Canonical Decomposition, followed by Canonical Composition.
 * @extends UnicodeNormalizer
 */
class NFC extends UnicodeNormalizer {
    form = 'NFC';
}

/**
 * A normalizer that applies Unicode normalization form D (NFD) to the input text.
 * Canonical Decomposition.
 * @extends UnicodeNormalizer
 */
class NFD extends UnicodeNormalizer {
    form = 'NFD';
}

/**
 * A normalizer that applies Unicode normalization form KC (NFKC) to the input text.
 * Compatibility Decomposition, followed by Canonical Composition.
 * @extends UnicodeNormalizer
 */
class NFKC extends UnicodeNormalizer {
    form = 'NFKC';
}

/**
 * A normalizer that applies Unicode normalization form KD (NFKD) to the input text.
 * Compatibility Decomposition.
 * @extends UnicodeNormalizer
 */
class NFKD extends UnicodeNormalizer {
    form = 'NFKD';
}

/**
 * A normalizer that strips leading and/or trailing whitespace from the input text.
 */
class StripNormalizer extends Normalizer {
    /**
     * Strip leading and/or trailing whitespace from the input text.
     * @param {string} text The input text.
     * @returns {string} The normalized text.
     */
    normalize(text) {
        if (this.config.strip_left && this.config.strip_right) {
            // Fast path to avoid an extra trim call
            text = text.trim();
        } else {
            if (this.config.strip_left) {
                text = text.trimStart();
            }
            if (this.config.strip_right) {
                text = text.trimEnd();
            }
        }
        return text;
    }
}

/**
 * StripAccents normalizer removes all accents from the text.
 * @extends Normalizer
 */
class StripAccents extends Normalizer {
    /**
     * Remove all accents from the text.
     * @param {string} text The input text.
     * @returns {string} The normalized text without accents.
     */
    normalize(text) {
        text = remove_accents(text);
        return text;
    }
}

/**
 * A Normalizer that lowercases the input string.
 * @extends Normalizer
 */
class Lowercase extends Normalizer {
    /**
     * Lowercases the input string.
     * @param {string} text The text to normalize.
     * @returns {string} The normalized text.
     */
    normalize(text) {
        text = text.toLowerCase();
        return text;
    }
}

/**
 * A Normalizer that prepends a string to the input string.
 * @extends Normalizer
 */
class Prepend extends Normalizer {
    /**
     * Prepends the input string.
     * @param {string} text The text to normalize.
     * @returns {string} The normalized text.
     */
    normalize(text) {
        text = this.config.prepend + text;
        return text;
    }
}

/**
 * A Normalizer that applies a sequence of Normalizers.
 * @extends Normalizer
 */
class NormalizerSequence extends Normalizer {
    /**
     * Create a new instance of NormalizerSequence.
     * @param {Object} config The configuration object.
     * @param {Object[]} config.normalizers An array of Normalizer configuration objects.
     */
    constructor(config) {
        super(config);
        this.normalizers = config.normalizers.map((x) => Normalizer.fromConfig(x));
    }
    /**
     * Apply a sequence of Normalizers to the input text.
     * @param {string} text The text to normalize.
     * @returns {string} The normalized text.
     */
    normalize(text) {
        return this.normalizers.reduce((t, normalizer) => {
            return normalizer.normalize(t);
        }, text);
    }
}

/**
 * A class representing a normalizer used in BERT tokenization.
 * @extends Normalizer
 */
class BertNormalizer extends Normalizer {
    /**
     * Adds whitespace around any CJK (Chinese, Japanese, or Korean) character in the input text.
     *
     * @param {string} text The input text to tokenize.
     * @returns {string} The tokenized text with whitespace added around CJK characters.
     */
    _tokenize_chinese_chars(text) {
        /* Adds whitespace around any CJK character. */
        const output = [];
        for (let i = 0; i < text.length; ++i) {
            const char = text[i];
            const cp = char.charCodeAt(0);
            if (is_chinese_char(cp)) {
                output.push(' ');
                output.push(char);
                output.push(' ');
            } else {
                output.push(char);
            }
        }
        return output.join('');
    }

    /**
     * Strips accents from the given text.
     * @param {string} text The text to strip accents from.
     * @returns {string} The text with accents removed.
     */
    stripAccents(text) {
        // "Mark, Nonspacing" (Mn)
        return text.normalize('NFD').replace(/\p{Mn}/gu, '');
    }

    /**
     * Checks whether `char` is a control character.
     * @param {string} char The character to check.
     * @returns {boolean} Whether `char` is a control character.
     * @private
     */
    _is_control(char) {
        switch (char) {
            case '\t':
            case '\n':
            case '\r':
                // These are technically control characters but we count them as whitespace characters.
                return false;

            default:
                // Check if unicode category starts with C:
                // Cc - Control
                // Cf - Format
                // Co - Private Use
                // Cs - Surrogate
                return /^\p{Cc}|\p{Cf}|\p{Co}|\p{Cs}$/u.test(char);
        }
    }

    /**
     * Performs invalid character removal and whitespace cleanup on text.
     * @param {string} text The text to clean.
     * @returns {string} The cleaned text.
     * @private
     */
    _clean_text(text) {
        const output = [];
        for (const char of text) {
            const cp = char.charCodeAt(0);
            if (cp === 0 || cp === 0xfffd || this._is_control(char)) {
                continue;
            }
            if (/^\s$/.test(char)) {
                // is whitespace
                output.push(' ');
            } else {
                output.push(char);
            }
        }
        return output.join('');
    }
    /**
     * Normalizes the given text based on the configuration.
     * @param {string} text The text to normalize.
     * @returns {string} The normalized text.
     */
    normalize(text) {
        if (this.config.clean_text) {
            text = this._clean_text(text);
        }

        if (this.config.handle_chinese_chars) {
            text = this._tokenize_chinese_chars(text);
        }

        if (this.config.lowercase) {
            text = text.toLowerCase();

            if (this.config.strip_accents !== false) {
                text = this.stripAccents(text);
            }
        } else if (this.config.strip_accents) {
            text = this.stripAccents(text);
        }

        return text;
    }
}

/**
 * A callable class representing a pre-tokenizer used in tokenization. Subclasses
 * should implement the `pre_tokenize_text` method to define the specific pre-tokenization logic.
 * @extends Callable
 */
class PreTokenizer extends Callable {
    /**
     * Factory method that returns an instance of a subclass of `PreTokenizer` based on the provided configuration.
     *
     * @static
     * @param {Object} config A configuration object for the pre-tokenizer.
     * @returns {PreTokenizer} An instance of a subclass of `PreTokenizer`.
     * @throws {Error} If the provided configuration object does not correspond to any known pre-tokenizer.
     */
    static fromConfig(config) {
        if (config === null) return null;

        switch (config.type) {
            case 'BertPreTokenizer':
                return new BertPreTokenizer(config);
            case 'Sequence':
                return new PreTokenizerSequence(config);
            case 'Whitespace':
                return new WhitespacePreTokenizer(config);
            case 'WhitespaceSplit':
                return new WhitespaceSplit(config);
            case 'Metaspace':
                return new MetaspacePreTokenizer(config);

            case 'ByteLevel':
                return new ByteLevelPreTokenizer(config);
            case 'Split':
                return new SplitPreTokenizer(config);
            case 'Punctuation':
                return new PunctuationPreTokenizer(config);
            case 'Digits':
                return new DigitsPreTokenizer(config);
            case 'Replace':
                return new ReplacePreTokenizer(config);
            default:
                throw new Error(`Unknown PreTokenizer type: ${config.type}`);
        }
    }

    /**
     * Method that should be implemented by subclasses to define the specific pre-tokenization logic.
     *
     * @abstract
     * @param {string} text The text to pre-tokenize.
     * @param {Object} [options] Additional options for the pre-tokenization logic.
     * @returns {string[]} The pre-tokenized text.
     * @throws {Error} If the method is not implemented in the subclass.
     */
    pre_tokenize_text(text, options) {
        throw Error('pre_tokenize_text should be implemented in subclass.');
    }

    /**
     * Tokenizes the given text into pre-tokens.
     * @param {string|string[]} text The text or array of texts to pre-tokenize.
     * @param {Object} [options] Additional options for the pre-tokenization logic.
     * @returns {string[]} An array of pre-tokens.
     */
    pre_tokenize(text, options) {
        return (
            Array.isArray(text)
                ? text.map((x) => this.pre_tokenize_text(x, options))
                : this.pre_tokenize_text(text, options)
        ).flat();
    }

    /**
     * Alias for {@link PreTokenizer#pre_tokenize}.
     * @param {string|string[]} text The text or array of texts to pre-tokenize.
     * @param {Object} [options] Additional options for the pre-tokenization logic.
     * @returns {string[]} An array of pre-tokens.
     */
    _call(text, options) {
        return this.pre_tokenize(text, options);
    }
}

/**
 * @extends PreTokenizer
 */
class BertPreTokenizer extends PreTokenizer {
    /**
     * A PreTokenizer that splits text into wordpieces using a basic tokenization scheme
     * similar to that used in the original implementation of BERT.
     *
     * @param {Object} config The configuration object.
     */
    constructor(config) {
        super();
        // Construct a pattern which matches the rust implementation:
        // https://github.com/huggingface/tokenizers/blob/b4fcc9ce6e4ad5806e82826f816acfdfdc4fcc67/tokenizers/src/pre_tokenizers/bert.rs#L11
        // Equivalent to removing whitespace and splitting on punctuation (both \p{P} and other ascii characters)
        this.pattern = new RegExp(`[^\\s${PUNCTUATION_REGEX}]+|[${PUNCTUATION_REGEX}]`, 'gu');
    }
    /**
     * Tokenizes a single text using the BERT pre-tokenization scheme.
     *
     * @param {string} text The text to tokenize.
     * @param {Object} [options] Additional options for the pre-tokenization logic.
     * @returns {string[]} An array of tokens.
     */
    pre_tokenize_text(text, options) {
        return text.trim().match(this.pattern) || [];
    }
}

/**
 * A pre-tokenizer that splits text into Byte-Pair-Encoding (BPE) subwords.
 * @extends PreTokenizer
 */
class ByteLevelPreTokenizer extends PreTokenizer {
    /**
     * Creates a new instance of the `ByteLevelPreTokenizer` class.
     * @param {Object} config The configuration object.
     */
    constructor(config) {
        super();
        this.config = config;

        /**
         * @type {boolean} Whether to add a leading space to the first word.
         * This allows to treat the leading word just as any other word.
         */
        this.add_prefix_space = this.config.add_prefix_space;

        /**
         * @type {boolean} Whether the post processing step should trim offsets
         * to avoid including whitespaces.
         * @todo Use this in the pretokenization step.
         */
        this.trim_offsets = this.config.trim_offsets;

        /**
         * @type {boolean} Whether to use the standard GPT2 regex for whitespace splitting.
         * Set it to False if you want to use your own splitting. Defaults to true.
         */
        this.use_regex = this.config.use_regex ?? true;
        this.pattern = /'s|'t|'re|'ve|'m|'ll|'d| ?\p{L}+| ?\p{N}+| ?[^\s\p{L}\p{N}]+|\s+(?!\S)|\s+/gu;

        this.byte_encoder = BYTES_TO_UNICODE;
        this.text_encoder = new TextEncoder();
    }

    /**
     * Tokenizes a single piece of text using byte-level tokenization.
     * @param {string} text The text to tokenize.
     * @param {Object} [options] Additional options for the pre-tokenization logic.
     * @returns {string[]} An array of tokens.
     */
    pre_tokenize_text(text, options) {
        // Add a leading space if the option is enabled
        if (this.add_prefix_space && !text.startsWith(' ')) {
            text = ' ' + text;
        }

        // Split on whitespace and punctuation
        const tokens = this.use_regex ? text.match(this.pattern) || [] : [text];

        // Maps all our bytes to unicode strings, avoiding control tokens of the BPE (spaces in our case)
        return tokens.map((token) =>
            Array.from(this.text_encoder.encode(token), (byte) => this.byte_encoder[byte]).join(''),
        );
    }
}

/**
 * @typedef {'removed'|'isolated'|'mergedWithPrevious'|'mergedWithNext'|'contiguous'} SplitDelimiterBehavior
 */

/**
 * Splits text using a given pattern.
 * @extends PreTokenizer
 */
class SplitPreTokenizer extends PreTokenizer {
    /**
     * @param {Object} config The configuration options for the pre-tokenizer.
     * @param {Object} config.pattern The pattern used to split the text. Can be a string or a regex object.
     * @param {string|undefined} config.pattern.String The string to use for splitting. Only defined if the pattern is a string.
     * @param {string|undefined} config.pattern.Regex The regex to use for splitting. Only defined if the pattern is a regex.
     * @param {SplitDelimiterBehavior} config.behavior The behavior to use when splitting.
     * @param {boolean} config.invert Whether to split (invert=false) or match (invert=true) the pattern.
     */
    constructor(config) {
        super();
        this.config = config;
        // TODO support all behaviours (config.behavior)

        this.pattern = createPattern(this.config.pattern, this.config.invert);
    }

    /**
     * Tokenizes text by splitting it using the given pattern.
     * @param {string} text The text to tokenize.
     * @param {Object} [options] Additional options for the pre-tokenization logic.
     * @returns {string[]} An array of tokens.
     */
    pre_tokenize_text(text, options) {
        if (this.pattern === null) {
            return [];
        }

        if (this.config.invert) {
            return text.match(this.pattern) || [];
        } else if (this.config.behavior?.toLowerCase() === 'removed') {
            return text.split(this.pattern).filter((x) => x);
        } else {
            return regexSplit(text, this.pattern);
        }
    }
}

/**
 * Splits text based on punctuation.
 * @extends PreTokenizer
 */
class PunctuationPreTokenizer extends PreTokenizer {
    /**
     * @param {Object} config The configuration options for the pre-tokenizer.
     * @param {SplitDelimiterBehavior} config.behavior The behavior to use when splitting.
     */
    constructor(config) {
        super();
        this.config = config;
        this.pattern = new RegExp(`[^${PUNCTUATION_REGEX}]+|[${PUNCTUATION_REGEX}]+`, 'gu');
    }

    /**
     * Tokenizes text by splitting it using the given pattern.
     * @param {string} text The text to tokenize.
     * @param {Object} [options] Additional options for the pre-tokenization logic.
     * @returns {string[]} An array of tokens.
     */
    pre_tokenize_text(text, options) {
        return text.match(this.pattern) || [];
    }
}

/**
 * Splits text based on digits.
 * @extends PreTokenizer
 */
class DigitsPreTokenizer extends PreTokenizer {
    /**
     * @param {Object} config The configuration options for the pre-tokenizer.
     * @param {boolean} config.individual_digits Whether to split on individual digits.
     */
    constructor(config) {
        super();
        this.config = config;

        // Construct a pattern which matches the rust implementation:
        const digit_pattern = `[^\\d]+|\\d${this.config.individual_digits ? '' : '+'}`;
        this.pattern = new RegExp(digit_pattern, 'gu');
    }

    /**
     * Tokenizes text by splitting it using the given pattern.
     * @param {string} text The text to tokenize.
     * @param {Object} [options] Additional options for the pre-tokenization logic.
     * @returns {string[]} An array of tokens.
     */
    pre_tokenize_text(text, options) {
        return text.match(this.pattern) || [];
    }
}

/**
 * @typedef {Object} PostProcessedOutput
 * @property {string[]} tokens List of token produced by the post-processor.
 * @property {number[]} [token_type_ids] List of token type ids produced by the post-processor.
 */

/**
 * @typedef {Object} EncodingSingle
 * @property {number[]} input_ids List of token ids to be fed to a model.
 * @property {number[]} attention_mask List of token type ids to be fed to a model
 * @property {number[]} [token_type_ids] List of indices specifying which tokens should be attended to by the model
 */

/**
 * @extends Callable
 */
class PostProcessor extends Callable {
    /**
     * @param {Object} config The configuration for the post-processor.
     */
    constructor(config) {
        super();
        this.config = config;
    }

    /**
     * Factory method to create a PostProcessor object from a configuration object.
     *
     * @param {Object} config Configuration object representing a PostProcessor.
     * @returns {PostProcessor} A PostProcessor object created from the given configuration.
     * @throws {Error} If an unknown PostProcessor type is encountered.
     */
    static fromConfig(config) {
        if (config === null) return null;
        switch (config.type) {
            case 'TemplateProcessing':
                return new TemplateProcessing(config);

            case 'ByteLevel':
                return new ByteLevelPostProcessor(config);

            case 'RobertaProcessing':
                return new RobertaProcessing(config);
            case 'BertProcessing':
                return new BertProcessing(config);

            case 'Sequence':
                return new PostProcessorSequence(config);
            default:
                throw new Error(`Unknown PostProcessor type: ${config.type}`);
        }
    }

    /**
     * Method to be implemented in subclass to apply post-processing on the given tokens.
     *
     * @param {string[]} tokens The input tokens to be post-processed.
     * @param {...*} args Additional arguments required by the post-processing logic.
     * @returns {PostProcessedOutput} The post-processed tokens.
     * @throws {Error} If the method is not implemented in subclass.
     */
    post_process(tokens, ...args) {
        throw Error('post_process should be implemented in subclass.');
    }

    /**
     * Alias for {@link PostProcessor#post_process}.
     * @type {PostProcessor['post_process']}
     */
    _call(tokens, ...args) {
        return this.post_process(tokens, ...args);
    }
}

/**
 * A post-processor that adds special tokens to the beginning and end of the input.
 */
class BertProcessing extends PostProcessor {
    /**
     * @param {Object} config The configuration for the post-processor.
     * @param {string[]} config.cls The special tokens to add to the beginning of the input.
     * @param {string[]} config.sep The special tokens to add to the end of the input.
     */
    constructor(config) {
        super(config);
        // TODO use all of config: add_prefix_space, trim_offsets

        this.cls = config.cls[0];
        this.sep = config.sep[0];
    }

    /**
     * Adds the special tokens to the beginning and end of the input.
     * @param {string[]} tokens The input tokens.
     * @param {string[]|null} [tokens_pair=null] An optional second set of input tokens.
     * @returns {PostProcessedOutput} The post-processed tokens with the special tokens added to the beginning and end.
     */
    post_process(tokens, tokens_pair = null, { add_special_tokens = true } = {}) {
        if (add_special_tokens) {
            tokens = mergeArrays([this.cls], tokens, [this.sep]);
        }

        let token_type_ids = new Array(tokens.length).fill(0);
        if (tokens_pair !== null) {
            // NOTE: It is intended to add 2 EOS tokens after the first set of tokens
            // https://github.com/huggingface/tokenizers/issues/983
            const middle = add_special_tokens && this instanceof RobertaProcessing ? [this.sep] : [];
            const after = add_special_tokens ? [this.sep] : [];

            tokens = mergeArrays(tokens, middle, tokens_pair, after);
            token_type_ids = mergeArrays(
                token_type_ids,
                new Array(tokens_pair.length + middle.length + after.length).fill(1),
            );
        }
        return { tokens, token_type_ids };
    }
}
class RobertaProcessing extends BertProcessing {} // NOTE: extends BertProcessing

/**
 * Post processor that replaces special tokens in a template with actual tokens.
 * @extends PostProcessor
 */
class TemplateProcessing extends PostProcessor {
    /**
     * @typedef {Object} SpecialToken
     * @property {string} id The id of the special token.
     * @property {number} type_id The type id of the special token.
     *
     * @typedef {Object} Sequence
     * @property {"A"|"B"} id The id of the sequence ('A' or 'B').
     * @property {number} type_id The type id of the sequence.
     *
     * @typedef {Object} TemplateItem
     * @property {SpecialToken} [SpecialToken] A special token to be added.
     * @property {Sequence} [Sequence] A sequence of tokens to be added.
     *
     * @typedef {Record<string, {id: string, ids: number[], tokens: string[]}>} SpecialTokensMap
     */

    /**
     * Creates a new instance of `TemplateProcessing`.
     * @param {Object} config The configuration options for the post processor.
     * @param {TemplateItem[]} config.single The template for a single sequence of tokens.
     * @param {TemplateItem[]} config.pair The template for a pair of sequences of tokens.
     * @param {SpecialTokensMap} config.special_tokens A mapping of special token ids to their corresponding token strings and ids.
     */
    constructor(config) {
        super(config);

        this.single = config.single;
        this.pair = config.pair;
        // TODO: Use special tokens object
        // this.special_tokens = config.special_tokens;
    }

    /**
     * Replaces special tokens in the template with actual tokens.
     * @param {string[]} tokens The list of tokens for the first sequence.
     * @param {string[]|null} [tokens_pair=null] The list of tokens for the second sequence (optional).
     * @returns {PostProcessedOutput} An object containing the list of tokens with the special tokens replaced with actual tokens.
     */
    post_process(tokens, tokens_pair = null, { add_special_tokens = true } = {}) {
        const type = tokens_pair === null ? this.single : this.pair;

        let processedTokens = [];
        let types = [];
        for (const item of type) {
            if ('SpecialToken' in item) {
                if (add_special_tokens) {
                    processedTokens.push(item.SpecialToken.id);
                    types.push(item.SpecialToken.type_id);
                }
            } else if ('Sequence' in item) {
                if (item.Sequence.id === 'A') {
                    processedTokens = mergeArrays(processedTokens, tokens);
                    types = mergeArrays(types, new Array(tokens.length).fill(item.Sequence.type_id));
                } else if (tokens_pair && item.Sequence.id === 'B') {
                    processedTokens = mergeArrays(processedTokens, tokens_pair);
                    types = mergeArrays(types, new Array(tokens_pair.length).fill(item.Sequence.type_id));
                }
            }
        }
        return { tokens: processedTokens, token_type_ids: types };
    }
}

/**
 * A PostProcessor that returns the given tokens as is.
 * @extends PostProcessor
 */
class ByteLevelPostProcessor extends PostProcessor {
    /**
     * Post process the given tokens.
     * @param {string[]} tokens The list of tokens for the first sequence.
     * @param {string[]|null} [tokens_pair=null] The list of tokens for the second sequence (optional).
     * @returns {PostProcessedOutput} An object containing the post-processed tokens.
     */
    post_process(tokens, tokens_pair = null) {
        if (tokens_pair) {
            tokens = mergeArrays(tokens, tokens_pair);
        }
        return { tokens };
    }
}

/**
 * A post-processor that applies multiple post-processors in sequence.
 */
class PostProcessorSequence extends PostProcessor {
    /**
     * Creates a new instance of PostProcessorSequence.
     * @param {Object} config The configuration object.
     * @param {Object[]} config.processors The list of post-processors to apply.
     */
    constructor(config) {
        super(config);

        this.processors = config.processors.map((x) => PostProcessor.fromConfig(x));
    }

    /**
     * Post process the given tokens.
     * @param {string[]} tokens The list of tokens for the first sequence.
     * @param {string[]|null} [tokens_pair=null] The list of tokens for the second sequence (optional).
     * @returns {PostProcessedOutput} An object containing the post-processed tokens.
     */
    post_process(tokens, tokens_pair = null, options = {}) {
        let token_type_ids;
        for (const processor of this.processors) {
            if (processor instanceof ByteLevelPostProcessor) {
                // Special case where we need to pass the tokens_pair to the post-processor
                const output = processor.post_process(tokens);
                tokens = output.tokens;
                if (tokens_pair) {
                    const pair_output = processor.post_process(tokens_pair);
                    tokens_pair = pair_output.tokens;
                }
            } else {
                const output = processor.post_process(tokens, tokens_pair, options);
                tokens = output.tokens;
                token_type_ids = output.token_type_ids;
            }
        }
        return { tokens, token_type_ids };
    }
}

/**
 * The base class for token decoders.
 * @extends Callable
 */
class Decoder extends Callable {
    /**
     * Creates an instance of `Decoder`.
     *
     * @param {Object} config The configuration object.
     */
    constructor(config) {
        super();
        this.config = config;

        /** @type {AddedToken[]} */
        this.added_tokens = [];
        this.end_of_word_suffix = null;
        this.trim_offsets = config.trim_offsets;
    }

    /**
     * Creates a decoder instance based on the provided configuration.
     *
     * @param {Object} config The configuration object.
     * @returns {Decoder} A decoder instance.
     * @throws {Error} If an unknown decoder type is provided.
     */
    static fromConfig(config) {
        if (config === null) return null;
        switch (config.type) {
            case 'WordPiece':
                return new WordPieceDecoder(config);
            case 'Metaspace':
                return new MetaspaceDecoder(config);
            case 'ByteLevel':
                return new ByteLevelDecoder(config);

            case 'Replace':
                return new ReplaceDecoder(config);
            case 'ByteFallback':
                return new ByteFallback(config);
            case 'Fuse':
                return new FuseDecoder(config);
            case 'Strip':
                return new StripDecoder(config);

            case 'Sequence':
                return new DecoderSequence(config);

            case 'CTC':
                return new CTCDecoder(config);
            case 'BPEDecoder':
                return new BPEDecoder(config);
            default:
                throw new Error(`Unknown Decoder type: ${config.type}`);
        }
    }

    /**
     * Calls the `decode` method.
     *
     * @param {string[]} tokens The list of tokens.
     * @returns {string} The decoded string.
     */
    _call(tokens) {
        return this.decode(tokens);
    }

    /**
     * Decodes a list of tokens.
     * @param {string[]} tokens The list of tokens.
     * @returns {string} The decoded string.
     */
    decode(tokens) {
        return this.decode_chain(tokens).join('');
    }

    /**
     * Apply the decoder to a list of tokens.
     *
     * @param {string[]} tokens The list of tokens.
     * @returns {string[]} The decoded list of tokens.
     * @throws {Error} If the `decode_chain` method is not implemented in the subclass.
     */
    decode_chain(tokens) {
        throw Error('`decode_chain` should be implemented in subclass.');
    }
}

class ReplaceDecoder extends Decoder {
    /** @type {Decoder['decode_chain']} */
    decode_chain(tokens) {
        const pattern = createPattern(this.config.pattern);
        return pattern === null ? tokens : tokens.map((token) => token.replaceAll(pattern, this.config.content));
    }
}

class ByteFallback extends Decoder {
    constructor(config) {
        super(config);

        this.text_decoder = new TextDecoder();
    }

    /** @type {Decoder['decode_chain']} */
    decode_chain(tokens) {
        const new_tokens = [];
        let previous_byte_tokens = [];

        for (const token of tokens) {
            let bytes = null;
            if (token.length === 6 && token.startsWith('<0x') && token.endsWith('>')) {
                const byte = parseInt(token.slice(3, 5), 16);
                if (!isNaN(byte)) {
                    bytes = byte;
                }
            }
            if (bytes !== null) {
                previous_byte_tokens.push(bytes);
            } else {
                if (previous_byte_tokens.length > 0) {
                    const string = this.text_decoder.decode(Uint8Array.from(previous_byte_tokens));
                    new_tokens.push(string);
                    previous_byte_tokens = [];
                }
                new_tokens.push(token);
            }
        }
        if (previous_byte_tokens.length > 0) {
            const string = this.text_decoder.decode(Uint8Array.from(previous_byte_tokens));
            new_tokens.push(string);
            previous_byte_tokens = [];
        }

        return new_tokens;
    }
}

/**
 * Fuse simply fuses all tokens into one big string.
 * It's usually the last decoding step anyway, but this decoder
 * exists incase some decoders need to happen after that step
 */
class FuseDecoder extends Decoder {
    /** @type {Decoder['decode_chain']} */
    decode_chain(tokens) {
        return [tokens.join('')];
    }
}

class StripDecoder extends Decoder {
    constructor(config) {
        super(config);

        this.content = this.config.content;
        this.start = this.config.start;
        this.stop = this.config.stop;
    }

    /** @type {Decoder['decode_chain']} */
    decode_chain(tokens) {
        return tokens.map((token) => {
            let start_cut = 0;
            for (let i = 0; i < this.start; ++i) {
                if (token[i] === this.content) {
                    start_cut = i + 1;
                    continue;
                } else {
                    break;
                }
            }

            let stop_cut = token.length;
            for (let i = 0; i < this.stop; ++i) {
                const index = token.length - i - 1;
                if (token[index] === this.content) {
                    stop_cut = index;
                    continue;
                } else {
                    break;
                }
            }

            return token.slice(start_cut, stop_cut);
        });
    }
}

/**
 * A decoder that decodes a list of WordPiece tokens into a single string.
 * @extends Decoder
 */
class WordPieceDecoder extends Decoder {
    /**
     * Creates a new instance of WordPieceDecoder.
     * @param {Object} config The configuration object.
     * @param {string} config.prefix The prefix used for WordPiece encoding.
     * @param {boolean} config.cleanup Whether to cleanup the decoded string.
     */
    constructor(config) {
        super(config);
        this.cleanup = config.cleanup;
    }

    /** @type {Decoder['decode_chain']} */
    decode_chain(tokens) {
        return tokens.map((token, i) => {
            if (i !== 0) {
                if (token.startsWith(this.config.prefix)) {
                    // NOTE: .replace() is intended; only replace first occurrence
                    token = token.replace(this.config.prefix, '');
                } else {
                    token = ' ' + token;
                }
            }
            if (this.cleanup) {
                token = clean_up_tokenization(token);
            }

            return token;
        });
    }
}

/**
 * Byte-level decoder for tokenization output. Inherits from the `Decoder` class.
 * @extends Decoder
 */
class ByteLevelDecoder extends Decoder {
    /**
     * Create a `ByteLevelDecoder` object.
     * @param {Object} config Configuration object.
     */
    constructor(config) {
        super(config);

        this.byte_decoder = UNICODE_TO_BYTES;
        this.text_decoder = new TextDecoder('utf-8', {
            fatal: false,
            ignoreBOM: true,
        });

        this.end_of_word_suffix = null;
    }

    /**
     * Convert an array of tokens to string by decoding each byte.
     * @param {string[]} tokens Array of tokens to be decoded.
     * @returns {string} The decoded string.
     */
    convert_tokens_to_string(tokens) {
        const text = tokens.join('');
        const byteArray = new Uint8Array([...text].map((c) => this.byte_decoder[c]));
        const decoded_text = this.text_decoder.decode(byteArray);
        return decoded_text;
    }

    /** @type {Decoder['decode_chain']} */
    decode_chain(tokens) {
        // TODO move to base class (like HF)
        // tokens === filtered_tokens

        // To avoid mixing byte-level and unicode for byte-level BPT
        // we need to build string separately for added tokens and byte-level tokens
        // cf. https://github.com/huggingface/transformers/issues/1133
        const sub_texts = [];
        let current_sub_text = [];
        for (const token of tokens) {
            // tokens sent here are already filtered, so we don't need to do this
            // if (skip_special_tokens && this.all_special_ids.includes(token)) {
            //     continue;
            // }

            if (this.added_tokens.find((x) => x.content === token) !== undefined) {
                if (current_sub_text.length > 0) {
                    sub_texts.push(this.convert_tokens_to_string(current_sub_text));
                    current_sub_text = [];
                }
                sub_texts.push(token);
            } else {
                current_sub_text.push(token);
            }
        }
        if (current_sub_text.length > 0) {
            sub_texts.push(this.convert_tokens_to_string(current_sub_text));
        }

        // TODO add spaces_between_special_tokens and clean_up_tokenization_spaces options

        return sub_texts;
    }
}

/**
 * The CTC (Connectionist Temporal Classification) decoder.
 * See https://github.com/huggingface/tokenizers/blob/bb38f390a61883fc2f29d659af696f428d1cda6b/tokenizers/src/decoders/ctc.rs
 */
class CTCDecoder extends Decoder {
    constructor(config) {
        super(config);

        this.pad_token = this.config.pad_token;
        this.word_delimiter_token = this.config.word_delimiter_token;
        this.cleanup = this.config.cleanup;
    }
    /**
     * Converts a connectionist-temporal-classification (CTC) output tokens into a single string.
     * @param {string[]} tokens Array of tokens to be decoded.
     * @returns {string} The decoded string.
     */
    convert_tokens_to_string(tokens) {
        if (tokens.length === 0) return '';

        // group same tokens into non-repeating tokens in CTC style decoding
        const grouped_tokens = [tokens[0]];
        for (let i = 1; i < tokens.length; ++i) {
            if (tokens[i] !== grouped_tokens.at(-1)) {
                grouped_tokens.push(tokens[i]);
            }
        }

        // filter self.pad_token which is used as CTC-blank token
        const filtered_tokens = grouped_tokens.filter((token) => token !== this.pad_token);

        let text = filtered_tokens.join('');
        if (this.cleanup) {
            // cleanup and replace delimiter token
            text = clean_up_tokenization(text).replaceAll(this.word_delimiter_token, ' ').trim();
        }
        return text;
    }

    /** @type {Decoder['decode_chain']} */
    decode_chain(tokens) {
        return [this.convert_tokens_to_string(tokens)];
    }
}

/**
 * Apply a sequence of decoders.
 * @extends Decoder
 */
class DecoderSequence extends Decoder {
    /**
     * Creates a new instance of DecoderSequence.
     * @param {Object} config The configuration object.
     * @param {Object[]} config.decoders The list of decoders to apply.
     */
    constructor(config) {
        super(config);
        this.decoders = config.decoders.map((x) => Decoder.fromConfig(x));
    }

    /** @type {Decoder['decode_chain']} */
    decode_chain(tokens) {
        // Use reduce to apply each decoder to the tokens
        return this.decoders.reduce((toks, decoder) => {
            return decoder.decode_chain(toks);
        }, tokens);
    }
}

class BPEDecoder extends Decoder {
    constructor(config) {
        super(config);

        this.suffix = this.config.suffix;
    }
    /** @type {Decoder['decode_chain']} */
    decode_chain(tokens) {
        return tokens.map((token, i) => {
            return token.replaceAll(this.suffix, i === tokens.length - 1 ? '' : ' ');
        });
    }
}

// Custom decoder for VITS
class VitsDecoder extends Decoder {
    /** @type {Decoder['decode_chain']} */
    decode_chain(tokens) {
        let decoded = '';
        for (let i = 1; i < tokens.length; i += 2) {
            decoded += tokens[i];
        }
        return [decoded];
    }
}

/**
 * This PreTokenizer replaces spaces with the given replacement character, adds a prefix space if requested,
 * and returns a list of tokens.
 * @extends PreTokenizer
 */
class MetaspacePreTokenizer extends PreTokenizer {
    /**
     * @param {Object} config The configuration object for the MetaspacePreTokenizer.
     * @param {string} config.replacement The character to replace spaces with.
     * @param {string} [config.str_rep=config.replacement] An optional string representation of the replacement character.
     * @param {'first'|'never'|'always'} [config.prepend_scheme='always'] The metaspace prepending scheme.
     */
    constructor(config) {
        super();

        this.replacement = config.replacement;
        this.strRep = config.str_rep || this.replacement;
        this.prepend_scheme = config.prepend_scheme ?? 'always';
    }

    /**
     * This method takes a string, replaces spaces with the replacement character,
     * adds a prefix space if requested, and returns a new list of tokens.
     * @param {string} text The text to pre-tokenize.
     * @param {Object} [options] The options for the pre-tokenization.
     * @param {number} [options.section_index] The index of the section to pre-tokenize.
     * @returns {string[]} A new list of pre-tokenized tokens.
     */
    pre_tokenize_text(text, { section_index = undefined } = {}) {
        let normalized = text.replaceAll(' ', this.strRep);

        if (
            // We add a prefix space if:
<<<<<<< HEAD
            //  (1) The addPrefixSpace option is enabled and the normalized
            //      token does not already start with the replacement character.
            this.addPrefixSpace &&
            !normalized.startsWith(this.replacement) &&
=======
            //  (1) The normalized token does not already start with the replacement character.
            !normalized.startsWith(this.replacement)

>>>>>>> 8337acc6
            // and (2) either:
            //  (a) prepend_scheme is 'always'
            //  (b) prepend_scheme is 'first' and this is the first section
            (this.prepend_scheme === 'always' || (this.prepend_scheme === 'first' && section_index === 0))
        ) {
            normalized = this.strRep + normalized;
        }
        return [normalized];
    }
}

/**
 * MetaspaceDecoder class extends the Decoder class and decodes Metaspace tokenization.
 * @extends Decoder
 */
class MetaspaceDecoder extends Decoder {
    /**
     * Constructs a new MetaspaceDecoder object.
     * @param {Object} config The configuration object for the MetaspaceDecoder.
     * @param {string} config.replacement The string to replace spaces with.
     */
    constructor(config) {
        super(config);

        this.replacement = config.replacement;
    }

    /** @type {Decoder['decode_chain']} */
    decode_chain(tokens) {
        const result = [];
        for (let i = 0; i < tokens.length; ++i) {
            let normalized = tokens[i].replaceAll(this.replacement, ' ');
            if (i == 0 && normalized.startsWith(' ')) {
                normalized = normalized.substring(1);
            }
            result.push(normalized);
        }
        return result;
    }
}

/**
 * A normalizer that applies a precompiled charsmap.
 * This is useful for applying complex normalizations in C++ and exposing them to JavaScript.
 * @extends Normalizer
 * @param {Object} config The configuration object for the Precompiled normalizer.
 * @param {Object} config.precompiled_charsmap The precompiled charsmap object.
 */
class Precompiled extends Normalizer {
    /**
     * Create a new instance of Precompiled normalizer.
     * @param {Object} config The configuration object.
     * @param {any} config.precompiled_charsmap Precompiled chars mapping.
     */
    constructor(config) {
        super(config);
        this.charsmap = config.precompiled_charsmap;
    }

    /**
     * Normalizes the given text by applying the precompiled charsmap.
     * @param {string} text The text to normalize.
     * @returns {string} The normalized text.
     */
    normalize(text) {
        // As stated in the sentencepiece normalization docs (https://github.com/google/sentencepiece/blob/master/doc/normalization.md#use-pre-defined-normalization-rule),
        // there are 5 pre-defined normalization rules:
        //  1. nmt_nfkc: NFKC normalization with some additional normalization around spaces. (default)
        //  2. nfkc: original NFKC normalization.
        //  3. nmt_nfkc_cf: nmt_nfkc + Unicode case folding (mostly lower casing)
        //  4. nfkc_cf: nfkc + Unicode case folding.
        //  5. identity: no normalization
        //
        // For now, we only implement the default (nmt_nfkc).
        // See https://raw.githubusercontent.com/google/sentencepiece/master/data/nmt_nfkc.tsv for the full list of rules.
        // TODO: detect when a different `this.charsmap` is used.

        text = text.replace(/[\u0001-\u0008\u000B\u000E-\u001F\u007F\u008F\u009F]/gm, ''); // Remove control characters
        text = text.replace(
            /[\u0009\u000A\u000C\u000D\u00A0\u1680\u2000-\u200F\u2028\u2029\u202F\u205F\u2581\u3000\uFEFF\uFFFD]/gm,
            '\u0020',
        ); // Replace certain characters with a space

        if (text.includes('\uFF5E')) {
            // To match the sentencepiece implementation 100%, we must handle a very strange edge-case.
            // For some reason, the "Fullwidth Tilde" character (\uFF5E) should not be converted to the standard Tilde character (\u007E).
            // However, NFKC normalization does do this conversion. As a result, we split the string on the Fullwidth Tilde character,
            // perform NFKC normalization on each substring, and then join them back together with the Fullwidth Tilde character.
            const parts = text.split('\uFF5E');
            text = parts.map((part) => part.normalize('NFKC')).join('\uFF5E');
        } else {
            text = text.normalize('NFKC');
        }

        return text;
    }
}

/**
 * A pre-tokenizer that applies a sequence of pre-tokenizers to the input text.
 * @extends PreTokenizer
 */
class PreTokenizerSequence extends PreTokenizer {
    /**
     * Creates an instance of PreTokenizerSequence.
     * @param {Object} config The configuration object for the pre-tokenizer sequence.
     * @param {Object[]} config.pretokenizers An array of pre-tokenizer configurations.
     */
    constructor(config) {
        super();
        this.tokenizers = config.pretokenizers.map((x) => PreTokenizer.fromConfig(x));
    }

    /**
     * Applies each pre-tokenizer in the sequence to the input text in turn.
     * @param {string} text The text to pre-tokenize.
     * @param {Object} [options] Additional options for the pre-tokenization logic.
     * @returns {string[]} The pre-tokenized text.
     */
    pre_tokenize_text(text, options) {
        // Use reduce to apply each tokenizer to the text
        return this.tokenizers.reduce(
            (preTokenizedText, tokenizer) => {
                return tokenizer.pre_tokenize(preTokenizedText, options);
            },
            [text],
        );
    }
}

/**
 * Splits on word boundaries (using the following regular expression: `\w+|[^\w\s]+`).
 */
class WhitespacePreTokenizer extends PreTokenizer {
    /**
     * Creates an instance of WhitespacePreTokenizer.
     * @param {Object} config The configuration object for the pre-tokenizer.
     */
    constructor(config) {
        super();
    }
    /**
     * Pre-tokenizes the input text by splitting it on word boundaries.
     * @param {string} text The text to be pre-tokenized.
     * @param {Object} [options] Additional options for the pre-tokenization logic.
     * @returns {string[]} An array of tokens produced by splitting the input text on whitespace.
     */
    pre_tokenize_text(text, options) {
        return text.match(/\w+|[^\w\s]+/g) || [];
    }
}

/**
 * Splits a string of text by whitespace characters into individual tokens.
 * @extends PreTokenizer
 */
class WhitespaceSplit extends PreTokenizer {
    /**
     * Creates an instance of WhitespaceSplit.
     * @param {Object} config The configuration object for the pre-tokenizer.
     */
    constructor(config) {
        super();
    }
    /**
     * Pre-tokenizes the input text by splitting it on whitespace characters.
     * @param {string} text The text to be pre-tokenized.
     * @param {Object} [options] Additional options for the pre-tokenization logic.
     * @returns {string[]} An array of tokens produced by splitting the input text on whitespace.
     */
    pre_tokenize_text(text, options) {
        return whitespace_split(text);
    }
}

// NOTE: `ReplacePreTokenizer` is custom (to support `BlenderbotSmallTokenizer`)
class ReplacePreTokenizer extends PreTokenizer {
    /**
     * @param {Object} config The configuration options for the pre-tokenizer.
     * @param {Object} config.pattern The pattern used to split the text. Can be a string or a regex object.
     * @param {string} config.content What to replace the pattern with.
     */
    constructor(config) {
        super();
        this.config = config;
        this.pattern = createPattern(this.config.pattern);
        this.content = this.config.content;
    }

    /**
     * Pre-tokenizes the input text by replacing certain characters.
     * @param {string} text The text to be pre-tokenized.
     * @param {Object} [options] Additional options for the pre-tokenization logic.
     * @returns {string[]} An array of tokens produced by replacing certain characters.
     */
    pre_tokenize_text(text, options) {
        if (this.pattern === null) {
            return [text];
        }
        return [text.replaceAll(this.pattern, this.config.content)];
    }
}

const SPECIAL_TOKEN_ATTRIBUTES = [
    'bos_token',
    'eos_token',
    'unk_token',
    'sep_token',
    'pad_token',
    'cls_token',
    'mask_token',
    // additional_special_tokens (TODO)
];

/**
 *
 * Helper function for padding values of an object, which are each arrays.
 * NOTE: No additional checks are made here for validity of arguments.
 * @param {Record<string, any[]>} item The input object.
 * @param {number} length The length to pad to.
 * @param {(key: string) => any} value_fn Determine the value to fill the array, based on its key.
 * @param {string} side Which side to pad the array.
 * @private
 */
function padHelper(item, length, value_fn, side) {
    for (const key of Object.keys(item)) {
        const diff = length - item[key].length;
        const value = value_fn(key);

        const padData = new Array(diff).fill(value);
        item[key] = side === 'right' ? mergeArrays(item[key], padData) : mergeArrays(padData, item[key]);
    }
}

/**
 * Helper function for truncating values of an object, which are each arrays.
 * NOTE: No additional checks are made here for validity of arguments.
 * @param {Record<string, any[]>} item The input object.
 * @param {number} length The length to truncate to.
 * @private
 */
function truncateHelper(item, length) {
    // Setting .length to a lower value truncates the array in-place:
    // https://developer.mozilla.org/en-US/docs/Web/JavaScript/Reference/Global_Objects/Array/length
    for (const key of Object.keys(item)) {
        item[key].length = length;
    }
}

/**
 * @typedef {Object} Message
 * @property {string} role The role of the message (e.g., "user" or "assistant" or "system").
 * @property {string} content The content of the message.
 */

export class PreTrainedTokenizer extends Callable {
    return_token_type_ids = false;

    padding_side = 'right';
    /**
     * Create a new PreTrainedTokenizer instance.
     * @param {Object} tokenizerJSON The JSON of the tokenizer.
     * @param {Object} tokenizerConfig The config of the tokenizer.
     */
    constructor(tokenizerJSON, tokenizerConfig) {
        super();

        this.config = tokenizerConfig;

        // Construct parts of the tokenizer from the JSON
        this.normalizer = Normalizer.fromConfig(tokenizerJSON.normalizer);
        this.pre_tokenizer = PreTokenizer.fromConfig(tokenizerJSON.pre_tokenizer);
        this.model = TokenizerModel.fromConfig(tokenizerJSON.model, tokenizerConfig);
        this.post_processor = PostProcessor.fromConfig(tokenizerJSON.post_processor);
        this.decoder = Decoder.fromConfig(tokenizerJSON.decoder);

        // Add added_tokens to model
        this.special_tokens = [];
        this.all_special_ids = [];

        /** @type {AddedToken[]} */
        this.added_tokens = [];
        for (const addedToken of tokenizerJSON.added_tokens) {
            const token = new AddedToken(addedToken);
            this.added_tokens.push(token);

            this.model.tokens_to_ids.set(token.content, token.id);
            this.model.vocab[token.id] = token.content;

            if (token.special) {
                this.special_tokens.push(token.content);
                this.all_special_ids.push(token.id);
            }
        }

        // Update additional_special_tokens
        this.additional_special_tokens = tokenizerConfig.additional_special_tokens ?? [];
        this.special_tokens.push(...this.additional_special_tokens);
        this.special_tokens = [...new Set(this.special_tokens)]; // Remove duplicates

        if (this.decoder) {
            // Slight hack, but it prevents code duplication:
            this.decoder.added_tokens = this.added_tokens;

            // Another slight hack to add `end_of_word_suffix` (if present) to the decoder
            // This is needed for cases where BPE model and ByteLevel decoder are used
            // For more information, see https://github.com/huggingface/transformers.js/issues/74
            // TODO: save this to the decoder when exporting?
            this.decoder.end_of_word_suffix = this.model.end_of_word_suffix;
        }

        this.added_tokens_splitter = new DictionarySplitter(this.added_tokens.map((x) => x.content));

        /** @type {Map<string, AddedToken>} */
        this.added_tokens_map = new Map(this.added_tokens.map((x) => [x.content, x]));

        // Set mask token if present (otherwise will be undefined, which is fine)
        this.mask_token = this.getToken('mask_token');
        this.mask_token_id = this.model.tokens_to_ids.get(this.mask_token);

        this.pad_token = this.getToken('pad_token', 'eos_token');
        this.pad_token_id = this.model.tokens_to_ids.get(this.pad_token);

        this.sep_token = this.getToken('sep_token');
        this.sep_token_id = this.model.tokens_to_ids.get(this.sep_token);

        this.unk_token = this.getToken('unk_token');
        this.unk_token_id = this.model.tokens_to_ids.get(this.unk_token);

        this.bos_token = this.getToken('bos_token');
        this.bos_token_id = this.model.tokens_to_ids.get(this.bos_token);

        this.eos_token = this.getToken('eos_token');
        this.eos_token_id = this.model.tokens_to_ids.get(this.eos_token);

        this.model_max_length = tokenizerConfig.model_max_length;

        /** @type {boolean} Whether or not to strip the text when tokenizing (removing excess spaces before and after the string). */
        this.remove_space = tokenizerConfig.remove_space;

        this.clean_up_tokenization_spaces = tokenizerConfig.clean_up_tokenization_spaces ?? true;
        this.do_lowercase_and_remove_accent = tokenizerConfig.do_lowercase_and_remove_accent ?? false;

        if (tokenizerConfig.padding_side) {
            this.padding_side = tokenizerConfig.padding_side;
        }

        this.add_bos_token = tokenizerConfig.add_bos_token;
        this.add_eos_token = tokenizerConfig.add_eos_token;

        this.legacy = false;

        this.chat_template = tokenizerConfig.chat_template ?? null;
        if (Array.isArray(this.chat_template)) {
            // Chat templates are stored as lists of dicts with fixed key names,
            // we reconstruct that into a single dict while loading them.
            const chat_template = Object.create(null);
            for (const { name, template } of this.chat_template) {
                if (typeof name !== 'string' || typeof template !== 'string') {
                    throw new Error('Chat template must be a list of objects with "name" and "template" properties');
                }
                chat_template[name] = template;
            }
            this.chat_template = chat_template;
        }
        this._compiled_template_cache = new Map();
    }

    /**
     * Returns the value of the first matching key in the tokenizer config object.
     * @param {...string} keys One or more keys to search for in the tokenizer config object.
     * @returns {string|null} The value associated with the first matching key, or null if no match is found.
     * @throws {Error} If an object is found for a matching key and its __type property is not "AddedToken".
     * @private
     */
    getToken(...keys) {
        for (const key of keys) {
            const item = this.config[key];

            if (!item) continue;

            if (typeof item === 'object') {
                if (item.__type === 'AddedToken') {
                    return item.content;
                } else {
                    throw Error(`Unknown token: ${item}`);
                }
            } else {
                return item;
            }
        }
        return null;
    }

    /**
     * Loads a pre-trained tokenizer from the given `pretrained_model_name_or_path`.
     *
     * @param {string} pretrained_model_name_or_path The path to the pre-trained tokenizer.
     * @param {PretrainedTokenizerOptions} options Additional options for loading the tokenizer.
     *
     * @throws {Error} Throws an error if the tokenizer.json or tokenizer_config.json files are not found in the `pretrained_model_name_or_path`.
     * @returns {Promise<PreTrainedTokenizer>} A new instance of the `PreTrainedTokenizer` class.
     */
    static async from_pretrained(
        pretrained_model_name_or_path,
        {
            progress_callback = null,
            config = null,
            cache_dir = null,
            local_files_only = false,
            revision = 'main',
            legacy = null,
        } = {},
    ) {
        const info = await loadTokenizer(pretrained_model_name_or_path, {
            progress_callback,
            config,
            cache_dir,
            local_files_only,
            revision,
            legacy,
        });

        // @ts-ignore
        return new this(...info);
    }

    /**
     * @typedef {number[]|number[][]|Tensor} BatchEncodingItem
     *
     * @typedef {Object} BatchEncoding Holds the output of the tokenizer's call function.
     * @property {BatchEncodingItem} input_ids List of token ids to be fed to a model.
     * @property {BatchEncodingItem} attention_mask List of indices specifying which tokens should be attended to by the model.
     * @property {BatchEncodingItem} [token_type_ids] List of token type ids to be fed to a model.
     */

    /**
     * Encode/tokenize the given text(s).
     * @param {string|string[]} text The text to tokenize.
     * @param {Object} options An optional object containing the following properties:
     * @param {string|string[]} [options.text_pair=null] Optional second sequence to be encoded. If set, must be the same type as text.
     * @param {boolean|'max_length'} [options.padding=false] Whether to pad the input sequences.
     * @param {boolean} [options.add_special_tokens=true] Whether or not to add the special tokens associated with the corresponding model.
     * @param {boolean} [options.truncation=null] Whether to truncate the input sequences.
     * @param {number} [options.max_length=null] Maximum length of the returned list and optionally padding length.
     * @param {boolean} [options.return_tensor=true] Whether to return the results as Tensors or arrays.
     * @param {boolean} [options.return_token_type_ids=null] Whether to return the token type ids.
     * @returns {BatchEncoding} Object to be passed to the model.
     */
    _call(
        // Required positional arguments
        text,

        // Optional keyword arguments
        {
            text_pair = null,
            add_special_tokens = true,
            padding = false,
            truncation = null,
            max_length = null,
            return_tensor = true, // Different to HF
            return_token_type_ids = null,
        } = {},
    ) {
        const isBatched = Array.isArray(text);

        /** @type {EncodingSingle[]} */
        let encodedTokens;

        if (isBatched) {
            if (text.length === 0) {
                throw Error('text array must be non-empty');
            }

            if (text_pair !== null) {
                if (!Array.isArray(text_pair)) {
                    throw Error('text_pair must also be an array');
                } else if (text.length !== text_pair.length) {
                    throw Error('text and text_pair must have the same length');
                }

                encodedTokens = text.map((t, i) =>
                    this._encode_plus(t, { text_pair: text_pair[i], add_special_tokens, return_token_type_ids }),
                );
            } else {
                encodedTokens = text.map((x) => this._encode_plus(x, { add_special_tokens, return_token_type_ids }));
            }
        } else {
            if (text === null || text === undefined) {
                throw Error('text may not be null or undefined');
            }

            if (Array.isArray(text_pair)) {
                throw Error(
                    'When specifying `text_pair`, since `text` is a string, `text_pair` must also be a string (i.e., not an array).',
                );
            }

            // For single input, we just wrap in an array, and then unwrap later.
            encodedTokens = [this._encode_plus(text, { text_pair, add_special_tokens, return_token_type_ids })];
        }
        // At this point, `encodedTokens` is batched, of shape [batch_size, tokens].
        // However, array may be jagged. So, we may need pad to max_length.
        if (max_length === null) {
            max_length = this.model_max_length;
        } else if (truncation === null) {
            if (padding === true) {
                console.warn(
                    '`max_length` is ignored when `padding: true` and there is no truncation strategy. ' +
                        "To pad to max length, use `padding: 'max_length'`.",
                );
                max_length = this.model_max_length;
            } else if (padding === false) {
                console.warn(
                    'Truncation was not explicitly activated but `max_length` is provided a specific value, please use `truncation: true` to explicitly truncate examples to max length.',
                );
                truncation = true;
            }
        }

        // padding: 'max_length' doesn't require any additional calculation
        // but padding: true has to calculate max_length from the sequences
        if (padding === true) {
            max_length = Math.min(max(encodedTokens.map((x) => x.input_ids.length))[0], max_length ?? Infinity);
        }

        // Ensure it is less than model max length
        max_length = Math.min(max_length, this.model_max_length ?? Infinity);

        if (padding || truncation) {
            // Perform padding and/or truncation
            for (let i = 0; i < encodedTokens.length; ++i) {
                if (encodedTokens[i].input_ids.length === max_length) {
                    continue;
                } else if (encodedTokens[i].input_ids.length > max_length) {
                    // possibly truncate
                    if (truncation) {
                        truncateHelper(encodedTokens[i], max_length);
                    }
                } else {
                    // t.length < max_length
                    // possibly pad
                    if (padding) {
                        padHelper(
                            encodedTokens[i],
                            max_length,
                            (key) => (key === 'input_ids' ? this.pad_token_id : 0),
                            this.padding_side,
                        );
                    }
                }
            }
        }

        const result = {};

        if (return_tensor) {
            if (!(padding && truncation)) {
                // Not, guaranteed that all items have same length, so
                // we perform additional check

                if (
                    encodedTokens.some((x) => {
                        for (const key of Object.keys(x)) {
                            if (x[key].length !== encodedTokens[0][key]?.length) {
                                return true;
                            }
                        }
                        return false;
                    })
                ) {
                    throw Error(
                        'Unable to create tensor, you should probably activate truncation and/or padding ' +
                            "with 'padding=true' and 'truncation=true' to have batched tensors with the same length.",
                    );
                }
            }

            // Now we actually convert to tensor
            // NOTE: In the same way as the python library, we return a batched tensor, regardless of
            // whether we have a single input or multiple inputs.
            const dims = [encodedTokens.length, encodedTokens[0].input_ids.length];

            for (const key of Object.keys(encodedTokens[0])) {
                result[key] = new Tensor(
                    'int64',
                    BigInt64Array.from(encodedTokens.flatMap((x) => x[key]).map(BigInt)),
                    dims,
                );
            }
        } else {
            for (const key of Object.keys(encodedTokens[0])) {
                result[key] = encodedTokens.map((x) => x[key]);
            }

            // If not returning a tensor, we match the input type
            if (!isBatched) {
                // Input was not batched, so we unwrap
                for (const key of Object.keys(result)) {
                    result[key] = result[key][0];
                }
            }
        }

        return /** @type {BatchEncoding} */ (result);
    }

    /**
     * Encodes a single text using the preprocessor pipeline of the tokenizer.
     *
     * @param {string|null} text The text to encode.
     * @returns {string[]|null} The encoded tokens.
     */
    _encode_text(text) {
        if (text === null) return null;

        // Actual function which does encoding, for a single text
        // First, we take care of special tokens. Needed to avoid issues arising from
        // normalization and/or pretokenization (which may not preserve special tokens)
        const sections = this.added_tokens_splitter.split(text);

        // Process left/right stripping of added tokens
        for (let i = 0; i < sections.length; ++i) {
            const addedToken = this.added_tokens_map.get(sections[i]);
            if (addedToken) {
                if (addedToken.lstrip && i > 0) {
                    sections[i - 1] = sections[i - 1].trimEnd();
                }
                if (addedToken.rstrip && i < sections.length - 1) {
                    sections[i + 1] = sections[i + 1].trimStart();
                }
            }
        }

        const tokens = sections.flatMap((x, section_index) => {
            if (x.length === 0) return [];
            if (this.added_tokens_map.has(x)) return [x]; // Return added tokens unchanged

            if (this.remove_space === true) {
                x = x.trim().split(/\s+/).join(' ');
            }
            if (this.do_lowercase_and_remove_accent) {
                x = lowercase_and_remove_accent(x);
            }

            if (this.normalizer !== null) {
                x = this.normalizer(x);
            }

            // If, after normalization, this section is empty (e.g., trimming whitespace),
            // we return an empty array
            if (x.length === 0) {
                return [];
            }

            const sectionTokens =
                this.pre_tokenizer !== null
                    ? this.pre_tokenizer(x, {
                          section_index,
                      })
                    : [x];

            const tokens = this.model(sectionTokens);

            return tokens;
        });

        return tokens;
    }

    /**
     * Encodes a single text or a pair of texts using the model's tokenizer.
     *
     * @param {string} text The text to encode.
     * @param {Object} options An optional object containing the following properties:
     * @param {string} [options.text_pair=null] The optional second text to encode.
     * @param {boolean} [options.add_special_tokens=true] Whether or not to add the special tokens associated with the corresponding model.
     * @param {boolean} [options.return_token_type_ids=null] Whether to return token_type_ids.
     * @returns {EncodingSingle} An object containing the encoded text.
     * @private
     */
    _encode_plus(text, { text_pair = null, add_special_tokens = true, return_token_type_ids = null } = {}) {
        const { tokens, token_type_ids } = this._tokenize_helper(text, { pair: text_pair, add_special_tokens });

        const input_ids = this.model.convert_tokens_to_ids(tokens);

        const result = {
            input_ids,
            attention_mask: new Array(input_ids.length).fill(1),
        };
        if ((return_token_type_ids ?? this.return_token_type_ids) && token_type_ids) {
            result.token_type_ids = token_type_ids;
        }
        return result;
    }

    /**
     * Internal helper function to tokenize a text, and optionally a pair of texts.
     * @param {string} text The text to tokenize.
     * @param {Object} options An optional object containing the following properties:
     * @param {string} [options.pair=null] The optional second text to tokenize.
     * @param {boolean} [options.add_special_tokens=false] Whether or not to add the special tokens associated with the corresponding model.
     * @returns {{tokens: string[], token_type_ids?: number[]}} An object containing the tokens and optionally the token type IDs.
     */
    _tokenize_helper(text, { pair = null, add_special_tokens = false } = {}) {
        const tokens = this._encode_text(text);
        const tokens2 = this._encode_text(pair);

        return this.post_processor
            ? this.post_processor(tokens, tokens2, { add_special_tokens })
            : { tokens: mergeArrays(tokens ?? [], tokens2 ?? []) };
    }

    /**
     * Converts a string into a sequence of tokens.
     * @param {string} text The sequence to be encoded.
     * @param {Object} options An optional object containing the following properties:
     * @param {string} [options.pair] A second sequence to be encoded with the first.
     * @param {boolean} [options.add_special_tokens=false] Whether or not to add the special tokens associated with the corresponding model.
     * @returns {string[]} The list of tokens.
     */
    tokenize(text, { pair = null, add_special_tokens = false } = {}) {
        return this._tokenize_helper(text, { pair, add_special_tokens }).tokens;
    }

    /**
     * Encodes a single text or a pair of texts using the model's tokenizer.
     *
     * @param {string} text The text to encode.
     * @param {Object} options An optional object containing the following properties:
     * @param {string} [options.text_pair=null] The optional second text to encode.
     * @param {boolean} [options.add_special_tokens=true] Whether or not to add the special tokens associated with the corresponding model.
     * @param {boolean} [options.return_token_type_ids=null] Whether to return token_type_ids.
     * @returns {number[]} An array of token IDs representing the encoded text(s).
     */
    encode(text, { text_pair = null, add_special_tokens = true, return_token_type_ids = null } = {}) {
        return this._encode_plus(text, {
            text_pair,
            add_special_tokens,
            return_token_type_ids,
        }).input_ids;
    }

    /**
     * Decode a batch of tokenized sequences.
     * @param {number[][]|Tensor} batch List/Tensor of tokenized input sequences.
     * @param {Object} decode_args (Optional) Object with decoding arguments.
     * @returns {string[]} List of decoded sequences.
     */
    batch_decode(batch, decode_args = {}) {
        if (batch instanceof Tensor) {
            batch = batch.tolist();
        }
        return batch.map((x) => this.decode(x, decode_args));
    }

    /**
     * Decodes a sequence of token IDs back to a string.
     *
     * @param {number[]|bigint[]|Tensor} token_ids List/Tensor of token IDs to decode.
     * @param {Object} [decode_args={}]
     * @param {boolean} [decode_args.skip_special_tokens=false] If true, special tokens are removed from the output string.
     * @param {boolean} [decode_args.clean_up_tokenization_spaces=true] If true, spaces before punctuations and abbreviated forms are removed.
     *
     * @returns {string} The decoded string.
     * @throws {Error} If `token_ids` is not a non-empty array of integers.
     */
    decode(token_ids, decode_args = {}) {
        if (token_ids instanceof Tensor) {
            token_ids = prepareTensorForDecode(token_ids);
        }

        if (!Array.isArray(token_ids) || token_ids.length === 0 || !isIntegralNumber(token_ids[0])) {
            throw Error('token_ids must be a non-empty array of integers.');
        }

        return this.decode_single(token_ids, decode_args);
    }

    /**
     * Decode a single list of token ids to a string.
     * @param {number[]|bigint[]} token_ids List of token ids to decode
     * @param {Object} decode_args Optional arguments for decoding
     * @param {boolean} [decode_args.skip_special_tokens=false] Whether to skip special tokens during decoding
     * @param {boolean} [decode_args.clean_up_tokenization_spaces=null] Whether to clean up tokenization spaces during decoding.
     * If null, the value is set to `this.decoder.cleanup` if it exists, falling back to `this.clean_up_tokenization_spaces` if it exists, falling back to `true`.
     * @returns {string} The decoded string
     */
    decode_single(token_ids, { skip_special_tokens = false, clean_up_tokenization_spaces = null }) {
        let tokens = this.model.convert_ids_to_tokens(token_ids);
        if (skip_special_tokens) {
            tokens = tokens.filter((x) => !this.special_tokens.includes(x));
        }

        // If `this.decoder` is null, we just join tokens with a space:
        // https://github.com/huggingface/tokenizers/blob/8edec536a737cb04494b454805be16c020abb14f/tokenizers/src/tokenizer/mod.rs#L835
        /** @type {string} */
        let decoded = this.decoder ? this.decoder(tokens) : tokens.join(' ');

        // Slight hack, but prevents having to pass `skip_special_tokens` to
        // each call to `decode`, which would lead to code duplication.
        if (this.decoder && this.decoder.end_of_word_suffix) {
            decoded = decoded.replaceAll(this.decoder.end_of_word_suffix, ' ');
            if (skip_special_tokens) {
                decoded = decoded.trim();
            }
        }

        if (clean_up_tokenization_spaces ?? this.clean_up_tokenization_spaces) {
            decoded = clean_up_tokenization(decoded);
        }

        return decoded;
    }

    /**
     * Retrieve the chat template string used for tokenizing chat messages. This template is used
     * internally by the `apply_chat_template` method and can also be used externally to retrieve the model's chat
     * template for better generation tracking.
     *
     * @param {Object} options An optional object containing the following properties:
     * @param {string} [options.chat_template=null]
     * A Jinja template or the name of a template to use for this conversion.
     * It is usually not necessary to pass anything to this argument,
     * as the model's template will be used by default.
     * @param {Object[]} [options.tools=null]
     * A list of tools (callable functions) that will be accessible to the model. If the template does not
     * support function calling, this argument will have no effect. Each tool should be passed as a JSON Schema,
     * giving the name, description and argument types for the tool. See our
     * [chat templating guide](https://huggingface.co/docs/transformers/main/en/chat_templating#automated-function-conversion-for-tool-use)
     * for more information.
     * @returns {string} The chat template string.
     */
    get_chat_template({ chat_template = null, tools = null } = {}) {
        // First, handle the cases when the model has a dict of multiple templates
        if (this.chat_template && typeof this.chat_template === 'object') {
            const template_dict = this.chat_template;

            if (chat_template !== null && Object.hasOwn(template_dict, chat_template)) {
                // The user can pass the name of a template to the chat template argument instead of an entire template
                chat_template = template_dict[chat_template];
            } else if (chat_template === null) {
                if (tools !== null && 'tool_use' in template_dict) {
                    chat_template = template_dict['tool_use'];
                } else if ('default' in template_dict) {
                    chat_template = template_dict['default'];
                } else {
                    throw Error(
                        `This model has multiple chat templates with no default specified! Please either pass a chat ` +
                            `template or the name of the template you wish to use to the 'chat_template' argument. Available ` +
                            `template names are ${Object.keys(template_dict).sort()}.`,
                    );
                }
            }
        } else if (chat_template === null) {
            // These are the cases when the model has a single template
            // priority: `chat_template` argument > `tokenizer.chat_template`
            if (this.chat_template) {
                chat_template = this.chat_template;
            } else {
                throw Error(
                    'Cannot use apply_chat_template() because tokenizer.chat_template is not set and no template ' +
                        'argument was passed! For information about writing templates and setting the ' +
                        'tokenizer.chat_template attribute, please see the documentation at ' +
                        'https://huggingface.co/docs/transformers/main/en/chat_templating',
                );
            }
        }
        return chat_template;
    }

    /**
     * Converts a list of message objects with `"role"` and `"content"` keys to a list of token
     * ids. This method is intended for use with chat models, and will read the tokenizer's chat_template attribute to
     * determine the format and control tokens to use when converting.
     *
     * See [here](https://huggingface.co/docs/transformers/chat_templating) for more information.
     *
     * **Example:** Applying a chat template to a conversation.
     *
     * ```javascript
     * import { AutoTokenizer } from "@huggingface/transformers";
     *
     * const tokenizer = await AutoTokenizer.from_pretrained("Xenova/mistral-tokenizer-v1");
     *
     * const chat = [
     *   { "role": "user", "content": "Hello, how are you?" },
     *   { "role": "assistant", "content": "I'm doing great. How can I help you today?" },
     *   { "role": "user", "content": "I'd like to show off how chat templating works!" },
     * ]
     *
     * const text = tokenizer.apply_chat_template(chat, { tokenize: false });
     * // "<s>[INST] Hello, how are you? [/INST]I'm doing great. How can I help you today?</s> [INST] I'd like to show off how chat templating works! [/INST]"
     *
     * const input_ids = tokenizer.apply_chat_template(chat, { tokenize: true, return_tensor: false });
     * // [1, 733, 16289, 28793, 22557, 28725, 910, 460, 368, 28804, 733, 28748, 16289, 28793, 28737, 28742, 28719, 2548, 1598, 28723, 1602, 541, 315, 1316, 368, 3154, 28804, 2, 28705, 733, 16289, 28793, 315, 28742, 28715, 737, 298, 1347, 805, 910, 10706, 5752, 1077, 3791, 28808, 733, 28748, 16289, 28793]
     * ```
     *
     * @param {Message[]} conversation A list of message objects with `"role"` and `"content"` keys,
     * representing the chat history so far.
     * @param {Object} options An optional object containing the following properties:
     * @param {string} [options.chat_template=null] A Jinja template to use for this conversion. If
     * this is not passed, the model's chat template will be used instead.
     * @param {Object[]} [options.tools=null]
     * A list of tools (callable functions) that will be accessible to the model. If the template does not
     * support function calling, this argument will have no effect. Each tool should be passed as a JSON Schema,
     * giving the name, description and argument types for the tool. See our
     * [chat templating guide](https://huggingface.co/docs/transformers/main/en/chat_templating#automated-function-conversion-for-tool-use)
     * for more information.
     * @param {Record<string, string>[]} [options.documents=null]
     * A list of dicts representing documents that will be accessible to the model if it is performing RAG
     * (retrieval-augmented generation). If the template does not support RAG, this argument will have no
     * effect. We recommend that each document should be a dict containing "title" and "text" keys. Please
     * see the RAG section of the [chat templating guide](https://huggingface.co/docs/transformers/main/en/chat_templating#arguments-for-RAG)
     * for examples of passing documents with chat templates.
     * @param {boolean} [options.add_generation_prompt=false] Whether to end the prompt with the token(s) that indicate
     * the start of an assistant message. This is useful when you want to generate a response from the model.
     * Note that this argument will be passed to the chat template, and so it must be supported in the
     * template for this argument to have any effect.
     * @param {boolean} [options.tokenize=true] Whether to tokenize the output. If false, the output will be a string.
     * @param {boolean} [options.padding=false] Whether to pad sequences to the maximum length. Has no effect if tokenize is false.
     * @param {boolean} [options.truncation=false] Whether to truncate sequences to the maximum length. Has no effect if tokenize is false.
     * @param {number} [options.max_length=null] Maximum length (in tokens) to use for padding or truncation. Has no effect if tokenize is false.
     * If not specified, the tokenizer's `max_length` attribute will be used as a default.
     * @param {boolean} [options.return_tensor=true] Whether to return the output as a Tensor or an Array. Has no effect if tokenize is false.
     * @param {boolean} [options.return_dict=true] Whether to return a dictionary with named outputs. Has no effect if tokenize is false.
     * @param {Object} [options.tokenizer_kwargs={}] Additional options to pass to the tokenizer.
     * @returns {string | Tensor | number[]| number[][]|BatchEncoding} The tokenized output.
     */
    apply_chat_template(
        conversation,
        {
            tools = null,
            documents = null,
            chat_template = null,
            add_generation_prompt = false,
            tokenize = true,
            padding = false,
            truncation = false,
            max_length = null,
            return_tensor = true,
            return_dict = false,
            tokenizer_kwargs = {},
            ...kwargs
        } = {},
    ) {
        chat_template = this.get_chat_template({ chat_template, tools });

        if (typeof chat_template !== 'string') {
            throw Error(`chat_template must be a string, but got ${typeof chat_template}`);
        }

        // Compilation function uses a cache to avoid recompiling the same template
        let compiledTemplate = this._compiled_template_cache.get(chat_template);
        if (compiledTemplate === undefined) {
            compiledTemplate = new Template(chat_template);
            this._compiled_template_cache.set(chat_template, compiledTemplate);
        }

        const special_tokens_map = Object.create(null);
        for (const key of SPECIAL_TOKEN_ATTRIBUTES) {
            const value = this.getToken(key);
            if (value) {
                special_tokens_map[key] = value;
            }
        }

        const rendered = compiledTemplate.render({
            messages: conversation,
            add_generation_prompt,
            tools,
            documents,
            ...special_tokens_map,
            ...kwargs,
        });

        if (tokenize) {
            const out = this._call(rendered, {
                add_special_tokens: false,
                padding,
                truncation,
                max_length,
                return_tensor,
                ...tokenizer_kwargs,
            });
            return return_dict ? out : out.input_ids;
        }

        return rendered;
    }
}

/**
 * BertTokenizer is a class used to tokenize text for BERT models.
 * @extends PreTrainedTokenizer
 */
export class BertTokenizer extends PreTrainedTokenizer {
    return_token_type_ids = true;
}
/**
 * Albert tokenizer
 * @extends PreTrainedTokenizer
 */
export class AlbertTokenizer extends PreTrainedTokenizer {
    return_token_type_ids = true;
}
export class MobileBertTokenizer extends PreTrainedTokenizer {
    return_token_type_ids = true;
}
export class SqueezeBertTokenizer extends PreTrainedTokenizer {
    return_token_type_ids = true;
}
export class DebertaTokenizer extends PreTrainedTokenizer {
    return_token_type_ids = true;
}
export class DebertaV2Tokenizer extends PreTrainedTokenizer {
    return_token_type_ids = true;
}
export class HerbertTokenizer extends PreTrainedTokenizer {
    return_token_type_ids = true;
}
export class ConvBertTokenizer extends PreTrainedTokenizer {
    return_token_type_ids = true;
}
export class RoFormerTokenizer extends PreTrainedTokenizer {
    return_token_type_ids = true;
}
export class DistilBertTokenizer extends PreTrainedTokenizer {}
export class CamembertTokenizer extends PreTrainedTokenizer {}
export class XLMTokenizer extends PreTrainedTokenizer {
    return_token_type_ids = true;

    constructor(tokenizerJSON, tokenizerConfig) {
        super(tokenizerJSON, tokenizerConfig);
        console.warn(
            'WARNING: `XLMTokenizer` is not yet supported by Hugging Face\'s "fast" tokenizers library. Therefore, you may experience slightly inaccurate results.',
        );
    }
}
export class ElectraTokenizer extends PreTrainedTokenizer {
    return_token_type_ids = true;
}

export class T5Tokenizer extends PreTrainedTokenizer {}
export class GPT2Tokenizer extends PreTrainedTokenizer {}
export class BartTokenizer extends PreTrainedTokenizer {}
export class MBartTokenizer extends PreTrainedTokenizer {
    constructor(tokenizerJSON, tokenizerConfig) {
        super(tokenizerJSON, tokenizerConfig);

        this.languageRegex = /^[a-z]{2}_[A-Z]{2}$/;
        this.language_codes = this.special_tokens.filter((x) => this.languageRegex.test(x));
        this.lang_to_token = (x) => x; // Identity function
    }

    /**
     * Helper function to build translation inputs for an `MBartTokenizer`.
     * @param {string|string[]} raw_inputs The text to tokenize.
     * @param {Object} tokenizer_options Options to be sent to the tokenizer
     * @param {Object} generate_kwargs Generation options.
     * @returns {Object} Object to be passed to the model.
     */
    _build_translation_inputs(raw_inputs, tokenizer_options, generate_kwargs) {
        return _build_translation_inputs(this, raw_inputs, tokenizer_options, generate_kwargs);
    }
}
export class MBart50Tokenizer extends MBartTokenizer {} // NOTE: extends MBartTokenizer

export class RobertaTokenizer extends PreTrainedTokenizer {}

export class BloomTokenizer extends PreTrainedTokenizer {}

const SPIECE_UNDERLINE = '▁';

export class LlamaTokenizer extends PreTrainedTokenizer {
    padding_side = 'left';

    constructor(tokenizerJSON, tokenizerConfig) {
        super(tokenizerJSON, tokenizerConfig);

        this.legacy = tokenizerConfig.legacy ?? true;
        if (!this.legacy) {
            // See https://github.com/huggingface/transformers/pull/24565 for more information
            this.normalizer = null;
            this.pre_tokenizer = new MetaspacePreTokenizer({
                replacement: SPIECE_UNDERLINE,
<<<<<<< HEAD
                add_prefix_space: true,
                prepend_scheme: 'first',
=======
                prepend_scheme: "first",
>>>>>>> 8337acc6
            });
        }
    }

    /**
     * Helper function to handle legacy encoding of SPM tokenizers.
     * Adapted from https://github.com/huggingface/transformers/blob/e6dcf8abd6f65bb4b6dfc1831b20d9ba49ce00e2/src/transformers/models/t5/tokenization_t5.py#L374-L387
     * @param {string} text The text to encode.
     * @returns {string[]} The encoded tokens.
     */
    _encode_text(text) {
        if (text === null) return null;

        if (this.legacy || text.length === 0) {
            return super._encode_text(text);
        }

        let tokens = super._encode_text(SPIECE_UNDERLINE + text.replaceAll(SPIECE_UNDERLINE, ' '));
        if (tokens.length > 1 && tokens[0] === SPIECE_UNDERLINE && this.special_tokens.includes(tokens[1])) {
            tokens = tokens.slice(1);
        }
        return tokens;
    }
}
export class CodeLlamaTokenizer extends PreTrainedTokenizer {}

export class XLMRobertaTokenizer extends PreTrainedTokenizer {}
export class MPNetTokenizer extends PreTrainedTokenizer {}

export class FalconTokenizer extends PreTrainedTokenizer {}

export class GPTNeoXTokenizer extends PreTrainedTokenizer {}

export class EsmTokenizer extends PreTrainedTokenizer {}

export class Qwen2Tokenizer extends PreTrainedTokenizer {}

export class GemmaTokenizer extends PreTrainedTokenizer {}

export class Grok1Tokenizer extends PreTrainedTokenizer {}

/**
 * Helper function to build translation inputs for an `NllbTokenizer` or `M2M100Tokenizer`.
 * @param {PreTrainedTokenizer} self The tokenizer instance.
 * @param {string|string[]} raw_inputs The text to tokenize.
 * @param {Object} tokenizer_options Options to be sent to the tokenizer
 * @param {Object} generate_kwargs Generation options.
 * @returns {Object} Object to be passed to the model.
 * @private
 */
function _build_translation_inputs(self, raw_inputs, tokenizer_options, generate_kwargs) {
    if (!('language_codes' in self) || !Array.isArray(self.language_codes)) {
        throw new Error(
            'Tokenizer must have `language_codes` attribute set and it should be an array of language ids.',
        );
    }
    if (!('languageRegex' in self) || !(self.languageRegex instanceof RegExp)) {
        throw new Error('Tokenizer must have `languageRegex` attribute set and it should be a regular expression.');
    }
    if (!('lang_to_token' in self) || typeof self.lang_to_token !== 'function') {
        throw new Error('Tokenizer must have `lang_to_token` attribute set and it should be a function.');
    }
    const src_lang_token = generate_kwargs.src_lang;
    const tgt_lang_token = generate_kwargs.tgt_lang;

    // Check that the target language is valid:
    if (!self.language_codes.includes(tgt_lang_token)) {
        throw new Error(
            `Target language code "${tgt_lang_token}" is not valid. Must be one of: {${self.language_codes.join(', ')}}`,
        );
    }

    // Allow `src_lang` to be optional. If not set, we'll use the tokenizer's default.
    if (src_lang_token !== undefined) {
        // Check that the source language is valid:
        if (!self.language_codes.includes(src_lang_token)) {
            throw new Error(
                `Source language code "${src_lang_token}" is not valid. Must be one of: {${self.language_codes.join(', ')}}`,
            );
        }

        // In the same way as the Python library, we override the post-processor
        // to force the source language to be first:
        for (const item of self.post_processor.config.single) {
            if ('SpecialToken' in item && self.languageRegex.test(item.SpecialToken.id)) {
                item.SpecialToken.id = self.lang_to_token(src_lang_token);
                break;
            }
        }
        // TODO: Do the same for pair?
    }

    // Override the `forced_bos_token_id` to force the correct language
    generate_kwargs.forced_bos_token_id = self.model.convert_tokens_to_ids([self.lang_to_token(tgt_lang_token)])[0];

    return self._call(raw_inputs, tokenizer_options);
}

/**
 * The NllbTokenizer class is used to tokenize text for NLLB ("No Language Left Behind") models.
 *
 * No Language Left Behind (NLLB) is a first-of-its-kind, AI breakthrough project
 * that open-sources models capable of delivering high-quality translations directly
 * between any pair of 200+ languages — including low-resource languages like Asturian,
 * Luganda, Urdu and more. It aims to help people communicate with anyone, anywhere,
 * regardless of their language preferences. For more information, check out their
 * [paper](https://huggingface.co/papers/2207.04672).
 *
 * For a list of supported languages (along with their language codes),
 * @see {@link https://github.com/facebookresearch/flores/blob/main/flores200/README.md#languages-in-flores-200}
 */
export class NllbTokenizer extends PreTrainedTokenizer {
    constructor(tokenizerJSON, tokenizerConfig) {
        super(tokenizerJSON, tokenizerConfig);

        this.languageRegex = /^[a-z]{3}_[A-Z][a-z]{3}$/;
        this.language_codes = this.special_tokens.filter((x) => this.languageRegex.test(x));
        this.lang_to_token = (x) => x; // Identity function
    }

    /**
     * Helper function to build translation inputs for an `NllbTokenizer`.
     * @param {string|string[]} raw_inputs The text to tokenize.
     * @param {Object} tokenizer_options Options to be sent to the tokenizer
     * @param {Object} generate_kwargs Generation options.
     * @returns {Object} Object to be passed to the model.
     */
    _build_translation_inputs(raw_inputs, tokenizer_options, generate_kwargs) {
        return _build_translation_inputs(this, raw_inputs, tokenizer_options, generate_kwargs);
    }
}

/**
 * The M2M100Tokenizer class is used to tokenize text for M2M100 ("Many-to-Many") models.
 *
 * M2M100 is a multilingual encoder-decoder (seq-to-seq) model trained for Many-to-Many
 * multilingual translation. It was introduced in this [paper](https://huggingface.co/papers/2010.11125)
 * and first released in [this](https://github.com/pytorch/fairseq/tree/master/examples/m2m_100) repository.
 *
 * For a list of supported languages (along with their language codes),
 * @see {@link https://huggingface.co/facebook/m2m100_418M#languages-covered}
 */
export class M2M100Tokenizer extends PreTrainedTokenizer {
    constructor(tokenizerJSON, tokenizerConfig) {
        super(tokenizerJSON, tokenizerConfig);

        this.languageRegex = /^__[a-z]{2,3}__$/;
        this.language_codes = this.special_tokens.filter((x) => this.languageRegex.test(x)).map((x) => x.slice(2, -2));
        this.lang_to_token = (x) => `__${x}__`;
    }

    /**
     * Helper function to build translation inputs for an `M2M100Tokenizer`.
     * @param {string|string[]} raw_inputs The text to tokenize.
     * @param {Object} tokenizer_options Options to be sent to the tokenizer
     * @param {Object} generate_kwargs Generation options.
     * @returns {Object} Object to be passed to the model.
     */
    _build_translation_inputs(raw_inputs, tokenizer_options, generate_kwargs) {
        return _build_translation_inputs(this, raw_inputs, tokenizer_options, generate_kwargs);
    }
}

/**
 * WhisperTokenizer tokenizer
 * @extends PreTrainedTokenizer
 */
export class WhisperTokenizer extends PreTrainedTokenizer {
    get timestamp_begin() {
        return this.model.convert_tokens_to_ids(['<|notimestamps|>'])[0] + 1;
    }

    /**
     * Decodes automatic speech recognition (ASR) sequences.
     * @param {Array<{tokens: bigint[], token_timestamps?: number[], stride: number[]}>} sequences The sequences to decode.
     * @param {Object} options The options to use for decoding.
     * @returns {Array<string|{chunks?: undefined|Array<{language: string|null, timestamp: Array<number|null>, text: string}>}>} The decoded sequences.
     */
    _decode_asr(
        sequences,
        { return_timestamps = false, return_language = false, time_precision = null, force_full_sequences = true } = {},
    ) {
        // Set force_full_sequences=false if you want streaming
        // TODO add support for `return_language`

        // Internal method meant to only be used by asr pipeline.
        // Handles all the little quirks specific to whisper to handle
        // the various options not allowed in other seq2seq models

        // =========== Overview ============
        // - iterate over all outputs
        // - all tokens within output
        // - Each token can be
        //   - language token
        //   - special token
        //   - timestamp token
        //   - text token
        // - We accumulate the text tokens.
        // - We split on end timestamps
        // - Lots of complexity comes from stride and timestamps

        if (time_precision === null) {
            throw Error('Must specify time_precision');
        }
        let last_language = null;

        const returnWordTimestamps = return_timestamps === 'word';

        function new_chunk() {
            return { language: last_language, timestamp: [null, null], text: '' };
        }

        // Welcome to the state machine!
        const chunks = [];
        let chunk = new_chunk();
        let time_offset = 0.0;
        const timestamp_begin = this.timestamp_begin;
        // Whisper timestamp tokens start from 0.00 and go to timestamp 30.00 in 0.02 increments.
        // We can calculate the last time stamp token as timestamp_begin plus the number of tokens
        // tokens from 0.00 to 30.00 which is 1500.
        const total_timestamp_tokens = 1500; // (30.00 - 0.00) / 0.02
        const timestamp_end = timestamp_begin + total_timestamp_tokens;

        let previous_tokens = [];
        let previous_token_timestamps = [];

        let skip = false;
        let right_stride_start = null;

        const all_special_ids = new Set(this.all_special_ids);

        for (const output of sequences) {
            // NOTE: python version has batches, so it uses [0]
            const token_ids = output.tokens;
            const token_timestamps = returnWordTimestamps ? output.token_timestamps : null;

            // These keep track of timestamps within strides, which need
            // to be skipped and resolve all tokens in a single chunk.
            let last_timestamp = null;
            let first_timestamp = timestamp_begin;

            if ('stride' in output) {
                const [chunk_len, stride_left, stride_right] = output.stride;

                // Offset the timings to account for the other `model_outputs`.
                time_offset -= stride_left;
                right_stride_start = chunk_len - stride_right;

                // Keeping track of timestamps within strides
                // We're going to NOT split on those, and delay until we're
                // out of BOTH stride. Otherwise lots of issues occur and
                // corner cases
                if (stride_left) {
                    first_timestamp = stride_left / time_precision + timestamp_begin;
                }

                if (stride_right) {
                    for (let i = token_ids.length - 1; i >= 0; --i) {
                        const token = Number(token_ids[i]);
                        if (token >= timestamp_begin) {
                            // There can be several token in the right stride
                            // But the last one is ALWAYS going to be skipped
                            if (
                                last_timestamp !== null &&
                                (token - timestamp_begin) * time_precision < right_stride_start
                            ) {
                                break;
                            }
                            last_timestamp = token;
                        }
                    }
                }
            }

            let current_tokens = [];
            let current_token_timestamps = [];

            // - all tokens within output
            for (let i = 0; i < token_ids.length; ++i) {
                const token = Number(token_ids[i]);
                // 4 possible states for each token
                // - 1/ Language code
                // - 2/ all other special tokens (which we ignore)
                // - 3/ Timestamp
                // - 4/ Regular text

                if (all_special_ids.has(token)) {
                    const text = this.decode([token]);
                    const language = WHISPER_LANGUAGE_MAPPING.get(text.slice(2, -2));

                    if (language !== undefined) {
                        // 1/ Indeed some language
                        // TODO Handle when language is different from the previous
                        // one, and we cannot use timestamped tokens to create chunks
                        if (last_language !== null && language !== last_language && !return_timestamps) {
                            previous_tokens.push(current_tokens);
                            const resolved_tokens = this.findLongestCommonSequence(previous_tokens)[0];
                            const resolved_text = this.decode(resolved_tokens);
                            chunk.text = resolved_text;
                            chunks.push(chunk);

                            // Flush all our temporary context
                            previous_tokens = [];
                            current_tokens = [];
                            chunk = new_chunk();
                        }

                        last_language = chunk.language = language;
                    } else {
                        // 2/ This is a regular special token, ignoring it
                    }
                } else if (token >= timestamp_begin && token <= timestamp_end) {
                    // 3/ Timestamp token
                    const time = (token - timestamp_begin) * time_precision + time_offset;
                    const rounded_time = round(time, 2);

                    if (last_timestamp !== null && token >= last_timestamp) {
                        // Whisper outputted a timestamp token, but it falls within
                        // our stride, so we're going to skip it for the time being
                        // and resolve this later
                        // Skip is necessary because timestamp tokens always come
                        // by pair, so we need to skip the next one too (which would mark the start of another chunk).
                        skip = true;
                    } else if (skip || (previous_tokens.length > 0 && token < first_timestamp)) {
                        skip = false;
                    } else if (chunk.timestamp[0] === null) {
                        chunk.timestamp[0] = rounded_time;
                    } else {
                        // This is the end of the timestamp chunk
                        if (rounded_time === chunk.timestamp[0]) {
                            // This is a bug in timestamp token output
                            // where we're taking the duplicate token
                            // as a stop where it should be a start.
                            // This is an issue in the underlying model output
                            // Let's just skip it so it becomes de-factor a start agin
                        } else {
                            chunk.timestamp[1] = rounded_time;

                            // Handling merges
                            previous_tokens.push(current_tokens);

                            if (returnWordTimestamps) {
                                previous_token_timestamps.push(current_token_timestamps);
                            }
                            const [resolved_tokens, resolved_token_timestamps] = this.findLongestCommonSequence(
                                previous_tokens,
                                previous_token_timestamps,
                            );

                            const resolved_text = this.decode(resolved_tokens);
                            chunk.text = resolved_text;

                            if (returnWordTimestamps) {
                                chunk.words = this.collateWordTimestamps(
                                    resolved_tokens,
                                    resolved_token_timestamps,
                                    last_language,
                                );
                            }

                            chunks.push(chunk);

                            // Flush all our temporary context
                            previous_tokens = [];
                            current_tokens = [];
                            previous_token_timestamps = [];
                            current_token_timestamps = [];
                            chunk = new_chunk();
                        }
                    }
                } else {
                    // 4/ Regular token
                    // We just append to the list of all tokens so we can handle
                    // merges later and decode into text.
                    current_tokens.push(token);

                    if (returnWordTimestamps) {
                        let start_time = round(token_timestamps[i] + time_offset, 2);

                        let end_time;
                        if (i + 1 < token_timestamps.length) {
                            end_time = round(token_timestamps[i + 1] + time_offset, 2);

                            // Do not allow punctuation-only tokens to have a duration.
                            // This prevents long pauses from messing up the timestamps.
                            const decoded_text = this.decode([token]);
                            if (PUNCTUATION_ONLY_REGEX.test(decoded_text)) {
                                // Add `time_precision` to avoid overlapping timestamps
                                end_time = round(Math.min(start_time + time_precision, end_time), 2);
                            }
                        } else {
                            // should never happen
                            end_time = null;
                        }
                        current_token_timestamps.push([start_time, end_time]);
                    }
                }
            }

            if ('stride' in output) {
                const [chunk_len, stride_left, stride_right] = output.stride;
                time_offset += chunk_len - stride_right;
            }

            // Leftover tokens
            if (current_tokens.length > 0) {
                previous_tokens.push(current_tokens);
                if (returnWordTimestamps) {
                    previous_token_timestamps.push(current_token_timestamps);
                }
            } else if (previous_tokens.every((p) => p.length === 0)) {
                // Flushing previous tokens (END)"
                chunk = new_chunk();
                previous_tokens = [];
                current_tokens = [];
                previous_token_timestamps = [];
                current_token_timestamps = [];
            }
        }

        if (previous_tokens.length > 0) {
            if (force_full_sequences && return_timestamps) {
                // Last token should always be timestamps, so there shouldn't be
                // leftover
                throw new Error(
                    'Whisper did not predict an ending timestamp, which can happen if audio is cut off in the middle of a word. ' +
                        'Also make sure WhisperTimeStampLogitsProcessor was used during generation.',
                );
            }

            // Happens when we don't use timestamps
            const [resolved_tokens, resolved_token_timestamps] = this.findLongestCommonSequence(
                previous_tokens,
                previous_token_timestamps,
            );

            // Flushing previous tokens (FINAL)
            const resolved_text = this.decode(resolved_tokens);
            chunk.text = resolved_text;
            if (returnWordTimestamps) {
                chunk.words = this.collateWordTimestamps(resolved_tokens, resolved_token_timestamps, last_language);
            }
            chunks.push(chunk);
        }

        let optional = Object.create(null);

        // Preparing and cleaning up the pipeline output
        const full_text = chunks.map((chunk) => chunk.text).join('');
        if (return_timestamps || return_language) {
            for (let i = 0; i < chunks.length; ++i) {
                const chunk = chunks[i];
                if (!return_timestamps) {
                    delete chunk['timestamp'];
                }

                if (!return_language) {
                    delete chunk['language'];
                }
            }
            if (returnWordTimestamps) {
                const new_chunks = [];
                for (const chunk of chunks) {
                    for (const word of chunk.words) {
                        new_chunks.push(word);
                    }
                }
                optional = { chunks: new_chunks };
            } else {
                optional = { chunks: chunks };
            }
        }
        return [full_text, optional];
    }

    /**
     * Finds the longest common sequence among the provided sequences.
     * @param {number[][]} sequences An array of sequences of token ids to compare.
     * @returns {number[][]} The longest common sequence found.
     * @throws {Error} If there is a bug within the function.
     * @private
     */
    findLongestCommonSequence(sequences, token_timestamp_sequences = null) {
        // It would be much harder to do O(n) because of fault tolerance.
        // We actually have a really good property which is that the total sequence
        // MUST be those subsequences in order.
        // If token_timestamp_sequences is provided, will split those sequences in
        // exactly the same way.
        let leftSequence = sequences[0];
        let leftLength = leftSequence.length;
        let totalSequence = [];

        const use_token_timestamp_sequences =
            Array.isArray(token_timestamp_sequences) && token_timestamp_sequences.length > 0;
        let total_token_timestamp_sequence = use_token_timestamp_sequences ? [] : null;
        let left_token_timestamp_sequence = use_token_timestamp_sequences ? token_timestamp_sequences[0] : null;
        for (let i = 1; i < sequences.length; ++i) {
            const rightSequence = sequences[i];
            let max = 0.0;
            let maxIndices = [leftLength, leftLength, 0, 0];
            // Here we're sliding matches
            // [a, b, c, d]
            //          [c, d, f]
            // =        [c] == [d]

            // [a, b, c, d]
            //       [c, d, f]
            // =     [c, d] == [c, d]

            // [a, b, c, d]
            //    [c, d, f]

            // =  [b, c, d] == [c, d, f]

            // [a, b, c, d]
            // [c, d, f]

            // [a, b, c] == [c, d, f]

            // [a, b, c, d]
            // [d, f]

            // [a, b] == [d, f]

            // [a, b, c, d]
            // [f]

            // [a] == [f]

            const rightLength = rightSequence.length;
            for (let j = 1; j < leftLength + rightLength; ++j) {
                // Slightly convoluted because we don't want out of bound indices
                // This will be necessary for a small conflict resolution optimization
                // later
                const leftStart = Math.max(0, leftLength - j);
                const leftStop = Math.min(leftLength, leftLength + rightLength - j);
                const left = leftSequence.slice(leftStart, leftStop);
                const rightStart = Math.max(0, j - leftLength);
                const rightStop = Math.min(rightLength, j);
                const right = rightSequence.slice(rightStart, rightStop);
                if (left.length !== right.length) {
                    throw new Error(
                        'There is a bug within whisper `decode_asr` function, please report it. Dropping to prevent bad inference.',
                    );
                }

                let matches;
                if (use_token_timestamp_sequences) {
                    // Get length of longest subsequence of tokens that match
                    // and have timestamps that are in order
                    matches = left.filter(
                        (elem, idx) =>
                            elem === right[idx] &&
                            left_token_timestamp_sequence[leftStart + idx] <=
                                token_timestamp_sequences[i][rightStart + idx],
                    ).length;
                } else {
                    matches = left.filter((elem, idx) => elem === right[idx]).length;
                }

                // epsilon to favor long perfect matches
                const eps = j / 10000.0;
                const matching = matches / j + eps;
                if (matches > 1 && matching > max) {
                    max = matching;
                    maxIndices = [leftStart, leftStop, rightStart, rightStop];
                }
            }
            const [leftStart, leftStop, rightStart, rightStop] = maxIndices;
            const leftMid = Math.floor((leftStop + leftStart) / 2);
            const rightMid = Math.floor((rightStop + rightStart) / 2);
            totalSequence.push(...leftSequence.slice(0, leftMid));
            leftSequence = rightSequence.slice(rightMid);
            leftLength = leftSequence.length;

            if (use_token_timestamp_sequences) {
                total_token_timestamp_sequence.push(...left_token_timestamp_sequence.slice(0, leftMid));
                left_token_timestamp_sequence = token_timestamp_sequences[i].slice(rightMid);
            }
        }
        totalSequence.push(...leftSequence);

        if (use_token_timestamp_sequences) {
            total_token_timestamp_sequence.push(...left_token_timestamp_sequence);
            return [totalSequence, total_token_timestamp_sequence];
        } else {
            return [totalSequence, []];
        }
    }

    /** @private */
    collateWordTimestamps(tokens, token_timestamps, language) {
        const [words, _, token_indices] = this.combineTokensIntoWords(tokens, language);

        const timings = [];
        for (let i = 0; i < words.length; ++i) {
            const indices = token_indices[i];
            timings.push({
                text: words[i],
                timestamp: [token_timestamps[indices.at(0)][0], token_timestamps[indices.at(-1)][1]],
            });
        }
        return timings;
    }

    /**
     * Groups tokens by word. Returns a tuple containing a list of strings with the words,
     * and a list of `token_id` sequences with the tokens making up each word.
     * @param {number[]} tokens
     * @param {string} [language]
     * @param {string} prepend_punctionations
     * @param {string} append_punctuations
     *
     * @private
     */
    combineTokensIntoWords(
        tokens,
        language,
        prepend_punctionations = '"\'“¡¿([{-',
        append_punctuations = '"\'.。,，!！?？:：”)]}、',
    ) {
        language = language ?? 'english';

        let words, word_tokens, token_indices;

        if (['chinese', 'japanese', 'thai', 'lao', 'myanmar'].includes(language)) {
            // These languages don't typically use spaces.
            [words, word_tokens, token_indices] = this.splitTokensOnUnicode(tokens);
        } else {
            [words, word_tokens, token_indices] = this.splitTokensOnSpaces(tokens);
        }

        return this.mergePunctuations(words, word_tokens, token_indices, prepend_punctionations, append_punctuations);
    }

    /** @type {PreTrainedTokenizer['decode']} */
    decode(token_ids, decode_args) {
        let text;
        // @ts-ignore
        if (decode_args?.decode_with_timestamps) {
            if (token_ids instanceof Tensor) {
                token_ids = prepareTensorForDecode(token_ids);
            }
            text = this.decodeWithTimestamps(token_ids, decode_args);
        } else {
            text = super.decode(token_ids, decode_args);
        }
        // TODO: implement offsets
        // if (decode_args.output_offsets) {
        //     let offsets = this.computeOffsets
        // }
        return text;
    }

    /**
     * @param {number[]|bigint[]} token_ids List of token IDs to decode.
     * @param {Object} decode_args Optional arguments for decoding
     * @private
     */
    decodeWithTimestamps(token_ids, decode_args) {
        const time_precision = decode_args?.time_precision ?? 0.02;

        const timestamp_begin = Array.from(this.all_special_ids).at(-1) + 1;
        /**@type {any[]} */
        let outputs = [[]];
        for (let token of token_ids) {
            token = Number(token);
            if (token >= timestamp_begin) {
                const timestamp = ((token - timestamp_begin) * time_precision).toFixed(2);
                outputs.push(`<|${timestamp}|>`);
                outputs.push([]);
            } else {
                outputs[outputs.length - 1].push(token);
            }
        }
        outputs = outputs.map((s) => (typeof s === 'string' ? s : super.decode(s, decode_args)));

        return outputs.join('');
    }

    /**
     * Combine tokens into words by splitting at any position where the tokens are decoded as valid unicode points.
     * @param {number[]} tokens
     * @returns {*}
     * @private
     */
    splitTokensOnUnicode(tokens) {
        const decoded_full = this.decode(tokens, {
            // @ts-ignore
            decode_with_timestamps: true,
        });
        const replacement_char = '\uFFFD';

        const words = [];
        const word_tokens = [];
        const token_indices = [];
        let current_tokens = [];
        let current_indices = [];
        let unicode_offset = 0;

        for (let token_idx = 0; token_idx < tokens.length; ++token_idx) {
            const token = tokens[token_idx];

            current_tokens.push(token);
            current_indices.push(token_idx);

            const decoded = this.decode(current_tokens, {
                // @ts-ignore
                decode_with_timestamps: true,
            });

            if (
                !decoded.includes(replacement_char) ||
                decoded_full[unicode_offset + decoded.indexOf(replacement_char)] === replacement_char
            ) {
                words.push(decoded);
                word_tokens.push(current_tokens);
                token_indices.push(current_indices);
                current_tokens = [];
                current_indices = [];
                unicode_offset += decoded.length;
            }
        }

        return [words, word_tokens, token_indices];
    }

    /**
     * Combine tokens into words by splitting at whitespace and punctuation tokens.
     * @param {number[]} tokens
     * @private
     */
    splitTokensOnSpaces(tokens) {
        const [subwords, subword_tokens_list, subword_indices_list] = this.splitTokensOnUnicode(tokens);

        const words = [];
        const word_tokens = [];
        const token_indices = [];

        const punctuationRegex = new RegExp(`^[${PUNCTUATION_REGEX}]$`, 'gu');

        for (let i = 0; i < subwords.length; ++i) {
            const subword = subwords[i];
            const subword_tokens = subword_tokens_list[i];
            const subword_indices = subword_indices_list[i];

            // @ts-ignore
            const special = subword_tokens[0] >= this.model.tokens_to_ids.get('<|endoftext|>');
            const with_space = subword.startsWith(' ');
            const trimmed = subword.trim();
            const punctuation = punctuationRegex.test(trimmed);

            if (special || with_space || punctuation || words.length === 0) {
                words.push(subword);
                word_tokens.push(subword_tokens);
                token_indices.push(subword_indices);
            } else {
                const ix = words.length - 1;
                words[ix] += subword;
                word_tokens[ix].push(...subword_tokens);
                token_indices[ix].push(...subword_indices);
            }
        }

        return [words, word_tokens, token_indices];
    }

    /**
     * Merges punctuation tokens with neighboring words.
     * @param {string[]} words
     * @param {number[][]} tokens
     * @param {number[][]} indices
     * @param {string} prepended
     * @param {string} appended
     * @private
     */
    mergePunctuations(words, tokens, indices, prepended, appended) {
        const newWords = structuredClone(words);
        const newTokens = structuredClone(tokens);
        const newIndices = structuredClone(indices);

        // prepend punctuations
        let i = newWords.length - 2;
        let j = newWords.length - 1;

        while (i >= 0) {
            if (newWords[i].startsWith(' ') && prepended.includes(newWords[i].trim())) {
                newWords[j] = newWords[i] + newWords[j];
                newTokens[j] = mergeArrays(newTokens[i], newTokens[j]);
                newIndices[j] = mergeArrays(newIndices[i], newIndices[j]);
                newWords[i] = '';
                newTokens[i] = [];
                newIndices[i] = [];
            } else {
                j = i;
            }
            --i;
        }

        // append punctuations
        i = 0;
        j = 1;
        while (j < newWords.length) {
            if (!newWords[i].endsWith(' ') && appended.includes(newWords[j])) {
                newWords[i] += newWords[j];
                newTokens[i] = mergeArrays(newTokens[i], newTokens[j]);
                newIndices[i] = mergeArrays(newIndices[i], newIndices[j]);
                newWords[j] = '';
                newTokens[j] = [];
                newIndices[j] = [];
            } else {
                i = j;
            }
            ++j;
        }

        return [
            newWords.filter((x) => x),
            newTokens.filter((x) => x.length > 0),
            newIndices.filter((x) => x.length > 0),
        ];
    }
}
export class CodeGenTokenizer extends PreTrainedTokenizer {}
export class CLIPTokenizer extends PreTrainedTokenizer {}
export class SiglipTokenizer extends PreTrainedTokenizer {}

/**
 * @todo This model is not yet supported by Hugging Face's "fast" tokenizers library (https://github.com/huggingface/tokenizers).
 * Therefore, this implementation (which is based on fast tokenizers) may produce slightly inaccurate results.
 */
export class MarianTokenizer extends PreTrainedTokenizer {
    /**
     * Create a new MarianTokenizer instance.
     * @param {Object} tokenizerJSON The JSON of the tokenizer.
     * @param {Object} tokenizerConfig The config of the tokenizer.
     */
    constructor(tokenizerJSON, tokenizerConfig) {
        super(tokenizerJSON, tokenizerConfig);

        this.languageRegex = /^(>>\w+<<)\s*/g;

        this.supported_language_codes = this.model.vocab.filter((x) => this.languageRegex.test(x));

        console.warn(
            'WARNING: `MarianTokenizer` is not yet supported by Hugging Face\'s "fast" tokenizers library. Therefore, you may experience slightly inaccurate results.',
        );
    }

    /**
     * Encodes a single text. Overriding this method is necessary since the language codes
     * must be removed before encoding with sentencepiece model.
     * @see https://github.com/huggingface/transformers/blob/12d51db243a00726a548a43cc333390ebae731e3/src/transformers/models/marian/tokenization_marian.py#L204-L213
     *
     * @param {string|null} text The text to encode.
     * @returns {string[]|null} The encoded tokens.
     */
    _encode_text(text) {
        if (text === null) return null;

        // Check if text starts with language code:
        const [matchInfo, ...remainder] = text.trim().split(this.languageRegex);

        if (remainder.length === 0) {
            // No language code, encode normally
            return super._encode_text(matchInfo);
        } else if (remainder.length === 2) {
            // Text starts with language code, so we do not encode it with sentencepiece.
            const [language, text] = remainder;

            if (!this.supported_language_codes.includes(language)) {
                console.warn(
                    `Unsupported language code "${language}" detected, which may lead to unexpected behavior. Should be one of: ${JSON.stringify(this.supported_language_codes)}`,
                );
            }
            return mergeArrays([language], super._encode_text(text));
        }
    }
}

export class Wav2Vec2CTCTokenizer extends PreTrainedTokenizer {}

export class BlenderbotTokenizer extends PreTrainedTokenizer {}
export class BlenderbotSmallTokenizer extends PreTrainedTokenizer {}

export class SpeechT5Tokenizer extends PreTrainedTokenizer {}

export class NougatTokenizer extends PreTrainedTokenizer {}

export class VitsTokenizer extends PreTrainedTokenizer {
    constructor(tokenizerJSON, tokenizerConfig) {
        super(tokenizerJSON, tokenizerConfig);

        // Custom decoder function
        this.decoder = new VitsDecoder({});
    }
}

export class CohereTokenizer extends PreTrainedTokenizer {}

export class MgpstrTokenizer extends PreTrainedTokenizer {}

export class Ernie4_5_Tokenizer extends PreTrainedTokenizer {}

/**
 * Helper class which is used to instantiate pretrained tokenizers with the `from_pretrained` function.
 * The chosen tokenizer class is determined by the type specified in the tokenizer config.
 *
 * @example
 * const tokenizer = await AutoTokenizer.from_pretrained('Xenova/bert-base-uncased');
 */
export class AutoTokenizer {
    static TOKENIZER_CLASS_MAPPING = {
        T5Tokenizer,
        DistilBertTokenizer,
        CamembertTokenizer,
        DebertaTokenizer,
        DebertaV2Tokenizer,
        BertTokenizer,
        HerbertTokenizer,
        ConvBertTokenizer,
        RoFormerTokenizer,
        XLMTokenizer,
        ElectraTokenizer,
        MobileBertTokenizer,
        SqueezeBertTokenizer,
        AlbertTokenizer,
        GPT2Tokenizer,
        BartTokenizer,
        MBartTokenizer,
        MBart50Tokenizer,
        RobertaTokenizer,
        WhisperTokenizer,
        CodeGenTokenizer,
        CLIPTokenizer,
        SiglipTokenizer,
        MarianTokenizer,
        BloomTokenizer,
        NllbTokenizer,
        M2M100Tokenizer,
        LlamaTokenizer,
        CodeLlamaTokenizer,
        XLMRobertaTokenizer,
        MPNetTokenizer,
        FalconTokenizer,
        GPTNeoXTokenizer,
        EsmTokenizer,
        Wav2Vec2CTCTokenizer,
        BlenderbotTokenizer,
        BlenderbotSmallTokenizer,
        SpeechT5Tokenizer,
        NougatTokenizer,
        VitsTokenizer,
        Qwen2Tokenizer,
        GemmaTokenizer,
        Grok1Tokenizer,
        CohereTokenizer,
        MgpstrTokenizer,
        Ernie4_5_Tokenizer,

        // Base case:
        PreTrainedTokenizer,
    };

    /**
     * Instantiate one of the tokenizer classes of the library from a pretrained model.
     *
     * The tokenizer class to instantiate is selected based on the `tokenizer_class` property of the config object
     * (either passed as an argument or loaded from `pretrained_model_name_or_path` if possible)
     *
     * @param {string} pretrained_model_name_or_path The name or path of the pretrained model. Can be either:
     * - A string, the *model id* of a pretrained tokenizer hosted inside a model repo on huggingface.co.
     *   Valid model ids can be located at the root-level, like `bert-base-uncased`, or namespaced under a
     *   user or organization name, like `dbmdz/bert-base-german-cased`.
     * - A path to a *directory* containing tokenizer files, e.g., `./my_model_directory/`.
     * @param {PretrainedTokenizerOptions} options Additional options for loading the tokenizer.
     *
     * @returns {Promise<PreTrainedTokenizer>} A new instance of the PreTrainedTokenizer class.
     */
    static async from_pretrained(
        pretrained_model_name_or_path,
        {
            progress_callback = null,
            config = null,
            cache_dir = null,
            local_files_only = false,
            revision = 'main',
            legacy = null,
        } = {},
    ) {
        const [tokenizerJSON, tokenizerConfig] = await loadTokenizer(pretrained_model_name_or_path, {
            progress_callback,
            config,
            cache_dir,
            local_files_only,
            revision,
            legacy,
        });

        // Some tokenizers are saved with the "Fast" suffix, so we remove that if present.
        const tokenizerName = tokenizerConfig.tokenizer_class?.replace(/Fast$/, '') ?? 'PreTrainedTokenizer';

        let cls = this.TOKENIZER_CLASS_MAPPING[tokenizerName];
        if (!cls) {
            console.warn(`Unknown tokenizer class "${tokenizerName}", attempting to construct from base class.`);
            cls = PreTrainedTokenizer;
        }
        return new cls(tokenizerJSON, tokenizerConfig);
    }
}<|MERGE_RESOLUTION|>--- conflicted
+++ resolved
@@ -2263,16 +2263,9 @@
 
         if (
             // We add a prefix space if:
-<<<<<<< HEAD
-            //  (1) The addPrefixSpace option is enabled and the normalized
-            //      token does not already start with the replacement character.
-            this.addPrefixSpace &&
-            !normalized.startsWith(this.replacement) &&
-=======
             //  (1) The normalized token does not already start with the replacement character.
             !normalized.startsWith(this.replacement)
 
->>>>>>> 8337acc6
             // and (2) either:
             //  (a) prepend_scheme is 'always'
             //  (b) prepend_scheme is 'first' and this is the first section
@@ -3359,12 +3352,7 @@
             this.normalizer = null;
             this.pre_tokenizer = new MetaspacePreTokenizer({
                 replacement: SPIECE_UNDERLINE,
-<<<<<<< HEAD
-                add_prefix_space: true,
-                prepend_scheme: 'first',
-=======
                 prepend_scheme: "first",
->>>>>>> 8337acc6
             });
         }
     }
