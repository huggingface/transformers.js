
/**
 * @file Core utility functions/classes for Transformers.js.
 * 
 * These are only used internally, meaning an end-user shouldn't
 * need to access anything here.
 * 
 * @module utils/core
 */

/**
 * Helper function to dispatch progress callbacks.
 *
 * @param {Function} progress_callback The progress callback function to dispatch.
 * @param {any} data The data to pass to the progress callback function.
 * @returns {void}
 * @private
 */
export function dispatchCallback(progress_callback, data) {
    if (progress_callback) progress_callback(data);
}

/**
 * Reverses the keys and values of an object.
 *
 * @param {Object} data The object to reverse.
 * @returns {Object} The reversed object.
 * @see https://ultimatecourses.com/blog/reverse-object-keys-and-values-in-javascript
 */
export function reverseDictionary(data) {
    // https://ultimatecourses.com/blog/reverse-object-keys-and-values-in-javascript
    return Object.fromEntries(Object.entries(data).map(([key, value]) => [value, key]));
}

/**
 * Escapes regular expression special characters from a string by replacing them with their escaped counterparts.
 *
 * @param {string} string The string to escape.
 * @returns {string} The escaped string.
 */
export function escapeRegExp(string) {
    return string.replace(/[.*+?^${}()|[\]\\]/g, '\\$&'); // $& means the whole matched string
}

/**
<<<<<<< HEAD
 * A base class for creating callable objects.
 * 
 * @type {new () => {(...args: any[]): any, _call(...args: any[]): any}}
 */
export const Callable = /** @type {any} */ (class {
    /**
    * Creates a new instance of the Callable class.
    */
    constructor() {
        /**
         * Creates a closure that delegates to a private method '_call' with the given arguments.
         * @type {any}
         * @param {...any} args Zero or more arguments to pass to the '_call' method.
         * @returns {*} The result of calling the '_call' method.
         */
        let closure = function (...args) {
            return closure._call(...args)
        }
        return Object.setPrototypeOf(closure, new.target.prototype)
    }

    /**
     * This method is called when the object is called as a function.
     * @param {any} thisArg The value of `this` provided for the call.
     * @param {any[]} args The arguments passed to the call.
     * @returns {*} The result of calling the `_call` method.
     * @throws {Error} If the subclass does not implement the `_call` method.
     */
    apply(thisArg, args) {
        return this._call(...args)
    }

    /**
     * This method should be implemented in subclasses to provide the
     * functionality of the callable object.
     *
     * @param {any[]} args
     * @throws {Error} If the subclass does not implement the `_call` method.
     */
    _call(...args) {
        throw Error('Must implement _call method in subclass')
    }
});

/**
=======
>>>>>>> 7ebd50ce
 * Check if a value is a typed array.
 * @param {*} val The value to check.
 * @returns {boolean} True if the value is a `TypedArray`, false otherwise.
 * 
 * Adapted from https://stackoverflow.com/a/71091338/13989043
 */
export function isTypedArray(val) {
    return val?.prototype?.__proto__?.constructor?.name === 'TypedArray';
}


/**
 * Check if a value is an integer.
 * @param {*} x The value to check.
 * @returns {boolean} True if the value is a string, false otherwise.
 */
export function isIntegralNumber(x) {
    return Number.isInteger(x) || typeof x === 'bigint'
}

/**
 * Calculates the dimensions of a nested array.
 *
 * @param {any[]} arr The nested array to calculate dimensions for.
 * @returns {number[]} An array containing the dimensions of the input array.
 */
export function calculateDimensions(arr) {
    const dimensions = [];
    let current = arr;
    while (Array.isArray(current)) {
        dimensions.push(current.length);
        current = current[0];
    }
    return dimensions;
}

/**
 * Replicate python's .pop() method for objects.
 * @param {Object} obj The object to pop from.
 * @param {string} key The key to pop.
 * @param {*} defaultValue The default value to return if the key does not exist.
 * @returns {*} The value of the popped key.
 * @throws {Error} If the key does not exist and no default value is provided.
 */
export function pop(obj, key, defaultValue = undefined) {
    const value = obj[key];
    if (value !== undefined) {
        delete obj[key];
        return value;
    }
    if (defaultValue === undefined) {
        throw Error(`Key ${key} does not exist in object.`)
    }
    return defaultValue;
}

/**
 * Efficiently merge arrays, creating a new copy.
 * Adapted from https://stackoverflow.com/a/6768642/13989043
 * @param  {Array[]} arrs Arrays to merge.
 * @returns {Array} The merged array.
 */
export function mergeArrays(...arrs) {
    return Array.prototype.concat.apply([], arrs);
}

/**
 * Compute the Cartesian product of given arrays
 * @param {...Array} a Arrays to compute the product
 * @returns {Array} Returns the computed Cartesian product as an array
 * @private
 */
export function product(...a) {
    // Cartesian product of items
    // Adapted from https://stackoverflow.com/a/43053803
    return a.reduce((a, b) => a.flatMap(d => b.map(e => [d, e])));
}

/**
 * Calculates the index offset for a given index and window size.
 * @param {number} i The index.
 * @param {number} w The window size.
 * @returns {number} The index offset.
 */
export function calculateReflectOffset(i, w) {
    return Math.abs((i + w) % (2 * w) - w);
}

/**
 * 
 * @param {Object} o 
 * @param {string[]} props 
 * @returns {Object}
 */
export function pick(o, props) {
    return Object.assign(
        {},
        ...props.map((prop) => {
            if (o[prop] !== undefined) {
                return { [prop]: o[prop] };
            }
        })
    );
}

/**
 * Calculate the length of a string, taking multi-byte characters into account.
 * This mimics the behavior of Python's `len` function.
 * @param {string} s The string to calculate the length of. 
 * @returns {number} The length of the string.
 */
export function len(s) {
    let length = 0;
    for (const c of s) ++length;
    return length;
}<|MERGE_RESOLUTION|>--- conflicted
+++ resolved
@@ -43,54 +43,6 @@
 }
 
 /**
-<<<<<<< HEAD
- * A base class for creating callable objects.
- * 
- * @type {new () => {(...args: any[]): any, _call(...args: any[]): any}}
- */
-export const Callable = /** @type {any} */ (class {
-    /**
-    * Creates a new instance of the Callable class.
-    */
-    constructor() {
-        /**
-         * Creates a closure that delegates to a private method '_call' with the given arguments.
-         * @type {any}
-         * @param {...any} args Zero or more arguments to pass to the '_call' method.
-         * @returns {*} The result of calling the '_call' method.
-         */
-        let closure = function (...args) {
-            return closure._call(...args)
-        }
-        return Object.setPrototypeOf(closure, new.target.prototype)
-    }
-
-    /**
-     * This method is called when the object is called as a function.
-     * @param {any} thisArg The value of `this` provided for the call.
-     * @param {any[]} args The arguments passed to the call.
-     * @returns {*} The result of calling the `_call` method.
-     * @throws {Error} If the subclass does not implement the `_call` method.
-     */
-    apply(thisArg, args) {
-        return this._call(...args)
-    }
-
-    /**
-     * This method should be implemented in subclasses to provide the
-     * functionality of the callable object.
-     *
-     * @param {any[]} args
-     * @throws {Error} If the subclass does not implement the `_call` method.
-     */
-    _call(...args) {
-        throw Error('Must implement _call method in subclass')
-    }
-});
-
-/**
-=======
->>>>>>> 7ebd50ce
  * Check if a value is a typed array.
  * @param {*} val The value to check.
  * @returns {boolean} True if the value is a `TypedArray`, false otherwise.
