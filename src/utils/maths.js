--- conflicted
+++ resolved
@@ -953,8 +953,6 @@
     return Math.round(num * pow) / pow;
 }
 
-<<<<<<< HEAD
-
 /**
  * Resample the input array to a new length using linear interpolation.
  * @param {AnyTypedArray} data The input array
@@ -971,7 +969,8 @@
         output[i] = data[lower] * (1 - weight) + data[upper] * weight;
     }
     return output;
-=======
+}
+
 /**
  * Helper function to round a number to the nearest integer, with ties rounded to the nearest even number.
  * Also known as "bankers' rounding". This is the default rounding mode in python. For example:
@@ -984,5 +983,4 @@
     const r = Math.round(x);
     const br = Math.abs(x) % 1 === 0.5 ? (r % 2 === 0 ? r : r - 1) : r;
     return br;
->>>>>>> 8804c365
 }