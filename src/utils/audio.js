/**
 * @file Helper module for audio processing.
 *
 * These functions and classes are only used internally,
 * meaning an end-user shouldn't need to access anything here.
 *
 * @module utils/audio
 */

import { getFile } from './hub.js';
import { FFT, max } from './maths.js';
import { calculateReflectOffset, saveBlob } from './core.js';
import { apis } from '../env.js';
import { Tensor, matmul } from './tensor.js';
import fs from 'node:fs';

/**
 * Helper function to read audio from a path/URL.
 * @param {string|URL} url The path/URL to load the audio from.
 * @param {number} sampling_rate The sampling rate to use when decoding the audio.
 * @returns {Promise<Float32Array>} The decoded audio as a `Float32Array`.
 */
export async function read_audio(url, sampling_rate) {
    if (typeof AudioContext === 'undefined') {
        // Running in node or an environment without AudioContext
        throw Error(
            'Unable to load audio from path/URL since `AudioContext` is not available in your environment. ' +
                'Instead, audio data should be passed directly to the pipeline/processor. ' +
                'For more information and some example code, see https://huggingface.co/docs/transformers.js/guides/node-audio-processing.',
        );
    }

    const response = await (await getFile(url)).arrayBuffer();
    const audioCTX = new AudioContext({ sampleRate: sampling_rate });
    if (typeof sampling_rate === 'undefined') {
        console.warn(`No sampling rate provided, using default of ${audioCTX.sampleRate}Hz.`);
    }
    const decoded = await audioCTX.decodeAudioData(response);

    /** @type {Float32Array} */
    let audio;

    // We now replicate HuggingFace's `ffmpeg_read` method:
    if (decoded.numberOfChannels === 2) {
        // When downmixing a stereo audio file to mono using the -ac 1 option in FFmpeg,
        // the audio signal is summed across both channels to create a single mono channel.
        // However, if the audio is at full scale (i.e. the highest possible volume level),
        // the summing of the two channels can cause the audio signal to clip or distort.

        // To prevent this clipping, FFmpeg applies a scaling factor of 1/sqrt(2) (~ 0.707)
        // to the audio signal before summing the two channels. This scaling factor ensures
        // that the combined audio signal will not exceed the maximum possible level, even
        // if both channels are at full scale.

        // After applying this scaling factor, the audio signal from both channels is summed
        // to create a single mono channel. It's worth noting that this scaling factor is
        // only applied when downmixing stereo audio to mono using the -ac 1 option in FFmpeg.
        // If you're using a different downmixing method, or if you're not downmixing the
        // audio at all, this scaling factor may not be needed.
        const SCALING_FACTOR = Math.sqrt(2);

        const left = decoded.getChannelData(0);
        const right = decoded.getChannelData(1);

        audio = new Float32Array(left.length);
        for (let i = 0; i < decoded.length; ++i) {
            audio[i] = (SCALING_FACTOR * (left[i] + right[i])) / 2;
        }
    } else {
        // If the audio is not stereo, we can just use the first channel:
        audio = decoded.getChannelData(0);
    }

    return audio;
}

/**
 * Helper function to generate windows that are special cases of the generalized cosine window.
 * See https://www.mathworks.com/help/signal/ug/generalized-cosine-windows.html for more information.
 * @param {number} M Number of points in the output window. If zero or less, an empty array is returned.
 * @param {number} a_0 Offset for the generalized cosine window.
 * @returns {Float64Array} The generated window.
 */
function generalized_cosine_window(M, a_0) {
    if (M < 1) {
        return new Float64Array();
    }
    if (M === 1) {
        return new Float64Array([1]);
    }

    const a_1 = 1 - a_0;
    const factor = (2 * Math.PI) / (M - 1);

    const cos_vals = new Float64Array(M);
    for (let i = 0; i < M; ++i) {
        cos_vals[i] = a_0 - a_1 * Math.cos(i * factor);
    }
    return cos_vals;
}

/**
 * Generates a Hanning window of length M.
 * See https://numpy.org/doc/stable/reference/generated/numpy.hanning.html for more information.
 *
 * @param {number} M The length of the Hanning window to generate.
 * @returns {Float64Array} The generated Hanning window.
 */
export function hanning(M) {
    return generalized_cosine_window(M, 0.5);
}

/**
 * Generates a Hamming window of length M.
 * See https://numpy.org/doc/stable/reference/generated/numpy.hamming.html for more information.
 *
 * @param {number} M The length of the Hamming window to generate.
 * @returns {Float64Array} The generated Hamming window.
 */
export function hamming(M) {
    return generalized_cosine_window(M, 0.54);
}

const HERTZ_TO_MEL_MAPPING = {
    htk: (/** @type {number} */ freq) => 2595.0 * Math.log10(1.0 + freq / 700.0),
    kaldi: (/** @type {number} */ freq) => 1127.0 * Math.log(1.0 + freq / 700.0),
    slaney: (/** @type {number} */ freq, min_log_hertz = 1000.0, min_log_mel = 15.0, logstep = 27.0 / Math.log(6.4)) =>
        freq >= min_log_hertz ? min_log_mel + Math.log(freq / min_log_hertz) * logstep : (3.0 * freq) / 200.0,
};

/**
 * @template {Float32Array|Float64Array|number} T
 * @param {T} freq
 * @param {keyof typeof HERTZ_TO_MEL_MAPPING} [mel_scale]
 * @returns {T}
 */
function hertz_to_mel(freq, mel_scale = 'htk') {
    const fn = HERTZ_TO_MEL_MAPPING[mel_scale];
    if (!fn) {
        throw new Error('mel_scale should be one of "htk", "slaney" or "kaldi".');
    }

    // @ts-expect-error ts(2322)
    return typeof freq === 'number' ? fn(freq) : freq.map((x) => fn(x));
}

const MEL_TO_HERTZ_MAPPING = {
    htk: (/** @type {number} */ mels) => 700.0 * (10.0 ** (mels / 2595.0) - 1.0),
    kaldi: (/** @type {number} */ mels) => 700.0 * (Math.exp(mels / 1127.0) - 1.0),
    slaney: (/** @type {number} */ mels, min_log_hertz = 1000.0, min_log_mel = 15.0, logstep = Math.log(6.4) / 27.0) =>
        mels >= min_log_mel ? min_log_hertz * Math.exp(logstep * (mels - min_log_mel)) : (200.0 * mels) / 3.0,
};

/**
 * @template {Float32Array|Float64Array|number} T
 * @param {T} mels
 * @param {keyof typeof MEL_TO_HERTZ_MAPPING} [mel_scale]
 * @returns {T}
 */
function mel_to_hertz(mels, mel_scale = 'htk') {
    const fn = MEL_TO_HERTZ_MAPPING[mel_scale];
    if (!fn) {
        throw new Error('mel_scale should be one of "htk", "slaney" or "kaldi".');
    }

    // @ts-expect-error ts(2322)
    return typeof mels === 'number' ? fn(mels) : mels.map((x) => fn(x));
}

/**
 * Creates a triangular filter bank.
 *
 * Adapted from torchaudio and librosa.
 *
 * @param {Float64Array} fft_freqs Discrete frequencies of the FFT bins in Hz, of shape `(num_frequency_bins,)`.
 * @param {Float64Array} filter_freqs Center frequencies of the triangular filters to create, in Hz, of shape `(num_mel_filters,)`.
 * @returns {number[][]} of shape `(num_frequency_bins, num_mel_filters)`.
 */
function _create_triangular_filter_bank(fft_freqs, filter_freqs) {
    const filter_diff = Float64Array.from(
        { length: filter_freqs.length - 1 },
        (_, i) => filter_freqs[i + 1] - filter_freqs[i],
    );

    const slopes = Array.from(
        {
            length: fft_freqs.length,
        },
        () => new Array(filter_freqs.length),
    );

    for (let j = 0; j < fft_freqs.length; ++j) {
        const slope = slopes[j];
        for (let i = 0; i < filter_freqs.length; ++i) {
            slope[i] = filter_freqs[i] - fft_freqs[j];
        }
    }

    const numFreqs = filter_freqs.length - 2;
    const ret = Array.from({ length: numFreqs }, () => new Array(fft_freqs.length));

    for (let j = 0; j < fft_freqs.length; ++j) {
        // 201
        const slope = slopes[j];
        for (let i = 0; i < numFreqs; ++i) {
            // 80
            const down = -slope[i] / filter_diff[i];
            const up = slope[i + 2] / filter_diff[i + 1];
            ret[i][j] = Math.max(0, Math.min(down, up));
        }
    }
    return ret;
}

/**
 * Return evenly spaced numbers over a specified interval.
 * @param {number} start The starting value of the sequence.
 * @param {number} end The end value of the sequence.
 * @param {number} num Number of samples to generate.
 * @returns `num` evenly spaced samples, calculated over the interval `[start, stop]`.
 */
function linspace(start, end, num) {
    const step = (end - start) / (num - 1);
    return Float64Array.from({ length: num }, (_, i) => start + step * i);
}

/**
 * Creates a frequency bin conversion matrix used to obtain a mel spectrogram. This is called a *mel filter bank*, and
 * various implementation exist, which differ in the number of filters, the shape of the filters, the way the filters
 * are spaced, the bandwidth of the filters, and the manner in which the spectrum is warped. The goal of these
 * features is to approximate the non-linear human perception of the variation in pitch with respect to the frequency.
 * @param {number} num_frequency_bins Number of frequency bins (should be the same as `n_fft // 2 + 1`
 * where `n_fft` is the size of the Fourier Transform used to compute the spectrogram).
 * @param {number} num_mel_filters Number of mel filters to generate.
 * @param {number} min_frequency Lowest frequency of interest in Hz.
 * @param {number} max_frequency Highest frequency of interest in Hz. This should not exceed `sampling_rate / 2`.
 * @param {number} sampling_rate Sample rate of the audio waveform.
 * @param {string|null} [norm] If `"slaney"`, divide the triangular mel weights by the width of the mel band (area normalization).
 * @param {keyof typeof MEL_TO_HERTZ_MAPPING} [mel_scale] The mel frequency scale to use, `"htk"` or `"slaney"`.
 * @param {boolean} [triangularize_in_mel_space] If this option is enabled, the triangular filter is applied in mel space rather than frequency space.
 * This should be set to `true` in order to get the same results as `torchaudio` when computing mel filters.
 * @returns {number[][]} Triangular filter bank matrix, which is a 2D array of shape (`num_frequency_bins`, `num_mel_filters`).
 * This is a projection matrix to go from a spectrogram to a mel spectrogram.
 */
export function mel_filter_bank(
    num_frequency_bins,
    num_mel_filters,
    min_frequency,
    max_frequency,
    sampling_rate,
    norm = null,
    mel_scale = 'htk',
    triangularize_in_mel_space = false,
) {
    if (norm !== null && norm !== 'slaney') {
        throw new Error('norm must be one of null or "slaney"');
    }

    if (num_frequency_bins < 2) {
        throw new Error(`Require num_frequency_bins: ${num_frequency_bins} >= 2`);
    }

    if (min_frequency > max_frequency) {
        throw new Error(`Require min_frequency: ${min_frequency} <= max_frequency: ${max_frequency}`);
    }

    const mel_min = hertz_to_mel(min_frequency, mel_scale);
    const mel_max = hertz_to_mel(max_frequency, mel_scale);
    const mel_freqs = linspace(mel_min, mel_max, num_mel_filters + 2);

    let filter_freqs = mel_to_hertz(mel_freqs, mel_scale);
    let fft_freqs; // frequencies of FFT bins in Hz

    if (triangularize_in_mel_space) {
        const fft_bin_width = sampling_rate / ((num_frequency_bins - 1) * 2);
        fft_freqs = hertz_to_mel(
            Float64Array.from({ length: num_frequency_bins }, (_, i) => i * fft_bin_width),
            mel_scale,
        );
        filter_freqs = mel_freqs;
    } else {
        fft_freqs = linspace(0, Math.floor(sampling_rate / 2), num_frequency_bins);
    }

    const mel_filters = _create_triangular_filter_bank(fft_freqs, filter_freqs);

    if (norm !== null && norm === 'slaney') {
        // Slaney-style mel is scaled to be approx constant energy per channel
        for (let i = 0; i < num_mel_filters; ++i) {
            const filter = mel_filters[i];
            const enorm = 2.0 / (filter_freqs[i + 2] - filter_freqs[i]);
            for (let j = 0; j < num_frequency_bins; ++j) {
                // Apply this enorm to all frequency bins
                filter[j] *= enorm;
            }
        }
    }

    // TODO warn if there is a zero row

    return mel_filters;
}

/**
 * @template {Float32Array|Float64Array} T
 * Pads an array with a reflected version of itself on both ends.
 * @param {T} array The array to pad.
 * @param {number} left The amount of padding to add to the left.
 * @param {number} right The amount of padding to add to the right.
 * @returns {T} The padded array.
 */
function padReflect(array, left, right) {
    // @ts-ignore
    const padded = new array.constructor(array.length + left + right);
    const w = array.length - 1;

    for (let i = 0; i < array.length; ++i) {
        padded[left + i] = array[i];
    }

    for (let i = 1; i <= left; ++i) {
        padded[left - i] = array[calculateReflectOffset(i, w)];
    }

    for (let i = 1; i <= right; ++i) {
        padded[w + left + i] = array[calculateReflectOffset(w - i, w)];
    }

    return padded;
}

/**
 * Helper function to compute `amplitude_to_db` and `power_to_db`.
 * @template {Float32Array|Float64Array} T
 * @param {T} spectrogram
 * @param {number} factor
 * @param {number} reference
 * @param {number} min_value
 * @param {number} db_range
 * @returns {T}
 */
function _db_conversion_helper(spectrogram, factor, reference, min_value, db_range) {
    if (reference <= 0) {
        throw new Error('reference must be greater than zero');
    }

    if (min_value <= 0) {
        throw new Error('min_value must be greater than zero');
    }

    reference = Math.max(min_value, reference);

    const logReference = Math.log10(reference);
    for (let i = 0; i < spectrogram.length; ++i) {
        spectrogram[i] = factor * Math.log10(Math.max(min_value, spectrogram[i]) - logReference);
    }

    if (db_range !== null) {
        if (db_range <= 0) {
            throw new Error('db_range must be greater than zero');
        }
        const maxValue = max(spectrogram)[0] - db_range;
        for (let i = 0; i < spectrogram.length; ++i) {
            spectrogram[i] = Math.max(spectrogram[i], maxValue);
        }
    }

    return spectrogram;
}

/**
 * Converts an amplitude spectrogram to the decibel scale. This computes `20 * log10(spectrogram / reference)`,
 * using basic logarithm properties for numerical stability. NOTE: Operates in-place.
 *
 * The motivation behind applying the log function on the (mel) spectrogram is that humans do not hear loudness on a
 * linear scale. Generally to double the perceived volume of a sound we need to put 8 times as much energy into it.
 * This means that large variations in energy may not sound all that different if the sound is loud to begin with.
 * This compression operation makes the (mel) spectrogram features match more closely what humans actually hear.
 *
 * @template {Float32Array|Float64Array} T
 * @param {T} spectrogram The input amplitude (mel) spectrogram.
 * @param {number} [reference=1.0] Sets the input spectrogram value that corresponds to 0 dB.
 * For example, use `np.max(spectrogram)` to set the loudest part to 0 dB. Must be greater than zero.
 * @param {number} [min_value=1e-5] The spectrogram will be clipped to this minimum value before conversion to decibels,
 * to avoid taking `log(0)`. The default of `1e-5` corresponds to a minimum of -100 dB. Must be greater than zero.
 * @param {number} [db_range=null] Sets the maximum dynamic range in decibels. For example, if `db_range = 80`, the
 * difference between the peak value and the smallest value will never be more than 80 dB. Must be greater than zero.
 * @returns {T} The modified spectrogram in decibels.
 */
function amplitude_to_db(spectrogram, reference = 1.0, min_value = 1e-5, db_range = null) {
    return _db_conversion_helper(spectrogram, 20.0, reference, min_value, db_range);
}

/**
 * Converts a power spectrogram to the decibel scale. This computes `10 * log10(spectrogram / reference)`,
 * using basic logarithm properties for numerical stability. NOTE: Operates in-place.
 *
 * The motivation behind applying the log function on the (mel) spectrogram is that humans do not hear loudness on a
 * linear scale. Generally to double the perceived volume of a sound we need to put 8 times as much energy into it.
 * This means that large variations in energy may not sound all that different if the sound is loud to begin with.
 * This compression operation makes the (mel) spectrogram features match more closely what humans actually hear.
 *
 * Based on the implementation of `librosa.power_to_db`.
 *
 * @template {Float32Array|Float64Array} T
 * @param {T} spectrogram The input power (mel) spectrogram. Note that a power spectrogram has the amplitudes squared!
 * @param {number} [reference=1.0] Sets the input spectrogram value that corresponds to 0 dB.
 * For example, use `np.max(spectrogram)` to set the loudest part to 0 dB. Must be greater than zero.
 * @param {number} [min_value=1e-10] The spectrogram will be clipped to this minimum value before conversion to decibels,
 * to avoid taking `log(0)`. The default of `1e-10` corresponds to a minimum of -100 dB. Must be greater than zero.
 * @param {number} [db_range=null] Sets the maximum dynamic range in decibels. For example, if `db_range = 80`, the
 * difference between the peak value and the smallest value will never be more than 80 dB. Must be greater than zero.
 * @returns {T} The modified spectrogram in decibels.
 */
function power_to_db(spectrogram, reference = 1.0, min_value = 1e-10, db_range = null) {
    return _db_conversion_helper(spectrogram, 10.0, reference, min_value, db_range);
}

/**
 * Calculates a spectrogram over one waveform using the Short-Time Fourier Transform.
 *
 * This function can create the following kinds of spectrograms:
 *   - amplitude spectrogram (`power = 1.0`)
 *   - power spectrogram (`power = 2.0`)
 *   - complex-valued spectrogram (`power = None`)
 *   - log spectrogram (use `log_mel` argument)
 *   - mel spectrogram (provide `mel_filters`)
 *   - log-mel spectrogram (provide `mel_filters` and `log_mel`)
 *
 * In this implementation, the window is assumed to be zero-padded to have the same size as the analysis frame.
 * A padded window can be obtained from `window_function()`. The FFT input buffer may be larger than the analysis frame,
 * typically the next power of two.
 *
 * @param {Float32Array|Float64Array} waveform The input waveform of shape `(length,)`. This must be a single real-valued, mono waveform.
 * @param {Float32Array|Float64Array} window The windowing function to apply of shape `(frame_length,)`, including zero-padding if necessary. The actual window length may be
 * shorter than `frame_length`, but we're assuming the array has already been zero-padded.
 * @param {number} frame_length The length of the analysis frames in samples (a.k.a., `fft_length`).
 * @param {number} hop_length The stride between successive analysis frames in samples.
 * @param {Object} options
 * @param {number} [options.fft_length=null] The size of the FFT buffer in samples. This determines how many frequency bins the spectrogram will have.
 * For optimal speed, this should be a power of two. If `null`, uses `frame_length`.
 * @param {number} [options.power=1.0] If 1.0, returns the amplitude spectrogram. If 2.0, returns the power spectrogram. If `null`, returns complex numbers.
 * @param {boolean} [options.center=true] Whether to pad the waveform so that frame `t` is centered around time `t * hop_length`. If `false`, frame
 * `t` will start at time `t * hop_length`.
 * @param {string} [options.pad_mode="reflect"] Padding mode used when `center` is `true`. Possible values are: `"constant"` (pad with zeros),
 * `"edge"` (pad with edge values), `"reflect"` (pads with mirrored values).
 * @param {boolean} [options.onesided=true] If `true`, only computes the positive frequencies and returns a spectrogram containing `fft_length // 2 + 1`
 * frequency bins. If `false`, also computes the negative frequencies and returns `fft_length` frequency bins.
 * @param {number} [options.preemphasis=null] Coefficient for a low-pass filter that applies pre-emphasis before the DFT.
 * @param {boolean} [options.preemphasis_htk_flavor=true] Whether to apply the pre-emphasis filter in the HTK flavor.
 * @param {number[][]} [options.mel_filters=null] The mel filter bank of shape `(num_freq_bins, num_mel_filters)`.
 * If supplied, applies this filter bank to create a mel spectrogram.
 * @param {number} [options.mel_floor=1e-10] Minimum value of mel frequency banks.
 * @param {string} [options.log_mel=null] How to convert the spectrogram to log scale. Possible options are:
 * `null` (don't convert), `"log"` (take the natural logarithm) `"log10"` (take the base-10 logarithm), `"dB"` (convert to decibels).
 * Can only be used when `power` is not `null`.
 * @param {number} [options.reference=1.0] Sets the input spectrogram value that corresponds to 0 dB. For example, use `max(spectrogram)[0]` to set
 * the loudest part to 0 dB. Must be greater than zero.
 * @param {number} [options.min_value=1e-10] The spectrogram will be clipped to this minimum value before conversion to decibels, to avoid taking `log(0)`.
 * For a power spectrogram, the default of `1e-10` corresponds to a minimum of -100 dB. For an amplitude spectrogram, the value `1e-5` corresponds to -100 dB.
 * Must be greater than zero.
 * @param {number} [options.db_range=null] Sets the maximum dynamic range in decibels. For example, if `db_range = 80`, the difference between the
 * peak value and the smallest value will never be more than 80 dB. Must be greater than zero.
 * @param {boolean} [options.remove_dc_offset=null] Subtract mean from waveform on each frame, applied before pre-emphasis. This should be set to `true` in
 * order to get the same results as `torchaudio.compliance.kaldi.fbank` when computing mel filters.
 * @param {number} [options.max_num_frames=null] If provided, limits the number of frames to compute to this value.
 * @param {number} [options.min_num_frames=null] If provided, ensures the number of frames to compute is at least this value.
 * @param {boolean} [options.do_pad=true] If `true`, pads the output spectrogram to have `max_num_frames` frames.
 * @param {boolean} [options.transpose=false] If `true`, the returned spectrogram will have shape `(num_frames, num_frequency_bins/num_mel_filters)`. If `false`, the returned spectrogram will have shape `(num_frequency_bins/num_mel_filters, num_frames)`.
 * @param {number} [options.mel_offset=0] Offset to add to the mel spectrogram to avoid taking the log of zero.
 * @returns {Promise<Tensor>} Spectrogram of shape `(num_frequency_bins, length)` (regular spectrogram) or shape `(num_mel_filters, length)` (mel spectrogram).
 */
export async function spectrogram(
    waveform,
    window,
    frame_length,
    hop_length,
    {
        fft_length = null,
        power = 1.0,
        center = true,
        pad_mode = 'reflect',
        onesided = true,
        preemphasis = null,
        preemphasis_htk_flavor = true,
        mel_filters = null,
        mel_floor = 1e-10,
        log_mel = null,
        reference = 1.0,
        min_value = 1e-10,
        db_range = null,
        remove_dc_offset = null,

        // Custom parameters for efficiency reasons
        min_num_frames = null,
        max_num_frames = null,
        do_pad = true,
        transpose = false,
<<<<<<< HEAD
    } = {},
=======
        mel_offset = 0,
    } = {}
>>>>>>> 5658eddb
) {
    const window_length = window.length;
    if (fft_length === null) {
        fft_length = frame_length;
    }
    if (frame_length > fft_length) {
        throw Error(`frame_length (${frame_length}) may not be larger than fft_length (${fft_length})`);
    }

    if (window_length !== frame_length) {
        throw new Error(`Length of the window (${window_length}) must equal frame_length (${frame_length})`);
    }

    if (hop_length <= 0) {
        throw new Error('hop_length must be greater than zero');
    }

    if (power === null && mel_filters !== null) {
        throw new Error(
            'You have provided `mel_filters` but `power` is `None`. Mel spectrogram computation is not yet supported for complex-valued spectrogram. ' +
                'Specify `power` to fix this issue.',
        );
    }

    if (!preemphasis_htk_flavor) {
        throw new Error('`preemphasis_htk_flavor=false` is not currently supported.');
    }

    if (center) {
<<<<<<< HEAD
        if (pad_mode !== 'reflect') {
            throw new Error(`pad_mode="${pad_mode}" not implemented yet.`);
=======
        switch (pad_mode) {
            case 'reflect': {
                const half_window = Math.floor((fft_length - 1) / 2) + 1;
                waveform = padReflect(waveform, half_window, half_window);
                break;
            }
            case 'constant': {
                const padding = Math.floor(fft_length / 2);
                // @ts-expect-error ts(2351)
                const padded = new waveform.constructor(waveform.length + 2 * padding);
                padded.set(waveform, padding);
                waveform = padded;
                break;
            }
            default:
                throw new Error(`pad_mode="${pad_mode}" not implemented yet.`);
>>>>>>> 5658eddb
        }
    }

    // split waveform into frames of frame_length size
    let num_frames = Math.floor(1 + Math.floor((waveform.length - frame_length) / hop_length));
    if (min_num_frames !== null && num_frames < min_num_frames) {
        num_frames = min_num_frames;
    }
    const num_frequency_bins = onesided ? Math.floor(fft_length / 2) + 1 : fft_length;

    let d1 = num_frames;
    let d1Max = num_frames;

    // If maximum number of frames is provided, we must either pad or truncate
    if (max_num_frames !== null) {
        if (max_num_frames > num_frames) {
            // input is too short, so we pad
            if (do_pad) {
                d1Max = max_num_frames;
            }
        } else {
            // input is too long, so we truncate
            d1Max = d1 = max_num_frames;
        }
    }

    // Preallocate arrays to store output.
    const fft = new FFT(fft_length);
    const inputBuffer = new Float64Array(fft_length);
    const outputBuffer = new Float64Array(fft.outputBufferSize);
    const transposedMagnitudeData = new Float32Array(num_frequency_bins * d1Max);

    for (let i = 0; i < d1; ++i) {
        // Populate buffer with waveform data
        const offset = i * hop_length;
        const buffer_size = Math.min(waveform.length - offset, frame_length);
        if (buffer_size !== frame_length) {
            // The full buffer is not needed, so we need to reset it (avoid overflow from previous iterations)
            // NOTE: We don't need to reset the buffer if it's full since we overwrite the first
            // `frame_length` values and the rest (`fft_length - frame_length`) remains zero.
            inputBuffer.fill(0, 0, frame_length);
        }

        for (let j = 0; j < buffer_size; ++j) {
            inputBuffer[j] = waveform[offset + j];
        }

        if (remove_dc_offset) {
            let sum = 0;
            for (let j = 0; j < buffer_size; ++j) {
                sum += inputBuffer[j];
            }
            const mean = sum / buffer_size;
            for (let j = 0; j < buffer_size; ++j) {
                inputBuffer[j] -= mean;
            }
        }

        if (preemphasis !== null) {
            // Done in reverse to avoid copies and destructive modification
            for (let j = buffer_size - 1; j >= 1; --j) {
                inputBuffer[j] -= preemphasis * inputBuffer[j - 1];
            }
            inputBuffer[0] *= 1 - preemphasis;
        }

        // Apply window function
        for (let j = 0; j < window.length; ++j) {
            inputBuffer[j] *= window[j];
        }

        fft.realTransform(outputBuffer, inputBuffer);

        // compute magnitudes
        for (let j = 0; j < num_frequency_bins; ++j) {
            const j2 = j << 1;

            // NOTE: We transpose the data here to avoid doing it later
            transposedMagnitudeData[j * d1Max + i] = outputBuffer[j2] ** 2 + outputBuffer[j2 + 1] ** 2;
        }
    }

    if (power !== null && power !== 2) {
        // slight optimization to not sqrt
        const pow = power / 2; // we use 2 since we already squared
        for (let i = 0; i < transposedMagnitudeData.length; ++i) {
            transposedMagnitudeData[i] **= pow;
        }
    }

    // TODO: What if `mel_filters` is null?
    const num_mel_filters = mel_filters.length;

    // Perform matrix muliplication:
    // mel_spec = mel_filters @ magnitudes.T
    //  - mel_filters.shape=(80, 201)
    //  - magnitudes.shape=(3000, 201) => magnitudes.T.shape=(201, 3000)
    //  - mel_spec.shape=(80, 3000)
    let mel_spec = await matmul(
        // TODO: Make `mel_filters` a Tensor during initialization
        new Tensor('float32', mel_filters.flat(), [num_mel_filters, num_frequency_bins]),
        new Tensor('float32', transposedMagnitudeData, [num_frequency_bins, d1Max]),
    );
    if (transpose) {
        mel_spec = mel_spec.transpose(1, 0);
    }

    const mel_spec_data = /** @type {Float32Array} */ (mel_spec.data);
    for (let i = 0; i < mel_spec_data.length; ++i) {
        mel_spec_data[i] = mel_offset + Math.max(mel_floor, mel_spec_data[i]);
    }

    if (power !== null && log_mel !== null) {
        const o = Math.min(mel_spec_data.length, d1 * num_mel_filters);
        // NOTE: operates in-place
        switch (log_mel) {
            case 'log':
                for (let i = 0; i < o; ++i) {
                    mel_spec_data[i] = Math.log(mel_spec_data[i]);
                }
                break;
            case 'log10':
                for (let i = 0; i < o; ++i) {
                    mel_spec_data[i] = Math.log10(mel_spec_data[i]);
                }
                break;
            case 'dB':
                if (power === 1.0) {
                    amplitude_to_db(mel_spec_data, reference, min_value, db_range);
                } else if (power === 2.0) {
                    power_to_db(mel_spec_data, reference, min_value, db_range);
                } else {
                    throw new Error(`Cannot use log_mel option '${log_mel}' with power ${power}`);
                }
                break;
            default:
                throw new Error(`log_mel must be one of null, 'log', 'log10' or 'dB'. Got '${log_mel}'`);
        }
    }

    return mel_spec;
}

/**
 * Returns an array containing the specified window.
 * @param {number} window_length The length of the window in samples.
 * @param {string} name The name of the window function.
 * @param {Object} options Additional options.
 * @param {boolean} [options.periodic=true] Whether the window is periodic or symmetric.
 * @param {number} [options.frame_length=null] The length of the analysis frames in samples.
 * Provide a value for `frame_length` if the window is smaller than the frame length, so that it will be zero-padded.
 * @param {boolean} [options.center=true] Whether to center the window inside the FFT buffer. Only used when `frame_length` is provided.
 * @returns {Float64Array} The window of shape `(window_length,)` or `(frame_length,)`.
 */
export function window_function(window_length, name, { periodic = true, frame_length = null, center = true } = {}) {
    const length = periodic ? window_length + 1 : window_length;
    let window;
    switch (name) {
        case 'boxcar':
            window = new Float64Array(length).fill(1.0);
            break;
        case 'hann':
        case 'hann_window':
            window = hanning(length);
            break;
        case 'hamming':
            window = hamming(length);
            break;
        case 'povey':
            window = hanning(length).map((x) => Math.pow(x, 0.85));
            break;
        default:
            throw new Error(`Unknown window type ${name}.`);
    }
    if (periodic) {
        window = window.subarray(0, window_length);
    }
    if (frame_length === null) {
        return window;
    }
    if (window_length > frame_length) {
        throw new Error(
            `Length of the window (${window_length}) may not be larger than frame_length (${frame_length})`,
        );
    }

    return window;
}

/**
 * Encode audio data to a WAV file.
 * WAV file specs : https://en.wikipedia.org/wiki/WAV#WAV_File_header
 *
 * Adapted from https://www.npmjs.com/package/audiobuffer-to-wav
 * @param {Float32Array} samples The audio samples.
 * @param {number} rate The sample rate.
 * @returns {ArrayBuffer} The WAV audio buffer.
 */
function encodeWAV(samples, rate) {
    let offset = 44;
    const buffer = new ArrayBuffer(offset + samples.length * 4);
    const view = new DataView(buffer);

    /* RIFF identifier */
    writeString(view, 0, 'RIFF');
    /* RIFF chunk length */
    view.setUint32(4, 36 + samples.length * 4, true);
    /* RIFF type */
    writeString(view, 8, 'WAVE');
    /* format chunk identifier */
    writeString(view, 12, 'fmt ');
    /* format chunk length */
    view.setUint32(16, 16, true);
    /* sample format (raw) */
    view.setUint16(20, 3, true);
    /* channel count */
    view.setUint16(22, 1, true);
    /* sample rate */
    view.setUint32(24, rate, true);
    /* byte rate (sample rate * block align) */
    view.setUint32(28, rate * 4, true);
    /* block align (channel count * bytes per sample) */
    view.setUint16(32, 4, true);
    /* bits per sample */
    view.setUint16(34, 32, true);
    /* data chunk identifier */
    writeString(view, 36, 'data');
    /* data chunk length */
    view.setUint32(40, samples.length * 4, true);

    for (let i = 0; i < samples.length; ++i, offset += 4) {
        view.setFloat32(offset, samples[i], true);
    }

    return buffer;
}

function writeString(view, offset, string) {
    for (let i = 0; i < string.length; ++i) {
        view.setUint8(offset + i, string.charCodeAt(i));
    }
}

export class RawAudio {
    /**
     * Create a new `RawAudio` object.
     * @param {Float32Array} audio Audio data
     * @param {number} sampling_rate Sampling rate of the audio data
     */
    constructor(audio, sampling_rate) {
        this.audio = audio;
        this.sampling_rate = sampling_rate;
    }

    /**
     * Convert the audio to a wav file buffer.
     * @returns {ArrayBuffer} The WAV file.
     */
    toWav() {
        return encodeWAV(this.audio, this.sampling_rate);
    }

    /**
     * Convert the audio to a blob.
     * @returns {Blob}
     */
    toBlob() {
        const wav = this.toWav();
        const blob = new Blob([wav], { type: 'audio/wav' });
        return blob;
    }

    /**
     * Save the audio to a wav file.
     * @param {string} path
     */
    async save(path) {
        let fn;

        if (apis.IS_BROWSER_ENV) {
            if (apis.IS_WEBWORKER_ENV) {
                throw new Error('Unable to save a file from a Web Worker.');
            }
            fn = saveBlob;
        } else if (apis.IS_FS_AVAILABLE) {
            fn = async (/** @type {string} */ path, /** @type {Blob} */ blob) => {
                let buffer = await blob.arrayBuffer();
                fs.writeFileSync(path, Buffer.from(buffer));
            };
        } else {
            throw new Error('Unable to save because filesystem is disabled in this environment.');
        }

        await fn(path, this.toBlob());
    }
}<|MERGE_RESOLUTION|>--- conflicted
+++ resolved
@@ -496,12 +496,8 @@
         max_num_frames = null,
         do_pad = true,
         transpose = false,
-<<<<<<< HEAD
-    } = {},
-=======
         mel_offset = 0,
     } = {}
->>>>>>> 5658eddb
 ) {
     const window_length = window.length;
     if (fft_length === null) {
@@ -531,10 +527,6 @@
     }
 
     if (center) {
-<<<<<<< HEAD
-        if (pad_mode !== 'reflect') {
-            throw new Error(`pad_mode="${pad_mode}" not implemented yet.`);
-=======
         switch (pad_mode) {
             case 'reflect': {
                 const half_window = Math.floor((fft_length - 1) / 2) + 1;
@@ -551,7 +543,6 @@
             }
             default:
                 throw new Error(`pad_mode="${pad_mode}" not implemented yet.`);
->>>>>>> 5658eddb
         }
     }
 
