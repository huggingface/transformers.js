/**
 * @file Helper module for audio processing. 
 * 
 * These functions and classes are only used internally, 
 * meaning an end-user shouldn't need to access anything here.
 * 
 * @module utils/audio
 */

import {
    getFile,
} from './hub.js';
import { FFT, max } from './maths.js';
import {
    calculateReflectOffset, saveBlob,
} from './core.js';
<<<<<<< HEAD
import { Tensor, matmul } from './tensor.js';
=======
import { apis } from '../env.js';
import fs from 'fs';
>>>>>>> e79231f5


/**
 * Helper function to read audio from a path/URL.
 * @param {string|URL} url The path/URL to load the audio from.
 * @param {number} sampling_rate The sampling rate to use when decoding the audio.
 * @returns {Promise<Float32Array>} The decoded audio as a `Float32Array`.
 */
export async function read_audio(url, sampling_rate) {
    if (typeof AudioContext === 'undefined') {
        // Running in node or an environment without AudioContext
        throw Error(
            "Unable to load audio from path/URL since `AudioContext` is not available in your environment. " +
            "Instead, audio data should be passed directly to the pipeline/processor. " +
            "For more information and some example code, see https://huggingface.co/docs/transformers.js/guides/node-audio-processing."
        )
    }

    const response = await (await getFile(url)).arrayBuffer();
    const audioCTX = new AudioContext({ sampleRate: sampling_rate });
    if (typeof sampling_rate === 'undefined') {
        console.warn(`No sampling rate provided, using default of ${audioCTX.sampleRate}Hz.`)
    }
    const decoded = await audioCTX.decodeAudioData(response);

    /** @type {Float32Array} */
    let audio;

    // We now replicate HuggingFace's `ffmpeg_read` method:
    if (decoded.numberOfChannels === 2) {
        // When downmixing a stereo audio file to mono using the -ac 1 option in FFmpeg,
        // the audio signal is summed across both channels to create a single mono channel.
        // However, if the audio is at full scale (i.e. the highest possible volume level),
        // the summing of the two channels can cause the audio signal to clip or distort.

        // To prevent this clipping, FFmpeg applies a scaling factor of 1/sqrt(2) (~ 0.707)
        // to the audio signal before summing the two channels. This scaling factor ensures
        // that the combined audio signal will not exceed the maximum possible level, even
        // if both channels are at full scale.

        // After applying this scaling factor, the audio signal from both channels is summed
        // to create a single mono channel. It's worth noting that this scaling factor is
        // only applied when downmixing stereo audio to mono using the -ac 1 option in FFmpeg.
        // If you're using a different downmixing method, or if you're not downmixing the
        // audio at all, this scaling factor may not be needed.
        const SCALING_FACTOR = Math.sqrt(2);

        const left = decoded.getChannelData(0);
        const right = decoded.getChannelData(1);

        audio = new Float32Array(left.length);
        for (let i = 0; i < decoded.length; ++i) {
            audio[i] = SCALING_FACTOR * (left[i] + right[i]) / 2;
        }

    } else {
        // If the audio is not stereo, we can just use the first channel:
        audio = decoded.getChannelData(0);
    }

    return audio;
}

/**
 * Helper function to generate windows that are special cases of the generalized cosine window.
 * See https://www.mathworks.com/help/signal/ug/generalized-cosine-windows.html for more information.
 * @param {number} M Number of points in the output window. If zero or less, an empty array is returned.
 * @param {number} a_0 Offset for the generalized cosine window.
 * @returns {Float64Array} The generated window.
 */
function generalized_cosine_window(M, a_0) {
    if (M < 1) {
        return new Float64Array();
    }
    if (M === 1) {
        return new Float64Array([1]);
    }

    const a_1 = 1 - a_0;
    const factor = 2 * Math.PI / (M - 1);

    const cos_vals = new Float64Array(M);
    for (let i = 0; i < M; ++i) {
        cos_vals[i] = a_0 - a_1 * Math.cos(i * factor);
    }
    return cos_vals;
}

/**
 * Generates a Hanning window of length M.
 * See https://numpy.org/doc/stable/reference/generated/numpy.hanning.html for more information.
 *
 * @param {number} M The length of the Hanning window to generate.
 * @returns {Float64Array} The generated Hanning window.
 */
export function hanning(M) {
    return generalized_cosine_window(M, 0.5);
}


/**
 * Generates a Hamming window of length M.
 * See https://numpy.org/doc/stable/reference/generated/numpy.hamming.html for more information.
 *
 * @param {number} M The length of the Hamming window to generate.
 * @returns {Float64Array} The generated Hamming window.
 */
export function hamming(M) {
    return generalized_cosine_window(M, 0.54);
}


const HERTZ_TO_MEL_MAPPING = {
    "htk": (/** @type {number} */ freq) => 2595.0 * Math.log10(1.0 + (freq / 700.0)),
    "kaldi": (/** @type {number} */ freq) => 1127.0 * Math.log(1.0 + (freq / 700.0)),
    "slaney": (/** @type {number} */ freq, min_log_hertz = 1000.0, min_log_mel = 15.0, logstep = 27.0 / Math.log(6.4)) =>
        freq >= min_log_hertz
            ? min_log_mel + Math.log(freq / min_log_hertz) * logstep
            : 3.0 * freq / 200.0,
}

/**
 * @template {Float32Array|Float64Array|number} T 
 * @param {T} freq 
 * @param {string} [mel_scale]
 * @returns {T}
 */
function hertz_to_mel(freq, mel_scale = "htk") {
    const fn = HERTZ_TO_MEL_MAPPING[mel_scale];
    if (!fn) {
        throw new Error('mel_scale should be one of "htk", "slaney" or "kaldi".');
    }

    return typeof freq === 'number' ? fn(freq) : freq.map(x => fn(x));
}

const MEL_TO_HERTZ_MAPPING = {
    "htk": (/** @type {number} */ mels) => 700.0 * (10.0 ** (mels / 2595.0) - 1.0),
    "kaldi": (/** @type {number} */ mels) => 700.0 * (Math.exp(mels / 1127.0) - 1.0),
    "slaney": (/** @type {number} */ mels, min_log_hertz = 1000.0, min_log_mel = 15.0, logstep = Math.log(6.4) / 27.0) => mels >= min_log_mel
        ? min_log_hertz * Math.exp(logstep * (mels - min_log_mel))
        : 200.0 * mels / 3.0,
}

/**
 * @template {Float32Array|Float64Array|number} T 
 * @param {T} mels 
 * @param {string} [mel_scale]
 * @returns {T}
 */
function mel_to_hertz(mels, mel_scale = "htk") {
    const fn = MEL_TO_HERTZ_MAPPING[mel_scale];
    if (!fn) {
        throw new Error('mel_scale should be one of "htk", "slaney" or "kaldi".');
    }

    return typeof mels === 'number' ? fn(mels) : mels.map(x => fn(x));
}

/**
* Creates a triangular filter bank.
*
* Adapted from torchaudio and librosa.
*
* @param {Float64Array} fft_freqs Discrete frequencies of the FFT bins in Hz, of shape `(num_frequency_bins,)`.
* @param {Float64Array} filter_freqs Center frequencies of the triangular filters to create, in Hz, of shape `(num_mel_filters,)`.
* @returns {number[][]} of shape `(num_frequency_bins, num_mel_filters)`.
*/
function _create_triangular_filter_bank(fft_freqs, filter_freqs) {
    const filter_diff = Float64Array.from(
        { length: filter_freqs.length - 1 },
        (_, i) => filter_freqs[i + 1] - filter_freqs[i]
    );

    const slopes = Array.from({
        length: fft_freqs.length
    }, () => new Array(filter_freqs.length));

    for (let j = 0; j < fft_freqs.length; ++j) {
        const slope = slopes[j];
        for (let i = 0; i < filter_freqs.length; ++i) {
            slope[i] = filter_freqs[i] - fft_freqs[j];
        }
    }

    const numFreqs = filter_freqs.length - 2;
    const ret = Array.from({ length: numFreqs }, () => new Array(fft_freqs.length));

    for (let j = 0; j < fft_freqs.length; ++j) { // 201
        const slope = slopes[j];
        for (let i = 0; i < numFreqs; ++i) { // 80
            const down = -slope[i] / filter_diff[i];
            const up = slope[i + 2] / filter_diff[i + 1];
            ret[i][j] = Math.max(0, Math.min(down, up));
        }
    }
    return ret;
}

/**
 * Return evenly spaced numbers over a specified interval.
 * @param {number} start The starting value of the sequence.
 * @param {number} end The end value of the sequence.
 * @param {number} num Number of samples to generate.
 * @returns `num` evenly spaced samples, calculated over the interval `[start, stop]`.
 */
function linspace(start, end, num) {
    const step = (end - start) / (num - 1);
    return Float64Array.from({ length: num }, (_, i) => start + step * i);
}

/**
 * Creates a frequency bin conversion matrix used to obtain a mel spectrogram. This is called a *mel filter bank*, and
 * various implementation exist, which differ in the number of filters, the shape of the filters, the way the filters
 * are spaced, the bandwidth of the filters, and the manner in which the spectrum is warped. The goal of these
 * features is to approximate the non-linear human perception of the variation in pitch with respect to the frequency.
 * @param {number} num_frequency_bins Number of frequencies used to compute the spectrogram (should be the same as in `stft`).
 * @param {number} num_mel_filters Number of mel filters to generate.
 * @param {number} min_frequency Lowest frequency of interest in Hz.
 * @param {number} max_frequency Highest frequency of interest in Hz. This should not exceed `sampling_rate / 2`.
 * @param {number} sampling_rate Sample rate of the audio waveform.
 * @param {string} [norm] If `"slaney"`, divide the triangular mel weights by the width of the mel band (area normalization).
 * @param {string} [mel_scale] The mel frequency scale to use, `"htk"` or `"slaney"`.
 * @param {boolean} [triangularize_in_mel_space] If this option is enabled, the triangular filter is applied in mel space rather than frequency space.
 * This should be set to `true` in order to get the same results as `torchaudio` when computing mel filters.
 * @returns {number[][]} Triangular filter bank matrix, which is a 2D array of shape (`num_frequency_bins`, `num_mel_filters`).
 * This is a projection matrix to go from a spectrogram to a mel spectrogram.
 */
export function mel_filter_bank(
    num_frequency_bins,
    num_mel_filters,
    min_frequency,
    max_frequency,
    sampling_rate,
    norm = null,
    mel_scale = "htk",
    triangularize_in_mel_space = false,
) {
    if (norm !== null && norm !== "slaney") {
        throw new Error('norm must be one of null or "slaney"');
    }

    const mel_min = hertz_to_mel(min_frequency, mel_scale);
    const mel_max = hertz_to_mel(max_frequency, mel_scale);
    const mel_freqs = linspace(mel_min, mel_max, num_mel_filters + 2);

    let filter_freqs = mel_to_hertz(mel_freqs, mel_scale);
    let fft_freqs; // frequencies of FFT bins in Hz

    if (triangularize_in_mel_space) {
        const fft_bin_width = sampling_rate / (num_frequency_bins * 2);
        fft_freqs = hertz_to_mel(Float64Array.from({ length: num_frequency_bins }, (_, i) => i * fft_bin_width), mel_scale);
        filter_freqs = mel_freqs;
    } else {
        fft_freqs = linspace(0, Math.floor(sampling_rate / 2), num_frequency_bins);
    }

    const mel_filters = _create_triangular_filter_bank(fft_freqs, filter_freqs);

    if (norm !== null && norm === "slaney") {
        // Slaney-style mel is scaled to be approx constant energy per channel
        for (let i = 0; i < num_mel_filters; ++i) {
            const filter = mel_filters[i];
            const enorm = 2.0 / (filter_freqs[i + 2] - filter_freqs[i]);
            for (let j = 0; j < num_frequency_bins; ++j) {
                // Apply this enorm to all frequency bins
                filter[j] *= enorm;
            }
        }
    }

    // TODO warn if there is a zero row

    return mel_filters;

}

/**
 * @template {Float32Array|Float64Array} T
 * Pads an array with a reflected version of itself on both ends.
 * @param {T} array The array to pad.
 * @param {number} left The amount of padding to add to the left.
 * @param {number} right The amount of padding to add to the right.
 * @returns {T} The padded array.
 */
function padReflect(array, left, right) {
    // @ts-ignore
    const padded = new array.constructor(array.length + left + right);
    const w = array.length - 1;

    for (let i = 0; i < array.length; ++i) {
        padded[left + i] = array[i];
    }

    for (let i = 1; i <= left; ++i) {
        padded[left - i] = array[calculateReflectOffset(i, w)];
    }

    for (let i = 1; i <= right; ++i) {
        padded[w + left + i] = array[calculateReflectOffset(w - i, w)];
    }

    return padded;
}

/**
 * Helper function to compute `amplitude_to_db` and `power_to_db`.
 * @template {Float32Array|Float64Array} T
 * @param {T} spectrogram 
 * @param {number} factor 
 * @param {number} reference 
 * @param {number} min_value 
 * @param {number} db_range 
 * @returns {T}
 */
function _db_conversion_helper(spectrogram, factor, reference, min_value, db_range) {
    if (reference <= 0) {
        throw new Error('reference must be greater than zero');
    }

    if (min_value <= 0) {
        throw new Error('min_value must be greater than zero');
    }

    reference = Math.max(min_value, reference);

    const logReference = Math.log10(reference);
    for (let i = 0; i < spectrogram.length; ++i) {
        spectrogram[i] = factor * Math.log10(Math.max(min_value, spectrogram[i]) - logReference)
    }

    if (db_range !== null) {
        if (db_range <= 0) {
            throw new Error('db_range must be greater than zero');
        }
        const maxValue = max(spectrogram)[0] - db_range;
        for (let i = 0; i < spectrogram.length; ++i) {
            spectrogram[i] = Math.max(spectrogram[i], maxValue);
        }
    }

    return spectrogram;
}

/**
 * Converts an amplitude spectrogram to the decibel scale. This computes `20 * log10(spectrogram / reference)`,
 * using basic logarithm properties for numerical stability. NOTE: Operates in-place.
 * 
 * The motivation behind applying the log function on the (mel) spectrogram is that humans do not hear loudness on a
 * linear scale. Generally to double the perceived volume of a sound we need to put 8 times as much energy into it.
 * This means that large variations in energy may not sound all that different if the sound is loud to begin with.
 * This compression operation makes the (mel) spectrogram features match more closely what humans actually hear.
 * 
 * @template {Float32Array|Float64Array} T
 * @param {T} spectrogram The input amplitude (mel) spectrogram.
 * @param {number} [reference=1.0] Sets the input spectrogram value that corresponds to 0 dB.
 * For example, use `np.max(spectrogram)` to set the loudest part to 0 dB. Must be greater than zero.
 * @param {number} [min_value=1e-5] The spectrogram will be clipped to this minimum value before conversion to decibels,
 * to avoid taking `log(0)`. The default of `1e-5` corresponds to a minimum of -100 dB. Must be greater than zero.
 * @param {number} [db_range=null] Sets the maximum dynamic range in decibels. For example, if `db_range = 80`, the
 * difference between the peak value and the smallest value will never be more than 80 dB. Must be greater than zero.
 * @returns {T} The modified spectrogram in decibels.
 */
function amplitude_to_db(spectrogram, reference = 1.0, min_value = 1e-5, db_range = null) {
    return _db_conversion_helper(spectrogram, 20.0, reference, min_value, db_range);
}

/**
 * Converts a power spectrogram to the decibel scale. This computes `10 * log10(spectrogram / reference)`,
 * using basic logarithm properties for numerical stability. NOTE: Operates in-place.
 * 
 * The motivation behind applying the log function on the (mel) spectrogram is that humans do not hear loudness on a
 * linear scale. Generally to double the perceived volume of a sound we need to put 8 times as much energy into it.
 * This means that large variations in energy may not sound all that different if the sound is loud to begin with.
 * This compression operation makes the (mel) spectrogram features match more closely what humans actually hear.
 * 
 * Based on the implementation of `librosa.power_to_db`.
 * 
 * @template {Float32Array|Float64Array} T
 * @param {T} spectrogram The input power (mel) spectrogram. Note that a power spectrogram has the amplitudes squared!
 * @param {number} [reference=1.0] Sets the input spectrogram value that corresponds to 0 dB.
 * For example, use `np.max(spectrogram)` to set the loudest part to 0 dB. Must be greater than zero.
 * @param {number} [min_value=1e-10] The spectrogram will be clipped to this minimum value before conversion to decibels,
 * to avoid taking `log(0)`. The default of `1e-10` corresponds to a minimum of -100 dB. Must be greater than zero.
 * @param {number} [db_range=null] Sets the maximum dynamic range in decibels. For example, if `db_range = 80`, the
 * difference between the peak value and the smallest value will never be more than 80 dB. Must be greater than zero.
 * @returns {T} The modified spectrogram in decibels.
 */
function power_to_db(spectrogram, reference = 1.0, min_value = 1e-10, db_range = null) {
    return _db_conversion_helper(spectrogram, 10.0, reference, min_value, db_range);
}

/**
 * Calculates a spectrogram over one waveform using the Short-Time Fourier Transform.
 * 
 * This function can create the following kinds of spectrograms:
 *   - amplitude spectrogram (`power = 1.0`)
 *   - power spectrogram (`power = 2.0`)
 *   - complex-valued spectrogram (`power = None`)
 *   - log spectrogram (use `log_mel` argument)
 *   - mel spectrogram (provide `mel_filters`)
 *   - log-mel spectrogram (provide `mel_filters` and `log_mel`)
 *
 * In this implementation, the window is assumed to be zero-padded to have the same size as the analysis frame.
 * A padded window can be obtained from `window_function()`. The FFT input buffer may be larger than the analysis frame, 
 * typically the next power of two.
 * 
 * @param {Float32Array|Float64Array} waveform The input waveform of shape `(length,)`. This must be a single real-valued, mono waveform.
 * @param {Float32Array|Float64Array} window The windowing function to apply of shape `(frame_length,)`, including zero-padding if necessary. The actual window length may be
 * shorter than `frame_length`, but we're assuming the array has already been zero-padded.
 * @param {number} frame_length The length of the analysis frames in samples (a.k.a., `fft_length`).
 * @param {number} hop_length The stride between successive analysis frames in samples.
 * @param {Object} options
 * @param {number} [options.fft_length=null] The size of the FFT buffer in samples. This determines how many frequency bins the spectrogram will have.
 * For optimal speed, this should be a power of two. If `null`, uses `frame_length`.
 * @param {number} [options.power=1.0] If 1.0, returns the amplitude spectrogram. If 2.0, returns the power spectrogram. If `null`, returns complex numbers.
 * @param {boolean} [options.center=true] Whether to pad the waveform so that frame `t` is centered around time `t * hop_length`. If `false`, frame
 * `t` will start at time `t * hop_length`.
 * @param {string} [options.pad_mode="reflect"] Padding mode used when `center` is `true`. Possible values are: `"constant"` (pad with zeros),
 * `"edge"` (pad with edge values), `"reflect"` (pads with mirrored values).
 * @param {boolean} [options.onesided=true] If `true`, only computes the positive frequencies and returns a spectrogram containing `fft_length // 2 + 1`
 * frequency bins. If `false`, also computes the negative frequencies and returns `fft_length` frequency bins.
 * @param {number} [options.preemphasis=null] Coefficient for a low-pass filter that applies pre-emphasis before the DFT.
 * @param {number[][]} [options.mel_filters=null] The mel filter bank of shape `(num_freq_bins, num_mel_filters)`.
 * If supplied, applies this filter bank to create a mel spectrogram.
 * @param {number} [options.mel_floor=1e-10] Minimum value of mel frequency banks.
 * @param {string} [options.log_mel=null] How to convert the spectrogram to log scale. Possible options are:
 * `null` (don't convert), `"log"` (take the natural logarithm) `"log10"` (take the base-10 logarithm), `"dB"` (convert to decibels).
 * Can only be used when `power` is not `null`.
 * @param {number} [options.reference=1.0] Sets the input spectrogram value that corresponds to 0 dB. For example, use `max(spectrogram)[0]` to set
 * the loudest part to 0 dB. Must be greater than zero.
 * @param {number} [options.min_value=1e-10] The spectrogram will be clipped to this minimum value before conversion to decibels, to avoid taking `log(0)`.
 * For a power spectrogram, the default of `1e-10` corresponds to a minimum of -100 dB. For an amplitude spectrogram, the value `1e-5` corresponds to -100 dB.
 * Must be greater than zero.
 * @param {number} [options.db_range=null] Sets the maximum dynamic range in decibels. For example, if `db_range = 80`, the difference between the
 * peak value and the smallest value will never be more than 80 dB. Must be greater than zero.
 * @param {boolean} [options.remove_dc_offset=null] Subtract mean from waveform on each frame, applied before pre-emphasis. This should be set to `true` in
 * order to get the same results as `torchaudio.compliance.kaldi.fbank` when computing mel filters.
 * @param {number} [options.max_num_frames=null] If provided, limits the number of frames to compute to this value.
 * @param {number} [options.min_num_frames=null] If provided, ensures the number of frames to compute is at least this value.
 * @param {boolean} [options.do_pad=true] If `true`, pads the output spectrogram to have `max_num_frames` frames.
 * @param {boolean} [options.transpose=false] If `true`, the returned spectrogram will have shape `(num_frames, num_frequency_bins/num_mel_filters)`. If `false`, the returned spectrogram will have shape `(num_frequency_bins/num_mel_filters, num_frames)`.
 * @returns {Promise<Tensor>} Spectrogram of shape `(num_frequency_bins, length)` (regular spectrogram) or shape `(num_mel_filters, length)` (mel spectrogram).
 */
export async function spectrogram(
    waveform,
    window,
    frame_length,
    hop_length,
    {
        fft_length = null,
        power = 1.0,
        center = true,
        pad_mode = "reflect",
        onesided = true,
        preemphasis = null,
        mel_filters = null,
        mel_floor = 1e-10,
        log_mel = null,
        reference = 1.0,
        min_value = 1e-10,
        db_range = null,
        remove_dc_offset = null,

        // Custom parameters for efficiency reasons
        min_num_frames = null,
        max_num_frames = null,
        do_pad = true,
        transpose = false,
    } = {}
) {
    const window_length = window.length;
    if (fft_length === null) {
        fft_length = frame_length;
    }
    if (frame_length > fft_length) {
        throw Error(`frame_length (${frame_length}) may not be larger than fft_length (${fft_length})`)
    }

    if (window_length !== frame_length) {
        throw new Error(`Length of the window (${window_length}) must equal frame_length (${frame_length})`);
    }

    if (hop_length <= 0) {
        throw new Error("hop_length must be greater than zero");
    }

    if (power === null && mel_filters !== null) {
        throw new Error(
            "You have provided `mel_filters` but `power` is `None`. Mel spectrogram computation is not yet supported for complex-valued spectrogram. " +
            "Specify `power` to fix this issue."
        );
    }

    if (center) {
        if (pad_mode !== 'reflect') {
            throw new Error(`pad_mode="${pad_mode}" not implemented yet.`)
        }
        const half_window = Math.floor((fft_length - 1) / 2) + 1;
        waveform = padReflect(waveform, half_window, half_window);
    }

    // split waveform into frames of frame_length size
    let num_frames = Math.floor(1 + Math.floor((waveform.length - frame_length) / hop_length))
    if (min_num_frames !== null && num_frames < min_num_frames) {
        num_frames = min_num_frames
    }
    const num_frequency_bins = onesided ? Math.floor(fft_length / 2) + 1 : fft_length

    let d1 = num_frames;
    let d1Max = num_frames;

    // If maximum number of frames is provided, we must either pad or truncate
    if (max_num_frames !== null) {
        if (max_num_frames > num_frames) { // input is too short, so we pad
            if (do_pad) {
                d1Max = max_num_frames;
            }
        } else { // input is too long, so we truncate
            d1Max = d1 = max_num_frames;
        }
    }

    // Preallocate arrays to store output.
    const fft = new FFT(fft_length);
    const inputBuffer = new Float64Array(fft_length);
    const outputBuffer = new Float64Array(fft.outputBufferSize);
    const transposedMagnitudeData = new Float32Array(num_frequency_bins * d1Max);

    for (let i = 0; i < d1; ++i) {
        // Populate buffer with waveform data
        const offset = i * hop_length;
        const buffer_size = Math.min(waveform.length - offset, frame_length);
        if (buffer_size !== frame_length) {
            // The full buffer is not needed, so we need to reset it (avoid overflow from previous iterations)
            // NOTE: We don't need to reset the buffer if it's full since we overwrite the first
            // `frame_length` values and the rest (`fft_length - frame_length`) remains zero.
            inputBuffer.fill(0, 0, frame_length);
        }

        for (let j = 0; j < buffer_size; ++j) {
            inputBuffer[j] = waveform[offset + j];
        }

        if (remove_dc_offset) {
            let sum = 0;
            for (let j = 0; j < buffer_size; ++j) {
                sum += inputBuffer[j];
            }
            const mean = sum / buffer_size;
            for (let j = 0; j < buffer_size; ++j) {
                inputBuffer[j] -= mean;
            }
        }

        if (preemphasis !== null) {
            // Done in reverse to avoid copies and distructive modification
            for (let j = buffer_size - 1; j >= 1; --j) {
                inputBuffer[j] -= preemphasis * inputBuffer[j - 1];
            }
            inputBuffer[0] *= 1 - preemphasis;
        }

        // Apply window function
        for (let j = 0; j < window.length; ++j) {
            inputBuffer[j] *= window[j];
        }

        fft.realTransform(outputBuffer, inputBuffer);

        // compute magnitudes
        for (let j = 0; j < num_frequency_bins; ++j) {
            const j2 = j << 1;

            // NOTE: We transpose the data here to avoid doing it later
            transposedMagnitudeData[j * d1Max + i] = outputBuffer[j2] ** 2 + outputBuffer[j2 + 1] ** 2;
        }
    }

    if (power !== null && power !== 2) {
        // slight optimization to not sqrt
        const pow = 2 / power; // we use 2 since we already squared
        for (let i = 0; i < transposedMagnitudeData.length; ++i) {
            transposedMagnitudeData[i] **= pow;
        }
    }

    // TODO: What if `mel_filters` is null?
    const num_mel_filters = mel_filters.length;

    // Perform matrix muliplication:
    // mel_spec = mel_filters @ magnitudes.T
    //  - mel_filters.shape=(80, 201)
    //  - magnitudes.shape=(3000, 201) => magnitudes.T.shape=(201, 3000)
    //  - mel_spec.shape=(80, 3000)
    let mel_spec = await matmul(
        // TODO: Make `mel_filters` a Tensor during initialization
        new Tensor('float32', mel_filters.flat(), [num_mel_filters, num_frequency_bins]),
        new Tensor('float32', transposedMagnitudeData, [num_frequency_bins, d1Max]),
    );
    if (transpose) {
        mel_spec = mel_spec.transpose(1, 0);
    }

    const mel_spec_data = /** @type {Float32Array} */(mel_spec.data);
    for (let i = 0; i < mel_spec_data.length; ++i) {
        mel_spec_data[i] = Math.max(mel_floor, mel_spec_data[i]);
    }

    if (power !== null && log_mel !== null) {
        const o = Math.min(mel_spec_data.length, d1 * num_mel_filters);
        // NOTE: operates in-place
        switch (log_mel) {
            case 'log':
                for (let i = 0; i < o; ++i) {
                    mel_spec_data[i] = Math.log(mel_spec_data[i]);
                }
                break;
            case 'log10':
                for (let i = 0; i < o; ++i) {
                    mel_spec_data[i] = Math.log10(mel_spec_data[i]);
                }
                break;
            case 'dB':
                if (power === 1.0) {
                    amplitude_to_db(mel_spec_data, reference, min_value, db_range);
                } else if (power === 2.0) {
                    power_to_db(mel_spec_data, reference, min_value, db_range);
                } else {
                    throw new Error(`Cannot use log_mel option '${log_mel}' with power ${power}`)
                }
                break;
            default:
                throw new Error(`log_mel must be one of null, 'log', 'log10' or 'dB'. Got '${log_mel}'`);
        }
    }

    return mel_spec;
}

/**
 * Returns an array containing the specified window.
 * @param {number} window_length The length of the window in samples.
 * @param {string} name The name of the window function.
 * @param {Object} options Additional options.
 * @param {boolean} [options.periodic=true] Whether the window is periodic or symmetric.
 * @param {number} [options.frame_length=null] The length of the analysis frames in samples.
 * Provide a value for `frame_length` if the window is smaller than the frame length, so that it will be zero-padded.
 * @param {boolean} [options.center=true] Whether to center the window inside the FFT buffer. Only used when `frame_length` is provided.
 * @returns {Float64Array} The window of shape `(window_length,)` or `(frame_length,)`.
 */
export function window_function(window_length, name, {
    periodic = true,
    frame_length = null,
    center = true,
} = {}) {
    const length = periodic ? window_length + 1 : window_length;
    let window;
    switch (name) {
        case 'boxcar':
            window = new Float64Array(length).fill(1.0);
            break;
        case 'hann':
        case 'hann_window':
            window = hanning(length);
            break;
        case 'hamming':
            window = hamming(length);
            break;
        case 'povey':
            window = hanning(length).map(x => Math.pow(x, 0.85));
            break;
        default:
            throw new Error(`Unknown window type ${name}.`);
    }
    if (periodic) {
        window = window.subarray(0, window_length);
    }
    if (frame_length === null) {
        return window;
    }
    if (window_length > frame_length) {
        throw new Error(`Length of the window (${window_length}) may not be larger than frame_length (${frame_length})`);
    }

    return window;
}

export class RawAudio {

    /**
     * Create a new `RawAudio` object.
     * Handles only Float32Array data, with 1 or 2 channels audio
     * @param {Array|Float32Array} audio Float32Array or Array of Float32Array
     * @param {number} sampling_rate
     */
    constructor(audio, sampling_rate) {
        if (!(
                typeof audio == 'object' &&
                ((audio.constructor.name == 'Array' && audio[0]?.constructor.name == 'Float32Array') ||
                (audio.constructor.name == 'Float32Array')) &&
                typeof sampling_rate == 'number'
            )) {
            throw Error('TypeError. Expected audio as Float32Array or [Float32Array, Float32Array], and sampling_rate as number')
        }

        if (audio.constructor.name != 'Array') audio = [audio]
        this.audio = audio
        this.sampling_rate = sampling_rate
        this.interleaved = false
    }

    /**
     * Combines multiple audio channels into one, alterning left / right audio input.
     * @param {boolean} keepOriginalValues keep or not the original non-interleaved audio data
     * @returns {Array} Array of Float32Array
     */
    interleave(keepOriginalValues = false) {
        if (this.audio.length != 2 || this.interleaved == true) {
            console.warn('Could not interleave audios data')
            return
        }

        let audio, res, res2, len, i, offset

        audio = this.audio
        len = audio[0].length
        res = new audio[0].constructor(len)
        res2 = keepOriginalValues ? (new audio[0].constructor(len)) : audio[1]

        for (i = 0; i < len; i++) {
            res[i] = audio[i % 2][i >> 1]
        }

        for (offset = i, i = 0; i < len; i++) {
            res2[i] = audio[(offset + i) % 2][(offset + i) >> 1]
        }

        if (keepOriginalValues) {
            return [res, res2]
        } else {
            this.interleaved = true
            this.audio[0].set(res)
            return this.audio
        }

    }

    /**
     * Convert the audio to a wav blob.
     * WAV file specs : https://en.wikipedia.org/wiki/WAV#WAV_File_header
     * @returns {Blob}
     */
    toBlob() {
        let audio, sampling_rate, wav_header, buf_size, nums

        ({
            audio,
            sampling_rate
        } = this)
        buf_size = audio[0].buffer.byteLength * audio.length
        wav_header = new Uint8Array([
            82, 73, 70, 70,    //  0: 'RIFF'
            0, 0, 0, 0,        //  4: RIFF size (file size - 8)
            87, 65, 86, 69,    //  8: 'WAVE'
            102, 109, 116, 32, // 12: 'fmt '
            16, 0, 0, 0,       // 16: fmt chunksize
            3, 0,              // 20: format tag (1 int, 3 float)
            0, 0,              // 22: n channels
            0, 0, 0, 0,        // 24: sample rate (in Hertz)
            0, 0, 0, 0,        // 28: n bytes per sec (bytes per bloc * sample rate)
            0, 0,              // 32: n bytes per bloc (number of channels * bits per sample / 8)
            32, 0,             // 34: n bits per sample (16 bits int, 32 bits float)
            100, 97, 116, 97,  // 36: 'data'
            0, 0, 0, 0         // 40: data size
        ])
        nums = [
            [4, buf_size + wav_header.length - 8],
            [22, audio.length],
            [24, sampling_rate],
            [28, (audio.length * 32 / 8) * sampling_rate],
            [32, audio.length * 32 / 8],
            [40, buf_size]
        ]

        nums.forEach(([offset, num]) => {
            do {
                wav_header[offset++] = (num & 255)
                num >>= 8
            } while (num > 0)
        })

        if (audio.length == 2 && !this.interleaved) {
            audio = this.interleave(true)
        }

        return new Blob([wav_header, ...audio])
    }

    /**
     * Save the audio to a wav file.
     * @param {string} path
     */
    async save(path = 'audio.wav') {
        let fn

        if (apis.IS_BROWSER_ENV) {
            if (apis.IS_WEBWORKER_ENV) {
                throw new Error('Unable to save a file from a Web Worker.')
            }
            fn = saveBlob
        } else if (apis.IS_FS_AVAILABLE) {
            fn = async (path, blob) => {
                let buf = await blob.arrayBuffer()
                buf = new Uint8Array(buf)
                fs.writeFile(path, buf, (err) => {
                    throw new Error(err)
                })
            }
        } else {
            throw new Error('Unable to save because filesystem is disabled in this environment.')
        }

        if (!(/\.wav$/.test(path))) {
            console.warn('Change filename extension to .wav')
            path = path.replace(/\.\w{0,4}$/, '') + '.wav'
        }

        await fn(path, this.toBlob())
    }
}<|MERGE_RESOLUTION|>--- conflicted
+++ resolved
@@ -14,12 +14,9 @@
 import {
     calculateReflectOffset, saveBlob,
 } from './core.js';
-<<<<<<< HEAD
-import { Tensor, matmul } from './tensor.js';
-=======
 import { apis } from '../env.js';
 import fs from 'fs';
->>>>>>> e79231f5
+import { Tensor, matmul } from './tensor.js';
 
 
 /**
@@ -708,146 +705,112 @@
     return window;
 }
 
+/**
+ * Encode audio data to a WAV file.
+ * WAV file specs : https://en.wikipedia.org/wiki/WAV#WAV_File_header
+ * 
+ * Adapted from https://www.npmjs.com/package/audiobuffer-to-wav
+ * @param {Float32Array} samples The audio samples.
+ * @param {number} rate The sample rate.
+ * @returns {ArrayBuffer} The WAV audio buffer.
+ */
+function encodeWAV(samples, rate) {
+    let offset = 44;
+    const buffer = new ArrayBuffer(offset + samples.length * 4);
+    const view = new DataView(buffer);
+
+    /* RIFF identifier */
+    writeString(view, 0, "RIFF");
+    /* RIFF chunk length */
+    view.setUint32(4, 36 + samples.length * 4, true);
+    /* RIFF type */
+    writeString(view, 8, "WAVE");
+    /* format chunk identifier */
+    writeString(view, 12, "fmt ");
+    /* format chunk length */
+    view.setUint32(16, 16, true);
+    /* sample format (raw) */
+    view.setUint16(20, 3, true);
+    /* channel count */
+    view.setUint16(22, 1, true);
+    /* sample rate */
+    view.setUint32(24, rate, true);
+    /* byte rate (sample rate * block align) */
+    view.setUint32(28, rate * 4, true);
+    /* block align (channel count * bytes per sample) */
+    view.setUint16(32, 4, true);
+    /* bits per sample */
+    view.setUint16(34, 32, true);
+    /* data chunk identifier */
+    writeString(view, 36, "data");
+    /* data chunk length */
+    view.setUint32(40, samples.length * 4, true);
+
+    for (let i = 0; i < samples.length; ++i, offset += 4) {
+        view.setFloat32(offset, samples[i], true);
+    }
+
+    return buffer;
+}
+
+function writeString(view, offset, string) {
+    for (let i = 0; i < string.length; ++i) {
+        view.setUint8(offset + i, string.charCodeAt(i));
+    }
+}
+
+
 export class RawAudio {
 
     /**
      * Create a new `RawAudio` object.
-     * Handles only Float32Array data, with 1 or 2 channels audio
-     * @param {Array|Float32Array} audio Float32Array or Array of Float32Array
-     * @param {number} sampling_rate
+     * @param {Float32Array} audio Audio data
+     * @param {number} sampling_rate Sampling rate of the audio data
      */
     constructor(audio, sampling_rate) {
-        if (!(
-                typeof audio == 'object' &&
-                ((audio.constructor.name == 'Array' && audio[0]?.constructor.name == 'Float32Array') ||
-                (audio.constructor.name == 'Float32Array')) &&
-                typeof sampling_rate == 'number'
-            )) {
-            throw Error('TypeError. Expected audio as Float32Array or [Float32Array, Float32Array], and sampling_rate as number')
-        }
-
-        if (audio.constructor.name != 'Array') audio = [audio]
         this.audio = audio
         this.sampling_rate = sampling_rate
-        this.interleaved = false
     }
 
     /**
-     * Combines multiple audio channels into one, alterning left / right audio input.
-     * @param {boolean} keepOriginalValues keep or not the original non-interleaved audio data
-     * @returns {Array} Array of Float32Array
+     * Convert the audio to a wav file buffer.
+     * @returns {ArrayBuffer} The WAV file.
      */
-    interleave(keepOriginalValues = false) {
-        if (this.audio.length != 2 || this.interleaved == true) {
-            console.warn('Could not interleave audios data')
-            return
-        }
-
-        let audio, res, res2, len, i, offset
-
-        audio = this.audio
-        len = audio[0].length
-        res = new audio[0].constructor(len)
-        res2 = keepOriginalValues ? (new audio[0].constructor(len)) : audio[1]
-
-        for (i = 0; i < len; i++) {
-            res[i] = audio[i % 2][i >> 1]
-        }
-
-        for (offset = i, i = 0; i < len; i++) {
-            res2[i] = audio[(offset + i) % 2][(offset + i) >> 1]
-        }
-
-        if (keepOriginalValues) {
-            return [res, res2]
-        } else {
-            this.interleaved = true
-            this.audio[0].set(res)
-            return this.audio
-        }
-
+    toWav() {
+        return encodeWAV(this.audio, this.sampling_rate)
     }
 
     /**
-     * Convert the audio to a wav blob.
-     * WAV file specs : https://en.wikipedia.org/wiki/WAV#WAV_File_header
+     * Convert the audio to a blob.
      * @returns {Blob}
      */
     toBlob() {
-        let audio, sampling_rate, wav_header, buf_size, nums
-
-        ({
-            audio,
-            sampling_rate
-        } = this)
-        buf_size = audio[0].buffer.byteLength * audio.length
-        wav_header = new Uint8Array([
-            82, 73, 70, 70,    //  0: 'RIFF'
-            0, 0, 0, 0,        //  4: RIFF size (file size - 8)
-            87, 65, 86, 69,    //  8: 'WAVE'
-            102, 109, 116, 32, // 12: 'fmt '
-            16, 0, 0, 0,       // 16: fmt chunksize
-            3, 0,              // 20: format tag (1 int, 3 float)
-            0, 0,              // 22: n channels
-            0, 0, 0, 0,        // 24: sample rate (in Hertz)
-            0, 0, 0, 0,        // 28: n bytes per sec (bytes per bloc * sample rate)
-            0, 0,              // 32: n bytes per bloc (number of channels * bits per sample / 8)
-            32, 0,             // 34: n bits per sample (16 bits int, 32 bits float)
-            100, 97, 116, 97,  // 36: 'data'
-            0, 0, 0, 0         // 40: data size
-        ])
-        nums = [
-            [4, buf_size + wav_header.length - 8],
-            [22, audio.length],
-            [24, sampling_rate],
-            [28, (audio.length * 32 / 8) * sampling_rate],
-            [32, audio.length * 32 / 8],
-            [40, buf_size]
-        ]
-
-        nums.forEach(([offset, num]) => {
-            do {
-                wav_header[offset++] = (num & 255)
-                num >>= 8
-            } while (num > 0)
-        })
-
-        if (audio.length == 2 && !this.interleaved) {
-            audio = this.interleave(true)
-        }
-
-        return new Blob([wav_header, ...audio])
+        const wav = this.toWav();
+        const blob = new Blob([wav], { type: 'audio/wav' });
+        return blob;
     }
 
     /**
      * Save the audio to a wav file.
      * @param {string} path
      */
-    async save(path = 'audio.wav') {
-        let fn
+    async save(path) {
+        let fn;
 
         if (apis.IS_BROWSER_ENV) {
             if (apis.IS_WEBWORKER_ENV) {
                 throw new Error('Unable to save a file from a Web Worker.')
             }
-            fn = saveBlob
+            fn = saveBlob;
         } else if (apis.IS_FS_AVAILABLE) {
-            fn = async (path, blob) => {
-                let buf = await blob.arrayBuffer()
-                buf = new Uint8Array(buf)
-                fs.writeFile(path, buf, (err) => {
-                    throw new Error(err)
-                })
+            fn = async (/** @type {string} */ path, /** @type {Blob} */ blob) => {
+                let buffer = await blob.arrayBuffer();
+                fs.writeFileSync(path, Buffer.from(buffer));
             }
         } else {
             throw new Error('Unable to save because filesystem is disabled in this environment.')
         }
 
-        if (!(/\.wav$/.test(path))) {
-            console.warn('Change filename extension to .wav')
-            path = path.replace(/\.\w{0,4}$/, '') + '.wav'
-        }
-
         await fn(path, this.toBlob())
     }
 }