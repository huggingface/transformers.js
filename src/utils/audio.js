--- conflicted
+++ resolved
@@ -15,13 +15,9 @@
     calculateReflectOffset, saveBlob,
 } from './core.js';
 import { apis } from '../env.js';
-<<<<<<< HEAD
-import fs from 'fs';
-import * as NativeFS from 'native-universal-fs';
-=======
->>>>>>> 4b7a3aad
 import { Tensor, matmul } from './tensor.js';
 import fs from 'node:fs';
+import * as NativeFS from 'native-universal-fs';
 
 /**
  * Helper function to read audio from a path/URL.
