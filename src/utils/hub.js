--- conflicted
+++ resolved
@@ -65,12 +65,8 @@
 
     /**
      * Creates a new `FileResponse` object.
-<<<<<<< HEAD
-     * @param {string|URL} filePath
+     * @param {string} filePath
      * @param {AbortSignal} abort_signal An optional AbortSignal to cancel the request.
-=======
-     * @param {string} filePath
->>>>>>> a5322c44
      */
     constructor(filePath, abort_signal) {
         this.filePath = filePath;
@@ -90,25 +86,15 @@
             const stream = fs.createReadStream(filePath);
             this.body = new ReadableStream({
                 start(controller) {
-<<<<<<< HEAD
-                    self.arrayBuffer().then(buffer => {
-                        controller.enqueue(new Uint8Array(buffer));
-                        controller.close();
-                    }).catch(error => {
-                        controller.error(error);
-                    });
-
                     abort_signal?.addEventListener('abort', () => {
                         controller.error(new Error('Request aborted'));
                     });
-=======
                     stream.on('data', (chunk) => controller.enqueue(chunk));
                     stream.on('end', () => controller.close());
                     stream.on('error', (err) => controller.error(err));
                 },
                 cancel() {
                     stream.destroy();
->>>>>>> a5322c44
                 }
             });
             
@@ -221,12 +207,7 @@
 export async function getFile(urlOrPath, abort_signal) {
 
     if (env.useFS && !isValidUrl(urlOrPath, ['http:', 'https:', 'blob:'])) {
-<<<<<<< HEAD
-        return new FileResponse(urlOrPath, abort_signal);
-=======
-        return new FileResponse(urlOrPath.toString());
->>>>>>> a5322c44
-
+        return new FileResponse(urlOrPath.toString(), abort_signal);
     } else if (typeof process !== 'undefined' && process?.release?.name === 'node') {
         const IS_CI = !!process.env?.TESTING_REMOTELY;
         const version = env.version;
@@ -504,11 +485,7 @@
         //  1. We first try to get from cache using the local path. In some environments (like deno),
         //     non-URL cache keys are not allowed. In these cases, `response` will be undefined.
         //  2. If no response is found, we try to get from cache using the remote URL or file system cache.
-<<<<<<< HEAD
-        response = await tryCache(cache, options?.abort_signal, localPath, proposedCacheKey);
-=======
-        response = await tryCache(cache, cachePath, proposedCacheKey);
->>>>>>> a5322c44
+        response = await tryCache(cache, options?.abort_signal, cachePath, proposedCacheKey);
     }
 
     const cacheHit = response !== undefined;
