--- conflicted
+++ resolved
@@ -630,9 +630,6 @@
     ) {
         if (!result) {
             // We haven't yet read the response body, so we need to do so now.
-<<<<<<< HEAD
-            await cache.put(cacheKey, /** @type {Response} */ (response), options.progress_callback);
-=======
             // Ensure progress updates include consistent metadata.
             const wrapped_progress = options.progress_callback
                 ? (data) => dispatchCallback(options.progress_callback, {
@@ -643,7 +640,6 @@
                 })
                 : undefined;
             await cache.put(cacheKey, /** @type {Response} */(response), wrapped_progress);
->>>>>>> 699dcb56
         } else {
             // NOTE: We use `new Response(buffer, ...)` instead of `response.clone()` to handle LFS files
             await cache
