--- conflicted
+++ resolved
@@ -860,21 +860,15 @@
         return apis.IS_REACT_NATIVE_ENV ? response.url : response.filePath;
     }
 
-<<<<<<< HEAD
-    const cachedResponse = await cache.match(cacheKey);
-    if (cachedResponse instanceof FileResponse) {
-        return apis.IS_REACT_NATIVE_ENV ? cachedResponse.url : cachedResponse.filePath;
-=======
     // Otherwise, return the cached response (most likely a `FileResponse`).
     // NOTE: A custom cache may return a Response, or a string (file path)
     const cachedResponse = await cache?.match(cacheKey);
     if (cachedResponse instanceof FileResponse) {
-        return cachedResponse.filePath;
+        return apis.IS_REACT_NATIVE_ENV ? cachedResponse.url : cachedResponse.filePath;
     } else if (cachedResponse instanceof Response) {
         return new Uint8Array(await cachedResponse.arrayBuffer());
     } else if (typeof cachedResponse === 'string') {
         return cachedResponse;
->>>>>>> c701ccfe
     }
 
     throw new Error("Unable to get model file path or buffer.");
