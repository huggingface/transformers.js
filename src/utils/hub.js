--- conflicted
+++ resolved
@@ -155,17 +155,12 @@
      * @throws {Error} If the file cannot be read.
      */
     async arrayBuffer() {
-<<<<<<< HEAD
         if (apis.IS_REACT_NATIVE_ENV) {
             return Buffer.from(await fs.readFile(this.url, 'base64'), 'base64').buffer;
         } else {
             const data = await fs.promises.readFile(this.filePath);
-            return data.buffer;
-        }
-=======
-        const data = await fs.promises.readFile(this.filePath);
-        return /** @type {ArrayBuffer} */ (data.buffer);
->>>>>>> 1130961a
+            return /** @type {ArrayBuffer} */ (data.buffer);
+        }
     }
 
     /**
@@ -693,17 +688,7 @@
         name: path_or_repo_id,
         file: filename
     })
-<<<<<<< HEAD
-  
-    const progressInfo = {
-        status: 'progress',
-        name: path_or_repo_id,
-        file: filename
-    }
-    
-=======
-
->>>>>>> 1130961a
+
     /** @type {Uint8Array} */
     let buffer;
 
@@ -892,17 +877,13 @@
                 name: path_or_repo_id,
                 file: filename
             })
-        
-            const progressInfo = {
-                status: 'progress',
-                name: path_or_repo_id,
-                file: filename
-            }
 
             const cachePath = path.join(options.cache_dir ?? env.cacheDir, proposedCacheKey);
             await downloadFile(remoteURL, cachePath, data => {
                 dispatchCallback(options.progress_callback, {
-                    ...progressInfo,
+                    status: 'progress',
+                    name: path_or_repo_id,
+                    file: filename
                     ...data,
                 })
             });
