--- conflicted
+++ resolved
@@ -34,22 +34,6 @@
  * NOTE: This setting is ignored for local requests.
  */
 
-<<<<<<< HEAD
-class FileHeaders extends Object {
-    constructor(...args) {
-        super();
-        Object.assign(this, args);
-    }
-
-    get(key) {
-        return this[key];
-    }
-
-    clone() {
-        return new FileHeaders(this);
-    }
-}
-
 /**
  * Mapping from file extensions to MIME types.
  */
@@ -76,8 +60,6 @@
     return CONTENT_TYPE_MAP[extension] ?? 'application/octet-stream';
 }
 
-=======
->>>>>>> 27920d84
 class FileResponse {
     /**
      * Creates a new `FileResponse` object.
@@ -121,11 +103,7 @@
     updateContentType() {
         // Set content-type header based on file extension
         const extension = this.filePath.toString().split('.').pop().toLowerCase();
-<<<<<<< HEAD
-        this.headers['content-type'] = getMIME(this.filePath);
-=======
-        this.headers.set('content-type', this._CONTENT_TYPE_MAP[extension] ?? 'application/octet-stream');
->>>>>>> 27920d84
+        this.headers.set('content-type', getMIME(this.filePath));
     }
 
     /**
@@ -303,7 +281,9 @@
     } catch (_) {
         return false;
     }
-<<<<<<< HEAD
+    if (validHosts && !validHosts.includes(url.hostname)) {
+        return false;
+    }
     return IS_REACT_NATIVE
         ? /^https?:/.test(string)
         : url.protocol === "http:" || url.protocol === "https:";
@@ -332,12 +312,6 @@
         },
     });
     await promise;
-=======
-    if (validHosts && !validHosts.includes(url.hostname)) {
-        return false;
-    }
-    return url.protocol === "http:" || url.protocol === "https:";
->>>>>>> 27920d84
 }
 
 /**
@@ -348,31 +322,13 @@
  */
 export async function getFile(urlOrPath) {
 
-<<<<<<< HEAD
     if (IS_REACT_NATIVE) {
         if (env.useFS && !isValidHttpUrl(urlOrPath)) {
             return readFile(urlOrPath);
         } else {
             return fetchBinary(urlOrPath);
         }
-    } else {
-        if (env.useFS && !isValidHttpUrl(urlOrPath)) {
-            return new FileResponse(urlOrPath);
-
-        } else if (typeof process !== 'undefined' && process?.release?.name === 'node') {
-            const IS_CI = !!process.env?.TESTING_REMOTELY;
-            const version = env.version;
-            return fetch(urlOrPath, {
-                headers: {
-                    'User-Agent': `transformers.js/${version}; is_ci/${IS_CI};`
-                }
-            });
-        } else {
-            // Running in a browser-environment, so we use default headers
-            return fetch(urlOrPath);
-        }
-=======
-    if (env.useFS && !isValidHttpUrl(urlOrPath)) {
+    } else if (env.useFS && !isValidHttpUrl(urlOrPath)) {
         return new FileResponse(urlOrPath);
 
     } else if (typeof process !== 'undefined' && process?.release?.name === 'node') {
@@ -398,7 +354,6 @@
         // NOTE: We do not allow passing authorization headers in the browser,
         // since this would require exposing the token to the client.
         return fetch(urlOrPath);
->>>>>>> 27920d84
     }
 }
 
