--- conflicted
+++ resolved
@@ -10,11 +10,7 @@
 import * as NativeFS from 'native-universal-fs';
 import { Buffer } from 'buffer';
 
-<<<<<<< HEAD
-import { env, apis } from '../env.js';
-=======
 import { apis, env } from '../env.js';
->>>>>>> 5b5e5ed3
 import { dispatchCallback } from './core.js';
 
 
@@ -98,7 +94,6 @@
         this._body = null;
     }
 
-<<<<<<< HEAD
     static async create(filePath) {
         let response = new FileResponse(filePath);
         
@@ -113,29 +108,6 @@
                 response.status = 404;
                 response.statusText = 'Not Found';
             }
-=======
-        this.exists = fs.existsSync(filePath);
-        if (this.exists) {
-            this.status = 200;
-            this.statusText = 'OK';
-
-            let stats = fs.statSync(filePath);
-            this.headers.set('content-length', stats.size.toString());
-
-            this.updateContentType();
-
-            const stream = fs.createReadStream(filePath);
-            this.body = new ReadableStream({
-                start(controller) {
-                    stream.on('data', (chunk) => controller.enqueue(chunk));
-                    stream.on('end', () => controller.close());
-                    stream.on('error', (err) => controller.error(err));
-                },
-                cancel() {
-                    stream.destroy();
-                }
-            });
->>>>>>> 5b5e5ed3
         } else {
             response.ok = fs.existsSync(response.filePath);
             if (response.ok) {
@@ -145,6 +117,18 @@
                 let stats = fs.statSync(response.filePath);
                 response.headers.set('content-length', stats.size.toString());
                 response.headers.set('content-type', getMIME(response.filePath));
+
+                const stream = fs.createReadStream(filePath);
+                this._body = new ReadableStream({
+                    start(controller) {
+                        stream.on('data', (chunk) => controller.enqueue(chunk));
+                        stream.on('end', () => controller.close());
+                        stream.on('error', (err) => controller.error(err));
+                    },
+                    cancel() {
+                        stream.destroy();
+                    }
+                });
             } else {
                 response.status = 404;
                 response.statusText = 'Not Found';
@@ -166,21 +150,11 @@
         return response;
     }
 
-    get bodyUsed() {
-        return this._body !== null;
-    }
-
+    /**
+     * Get the body of the response.
+     * @returns {ReadableStream | null} The body of the response.
+     */
     get body() {
-        if (apis.IS_REACT_NATIVE_ENV) throw new Error('`body` is not supported in React Native.');
-        const self = this;
-        this._body ??= new ReadableStream({
-            start(controller) {
-                self.arrayBuffer().then(buffer => {
-                    controller.enqueue(new Uint8Array(buffer));
-                    controller.close();
-                });
-            }
-        });
         return this._body;
     }
 
@@ -330,7 +304,7 @@
         if (validHosts) {
             const match = strUrl.match(/^(\w+\:)\/\/(([^:\/?#]*)(?:\:([0-9]+))?)/);
             if (!match || !validHosts.includes(match[3]))
-              return false;
+                return false;
         }
     } else {
         let url;
@@ -408,13 +382,8 @@
  */
 export async function getFile(urlOrPath) {
 
-
     if (env.useFS && !isValidUrl(urlOrPath, ['http:', 'https:', 'blob:'])) {
-<<<<<<< HEAD
-        return await FileResponse.create(urlOrPath);
-=======
-        return new FileResponse(urlOrPath.toString());
->>>>>>> 5b5e5ed3
+        return await FileResponse.create(urlOrPath.toString());
 
     } else if (typeof process !== 'undefined' && process?.release?.name === 'node') {
         const IS_CI = !!process.env?.TESTING_REMOTELY;
@@ -514,55 +483,53 @@
         let filePath = path.join(this.path, request);
 
         try {
-<<<<<<< HEAD
             if (apis.IS_REACT_NATIVE_ENV) {
-                await NativeFS.mkdir(path.dirname(outputPath));
-                await NativeFS.writeFile(outputPath, buffer.toString('base64'), 'base64');
+                const buffer = Buffer.from(await response.arrayBuffer());
+                await NativeFS.mkdir(path.dirname(filePath));
+                await NativeFS.writeFile(filePath, buffer.toString('base64'), 'base64');
             } else {
-                await fs.promises.mkdir(path.dirname(outputPath), { recursive: true });
-                await fs.promises.writeFile(outputPath, buffer);
+                const contentLength = response.headers.get('Content-Length');
+                const total = parseInt(contentLength ?? '0');
+                let loaded = 0;
+
+                await fs.promises.mkdir(path.dirname(filePath), { recursive: true });
+                const fileStream = fs.createWriteStream(filePath);
+                const reader = response.body.getReader();
+
+                while (true) {
+                    const { done, value } = await reader.read();
+                    if (done) {
+                        break;
+                    }
+
+                    await new Promise((resolve, reject) => {
+                        fileStream.write(value, (err) => {
+                            if (err) {
+                                reject(err);
+                                return;
+                            }
+                            resolve();
+                        });
+                    });
+
+                    loaded += value.length;
+                    const progress = total ? (loaded / total) * 100 : 0;
+
+                    progress_callback?.({ progress, loaded, total });
+                }
+
+                fileStream.close();
             }
-        } catch (err) {
-            console.warn('An error occurred while writing the file to cache:', err)
-=======
-            const contentLength = response.headers.get('Content-Length');
-            const total = parseInt(contentLength ?? '0');
-            let loaded = 0;
-
-            await fs.promises.mkdir(path.dirname(filePath), { recursive: true });
-            const fileStream = fs.createWriteStream(filePath);
-            const reader = response.body.getReader();
-
-            while (true) {
-                const { done, value } = await reader.read();
-                if (done) {
-                    break;
-                }
-
-                await new Promise((resolve, reject) => {
-                    fileStream.write(value, (err) => {
-                        if (err) {
-                            reject(err);
-                            return;
-                        }
-                        resolve();
-                    });
-                });
-
-                loaded += value.length;
-                const progress = total ? (loaded / total) * 100 : 0;
-
-                progress_callback?.({ progress, loaded, total });
-            }
-
-            fileStream.close();
         } catch (error) {
             // Clean up the file if an error occurred during download
             try {
-                await fs.promises.unlink(filePath);
+                if (apis.IS_REACT_NATIVE_ENV) {
+                    await NativeFS.unlink(filePath);
+                } else {
+                    await fs.promises.unlink(filePath);
+                }
             } catch { }
             throw error;
->>>>>>> 5b5e5ed3
         }
     }
 
@@ -747,14 +714,17 @@
                 }
             }
 
-            response = await getFile(remoteURL);
-
-            if (response.status !== 200) {
-                return handleError(response.status, remoteURL, fatal);
+            // File not found locally, so we try to download it from the remote server
+            if (!(apis.IS_REACT_NATIVE_ENV && return_path)) {
+                response = await getFile(remoteURL);
+
+                if (response.status !== 200) {
+                    return handleError(response.status, remoteURL, fatal);
+                }
+
+                // Success! We use the proposed cache key from earlier
+                cacheKey = proposedCacheKey;
             }
-
-            // Success! We use the proposed cache key from earlier
-            cacheKey = proposedCacheKey;
         }
 
         // Only cache the response if:
@@ -811,6 +781,16 @@
             })
         }
         result = buffer;
+    } else if (apis.IS_REACT_NATIVE_ENV && return_path) {
+        await downloadFile(remoteURL, cachePath, data => {
+            dispatchCallback(options.progress_callback, {
+                status: 'progress',
+                name: path_or_repo_id,
+                file: filename,
+                ...data,
+            })
+        });
+        response = await getFile(cachePath);
     }
 
     if (
@@ -849,163 +829,15 @@
         return result;
     }
     if (response instanceof FileResponse) {
-        return response.filePath;
-    }
-
-    const path = await cache.match(cacheKey);
-    if (path instanceof FileResponse) {
-        return path.filePath;
+        return apis.IS_REACT_NATIVE_ENV ? response.url : response.filePath;
+    }
+
+    const cachedResponse = await cache.match(cacheKey);
+    if (cachedResponse instanceof FileResponse) {
+        return apis.IS_REACT_NATIVE_ENV ? cachedResponse.url : cachedResponse.filePath;
     }
     throw new Error("Unable to return path for response.");
 
-}
-
-/**
- * 
- * Retrieves a file from either a remote URL using the Fetch API or from the local file system using the FileSystem API.
- * If the filesystem is available and `env.useCache = true`, the file will be downloaded and cached.
- * 
- * @param {string} path_or_repo_id This can be either:
- * - a string, the *model id* of a model repo on huggingface.co.
- * - a path to a *directory* potentially containing the file.
- * @param {string} filename The name of the file to locate in `path_or_repo`.
- * @param {boolean} [fatal=true] Whether to throw an error if the file is not found.
- * @param {PretrainedOptions} [options] An object containing optional parameters.
- * 
- * @throws Will throw an error if the file is not found and `fatal` is true.
- * @returns {Promise<string>} A Promise that resolves with the file content as a buffer.
- */
-export async function getModelPath(path_or_repo_id, filename, fatal = true, options = {}) {
-
-    if (!env.allowLocalModels) {
-        // User has disabled local models, so we just make sure other settings are correct.
-
-        throw Error("Invalid configuration detected: local models are disabled (`env.allowLocalModels=false`) but you have requested to load a local model.")
-    }
-
-    // Initiate file retrieval
-    dispatchCallback(options.progress_callback, {
-        status: 'initiate',
-        name: path_or_repo_id,
-        file: filename
-    })
-
-    // First, check if the a caching backend is available
-    // If no caching mechanism available, will download the file every time
-    let cache;
-
-    if (!cache && env.useFSCache) {
-        // TODO throw error if not available
-
-        // If `cache_dir` is not specified, use the default cache directory
-        cache = new FileCache(options.cache_dir ?? env.cacheDir);
-    }
-
-    if (!cache && env.useCustomCache) {
-        throw Error('Custom cache not supported for `getModelPath`.')
-    }
-
-    const revision = options.revision ?? 'main';
-
-    let requestURL = pathJoin(path_or_repo_id, filename);
-    let localPath = pathJoin(env.localModelPath, requestURL);
-
-    let remoteURL = pathJoin(
-        env.remoteHost,
-        env.remotePathTemplate
-            .replaceAll('{model}', path_or_repo_id)
-            .replaceAll('{revision}', encodeURIComponent(revision)),
-        filename
-    );
-
-    // Choose cache key for filesystem cache
-    // When using the main revision (default), we use the request URL as the cache key.
-    // If a specific revision is requested, we account for this in the cache key.
-    let fsCacheKey = revision === 'main' ? requestURL : pathJoin(path_or_repo_id, revision, filename);
-
-    /** @type {string} */
-    let cacheKey;
-    let proposedCacheKey = cache instanceof FileCache ? fsCacheKey : remoteURL;
-
-    /** @type {Response|FileResponse|undefined} */
-    let response;
-
-    if (cache) {
-        // A caching system is available, so we try to get the file from it.
-        //  1. We first try to get from cache using the local path. In some environments (like deno),
-        //     non-URL cache keys are not allowed. In these cases, `response` will be undefined.
-        //  2. If no response is found, we try to get from cache using the remote URL or file system cache.
-        response = await tryCache(cache, localPath, proposedCacheKey);
-    }
-
-    if (response === undefined) {
-        // Caching not available, or file is not cached, so we perform the request
-
-        // Accessing local models is enabled, so we try to get the file locally.
-        // If request is a valid HTTP URL, we skip the local file check. Otherwise, we try to get the file locally.
-        const isURL = isValidUrl(requestURL, ['http:', 'https:']);
-        if (!isURL) {
-            try {
-                response = await getFile(localPath);
-                cacheKey = localPath; // Update the cache key to be the local path
-            } catch (e) {
-                // Something went wrong while trying to get the file locally.
-                // NOTE: error handling is done in the next step (since `response` will be undefined)
-                console.warn(`Unable to load from local path "${localPath}": "${e}"`);
-            }
-        } else if (options.local_files_only) {
-            throw new Error(`\`local_files_only=true\`, but attempted to load a remote file from: ${requestURL}.`);
-        } else if (!env.allowRemoteModels) {
-            throw new Error(`\`env.allowRemoteModels=false\`, but attempted to load a remote file from: ${requestURL}.`);
-        }
-
-        if (response === undefined || !response.ok) {
-            // File not found locally. This means either:
-            // - The user has disabled local file access (`env.allowLocalModels=false`)
-            // - the path is a valid HTTP url (`response === undefined`)
-            // - the path is not a valid HTTP url and the file is not present on the file system or local server (`response.status === 404`)
-
-            if (options.local_files_only || !env.allowRemoteModels) {
-                // User requested local files only, but the file is not found locally.
-                if (fatal) {
-                    throw Error(`\`local_files_only=true\` or \`env.allowRemoteModels=false\` and file was not found locally at "${localPath}".`);
-                } else {
-                    // File not found, but this file is optional.
-                    // TODO in future, cache the response?
-                    return null;
-                }
-            }
-
-            // Start downloading
-            dispatchCallback(options.progress_callback, {
-                status: 'download',
-                name: path_or_repo_id,
-                file: filename
-            })
-
-            const cachePath = path.join(options.cache_dir ?? env.cacheDir, proposedCacheKey);
-            await downloadFile(remoteURL, cachePath, data => {
-                dispatchCallback(options.progress_callback, {
-                    status: 'progress',
-                    name: path_or_repo_id,
-                    file: filename,
-                    ...data,
-                })
-            });
-            response = await getFile(cachePath);
-            if (response.status !== 200) {
-                return handleError(response.status, remoteURL, fatal);
-            }
-
-            dispatchCallback(options.progress_callback, {
-                status: 'done',
-                name: path_or_repo_id,
-                file: filename
-            });
-        }
-    }
-
-    return String(apis.IS_REACT_NATIVE_ENV ? response.url : /** @type {FileResponse} */ (response).filePath);
 }
 
 /**
@@ -1025,14 +857,9 @@
         return {}
     }
 
-<<<<<<< HEAD
-    let decoder = new TextDecoder('utf-8');
-    let jsonData = decoder.decode(buffer);
-=======
     const decoder = new TextDecoder('utf-8');
     const jsonData = decoder.decode(/** @type {Uint8Array} */(buffer));
 
->>>>>>> 5b5e5ed3
     return JSON.parse(jsonData);
 }
 /**
