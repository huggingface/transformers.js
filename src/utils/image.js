--- conflicted
+++ resolved
@@ -10,23 +10,13 @@
 
 import { isNullishDimension } from './core.js';
 import { getFile } from './hub.js';
-<<<<<<< HEAD
-import { env, apis } from '../env.js';
-=======
 import { apis } from '../env.js';
->>>>>>> e79231f5
 import { Tensor } from './tensor.js';
 import { saveBlob } from './core.js';
 
 // Will be empty (or not used) if running in browser or web-worker
 import sharp from 'sharp';
 
-<<<<<<< HEAD
-=======
-const BROWSER_ENV =  apis.IS_BROWSER_ENV;
-const WEBWORKER_ENV = apis.IS_WEBWORKER_ENV;
-
->>>>>>> e79231f5
 let createCanvasFunction;
 let ImageDataClass;
 let loadImageFunction;
@@ -833,4 +823,4 @@
 /**
  * Helper function to load an image from a URL, path, etc.
  */
-export const load_image = RawImage.read.bind(RawImage);+export const load_image = RawImage.read.bind(RawImage);
