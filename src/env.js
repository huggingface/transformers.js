--- conflicted
+++ resolved
@@ -25,17 +25,10 @@
 import fs from 'fs';
 import path from 'path';
 import url from 'url';
-import { Buffer } from 'buffer';
 
 const VERSION = '3.0.0';
 
 // Check if various APIs are available (depends on environment)
-<<<<<<< HEAD
-const IS_REACT_NATIVE = typeof navigator !== 'undefined' && navigator.product === 'ReactNative';
-const WEB_CACHE_AVAILABLE = typeof self !== 'undefined' && 'caches' in self;
-const FS_AVAILABLE = !isEmpty(fs) || IS_REACT_NATIVE; // check if file system is available
-const PATH_AVAILABLE = !isEmpty(path); // check if path is available
-=======
 const IS_BROWSER_ENV = typeof self !== 'undefined';
 const IS_WEBWORKER_ENV = IS_BROWSER_ENV && self.constructor.name === 'DedicatedWorkerGlobalScope';
 const IS_WEB_CACHE_AVAILABLE = IS_BROWSER_ENV && 'caches' in self;
@@ -47,6 +40,8 @@
 const IS_FS_AVAILABLE = !isEmpty(fs);
 const IS_PATH_AVAILABLE = !isEmpty(path);
 
+const IS_REACT_NATIVE_ENV = typeof navigator !== 'undefined' && navigator.product === 'ReactNative';
+
 /**
  * A read-only object containing information about the APIs available in the current environment.
  */
@@ -56,6 +51,9 @@
 
     /** Whether we are running in a web worker environment */
     IS_WEBWORKER_ENV,
+
+    /** Whether we are running in a React Native environment */
+    IS_REACT_NATIVE_ENV,
 
     /** Whether the Cache API is available */
     IS_WEB_CACHE_AVAILABLE,
@@ -71,61 +69,33 @@
 
     /** Whether we are running in a Node.js environment */
     IS_NODE_ENV,
->>>>>>> 7ebd50ce
 
     /** Whether the filesystem API is available */
     IS_FS_AVAILABLE,
 
-<<<<<<< HEAD
-
-let localPath = './';
-if (IS_REACT_NATIVE) {
-    localPath = fs.DocumentDirectoryPath;
-} else if (RUNNING_LOCALLY) {
-    localPath = path.dirname(path.dirname(url.fileURLToPath(import.meta.url)));
-}
-
-// Only used for environments with access to file system
-const DEFAULT_CACHE_DIR = RUNNING_LOCALLY
-    ? path.join(localPath, '/.cache/')
-=======
     /** Whether the path API is available */
     IS_PATH_AVAILABLE,
 });
 
 const RUNNING_LOCALLY = IS_FS_AVAILABLE && IS_PATH_AVAILABLE;
-const dirname__ = RUNNING_LOCALLY
-    ? path.dirname(path.dirname(url.fileURLToPath(import.meta.url)))
-    : './';
+let dirname__ = './';
+if (IS_REACT_NATIVE_ENV) {
+    dirname__ = fs.DocumentDirectoryPath;
+} else if (RUNNING_LOCALLY) {
+    dirname__ = path.dirname(path.dirname(url.fileURLToPath(import.meta.url)));
+}
 
 // Only used for environments with access to file system
 const DEFAULT_CACHE_DIR = RUNNING_LOCALLY
     ? path.join(dirname__, '/.cache/')
->>>>>>> 7ebd50ce
     : null;
 
 // Set local model path, based on available APIs
 const DEFAULT_LOCAL_MODEL_PATH = '/models/';
 const localModelPath = RUNNING_LOCALLY
-<<<<<<< HEAD
-    ? path.join(localPath, DEFAULT_LOCAL_MODEL_PATH)
-    : DEFAULT_LOCAL_MODEL_PATH;
-
-if (!IS_REACT_NATIVE && onnx_env?.wasm) {
-    // Set path to wasm files. This is needed when running in a web worker.
-    // https://onnxruntime.ai/docs/api/js/interfaces/Env.WebAssemblyFlags.html#wasmPaths
-    // We use remote wasm files by default to make it easier for newer users.
-    // In practice, users should probably self-host the necessary .wasm files.
-    onnx_env.wasm.wasmPaths = RUNNING_LOCALLY
-        ? path.join(localPath, '/dist/')
-        : `https://cdn.jsdelivr.net/npm/@xenova/transformers@${VERSION}/dist/`;
-}
-
-=======
     ? path.join(dirname__, DEFAULT_LOCAL_MODEL_PATH)
     : DEFAULT_LOCAL_MODEL_PATH;
 
->>>>>>> 7ebd50ce
 /**
  * Global variable given visible to users to control execution. This provides users a simple way to configure Transformers.js.
  * @typedef {Object} TransformersEnvironment
@@ -155,24 +125,10 @@
     /////////////////// Backends settings ///////////////////
     // NOTE: These will be populated later by the backends themselves.
     backends: {
-        // onnxruntime-web/onnxruntime-node
-<<<<<<< HEAD
-        onnx: onnx_env,
-
-        // TensorFlow.js
-        tfjs: {},
-
-        Uint8Array: IS_REACT_NATIVE ? Buffer : Uint8Array,
-    },
-
-    __dirname: localPath,
-    version: VERSION,
-
-=======
+        // onnxruntime-web/onnxruntime-node/onnxruntime-react-native
         onnx: {},
     },
 
->>>>>>> 7ebd50ce
     /////////////////// Model settings ///////////////////
     allowRemoteModels: true,
     remoteHost: 'https://huggingface.co/',
