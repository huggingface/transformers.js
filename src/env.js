/**
 * @file Module used to configure Transformers.js.
 * 
 * **Example:** Disable remote models.
 * ```javascript
 * import { env } from '@huggingface/transformers';
 * env.allowRemoteModels = false;
 * ```
 * 
 * **Example:** Set local model path.
 * ```javascript
 * import { env } from '@huggingface/transformers';
 * env.localModelPath = '/path/to/local/models/';
 * ```
 * 
 * **Example:** Set cache directory.
 * ```javascript
 * import { env } from '@huggingface/transformers';
 * env.cacheDir = '/path/to/cache/directory/';
 * ```
 * 
 * @module env
 */

<<<<<<< HEAD
import * as NativeFS from 'native-universal-fs';
import fs from 'fs';
import path from 'path';
import url from 'url';
=======
import fs from 'node:fs';
import path from 'node:path';
import url from 'node:url';
>>>>>>> 4b7a3aad

const VERSION = '3.6.1';

// Check if various APIs are available (depends on environment)
const IS_BROWSER_ENV = typeof window !== "undefined" && typeof window.document !== "undefined";
const IS_WEBWORKER_ENV = typeof self !== "undefined" && (['DedicatedWorkerGlobalScope', 'ServiceWorkerGlobalScope', 'SharedWorkerGlobalScope'].includes(self.constructor?.name));
const IS_WEB_CACHE_AVAILABLE = typeof self !== "undefined" && 'caches' in self;
const IS_WEBGPU_AVAILABLE = typeof navigator !== 'undefined' && 'gpu' in navigator;
const IS_WEBNN_AVAILABLE = typeof navigator !== 'undefined' && 'ml' in navigator;

const IS_PROCESS_AVAILABLE = typeof process !== 'undefined';
const IS_NODE_ENV = IS_PROCESS_AVAILABLE && process?.release?.name === 'node';
const IS_FS_AVAILABLE = !isEmpty(fs) || !isEmpty(NativeFS);
const IS_PATH_AVAILABLE = !isEmpty(path);

<<<<<<< HEAD
const IS_REACT_NATIVE_ENV = typeof navigator !== 'undefined' && navigator.product === 'ReactNative';
=======
// Runtime detection
const IS_DENO_RUNTIME = typeof globalThis.Deno !== 'undefined';
const IS_BUN_RUNTIME = typeof globalThis.Bun !== 'undefined';
>>>>>>> 4b7a3aad

/**
 * A read-only object containing information about the APIs available in the current environment.
 */
export const apis = Object.freeze({
    /** Whether we are running in a browser environment (and not a web worker) */
    IS_BROWSER_ENV,

    /** Whether we are running in a web worker environment */
    IS_WEBWORKER_ENV,

    /** Whether we are running in a React Native environment */
    IS_REACT_NATIVE_ENV,

    /** Whether the Cache API is available */
    IS_WEB_CACHE_AVAILABLE,

    /** Whether the WebGPU API is available */
    IS_WEBGPU_AVAILABLE,

    /** Whether the WebNN API is available */
    IS_WEBNN_AVAILABLE,

    /** Whether the Node.js process API is available */
    IS_PROCESS_AVAILABLE,

    /** Whether we are running in a Node.js-like environment (node, deno, bun) */
    IS_NODE_ENV,

    /** Whether the filesystem API is available */
    IS_FS_AVAILABLE,

    /** Whether the path API is available */
    IS_PATH_AVAILABLE,
});

const RUNNING_LOCALLY = IS_FS_AVAILABLE && IS_PATH_AVAILABLE;

let dirname__ = './';
if (IS_REACT_NATIVE_ENV) {
    dirname__ = NativeFS.DocumentDirectoryPath;
} else if (RUNNING_LOCALLY) {
    if (typeof __filename !== 'undefined') {
        dirname__ = path.dirname(path.dirname(__filename));
    } else if (typeof __dirname !== 'undefined') {
        dirname__ = path.dirname(__dirname);
    }
}

// Only used for environments with access to file system
const DEFAULT_CACHE_DIR = RUNNING_LOCALLY
    ? path.join(dirname__, '/.cache/')
    : null;

// Set local model path, based on available APIs
const DEFAULT_LOCAL_MODEL_PATH = '/models/';
const localModelPath = RUNNING_LOCALLY
    ? path.join(dirname__, DEFAULT_LOCAL_MODEL_PATH)
    : DEFAULT_LOCAL_MODEL_PATH;

/**
 * Global variable given visible to users to control execution. This provides users a simple way to configure Transformers.js.
 * @typedef {Object} TransformersEnvironment
 * @property {string} version This version of Transformers.js.
 * @property {{onnx: Partial<import('onnxruntime-common').Env>}} backends Expose environment variables of different backends,
 * allowing users to set these variables if they want to.
 * @property {boolean} allowRemoteModels Whether to allow loading of remote files, defaults to `true`.
 * If set to `false`, it will have the same effect as setting `local_files_only=true` when loading pipelines, models, tokenizers, processors, etc.
 * @property {string} remoteHost Host URL to load models from. Defaults to the Hugging Face Hub.
 * @property {string} remotePathTemplate Path template to fill in and append to `remoteHost` when loading models.
 * @property {boolean} allowLocalModels Whether to allow loading of local files, defaults to `false` if running in-browser, and `true` otherwise.
 * If set to `false`, it will skip the local file check and try to load the model from the remote host.
 * @property {string} localModelPath Path to load local models from. Defaults to `/models/`.
 * @property {boolean} useFS Whether to use the file system to load files. By default, it is `true` if available.
 * @property {boolean} useBrowserCache Whether to use Cache API to cache models. By default, it is `true` if available.
 * @property {boolean} useFSCache Whether to use the file system to cache files. By default, it is `true` if available.
 * @property {boolean} rnUseCanvas Whether to use the Canvas API to load images on React Native. By default, it is `true`.
 * @property {string} cacheDir The directory to use for caching files with the file system. By default, it is `./.cache`.
 * @property {boolean} useCustomCache Whether to use a custom cache system (defined by `customCache`), defaults to `false`.
 * @property {Object} customCache The custom cache to use. Defaults to `null`. Note: this must be an object which
 * implements the `match` and `put` functions of the Web Cache API. For more information, see https://developer.mozilla.org/en-US/docs/Web/API/Cache.
 * If you wish, you may also return a `Promise<string>` from the `match` function if you'd like to use a file path instead of `Promise<Response>`.
 */

/** @type {TransformersEnvironment} */
export const env = {
    version: VERSION,

    /////////////////// Backends settings ///////////////////
    // NOTE: These will be populated later by the backends themselves.
    backends: {
        // onnxruntime-web/onnxruntime-node/onnxruntime-react-native
        onnx: {},
    },

    /////////////////// Model settings ///////////////////
    allowRemoteModels: true,
    remoteHost: 'https://huggingface.co/',
    remotePathTemplate: '{model}/resolve/{revision}/',

    allowLocalModels: !(IS_BROWSER_ENV || IS_WEBWORKER_ENV),
    localModelPath: localModelPath,
    useFS: IS_FS_AVAILABLE,

    rnUseCanvas: true,

    /////////////////// Cache settings ///////////////////
    useBrowserCache: IS_WEB_CACHE_AVAILABLE && !IS_DENO_RUNTIME,

    useFSCache: IS_FS_AVAILABLE,
    cacheDir: DEFAULT_CACHE_DIR,

    useCustomCache: false,
    customCache: null,
    //////////////////////////////////////////////////////
}


/**
 * @param {Object} obj
 * @private
 */
function isEmpty(obj) {
    return Object.keys(obj).length === 0;
}<|MERGE_RESOLUTION|>--- conflicted
+++ resolved
@@ -22,16 +22,10 @@
  * @module env
  */
 
-<<<<<<< HEAD
 import * as NativeFS from 'native-universal-fs';
-import fs from 'fs';
-import path from 'path';
-import url from 'url';
-=======
 import fs from 'node:fs';
 import path from 'node:path';
 import url from 'node:url';
->>>>>>> 4b7a3aad
 
 const VERSION = '3.6.1';
 
@@ -47,13 +41,11 @@
 const IS_FS_AVAILABLE = !isEmpty(fs) || !isEmpty(NativeFS);
 const IS_PATH_AVAILABLE = !isEmpty(path);
 
-<<<<<<< HEAD
-const IS_REACT_NATIVE_ENV = typeof navigator !== 'undefined' && navigator.product === 'ReactNative';
-=======
 // Runtime detection
 const IS_DENO_RUNTIME = typeof globalThis.Deno !== 'undefined';
 const IS_BUN_RUNTIME = typeof globalThis.Bun !== 'undefined';
->>>>>>> 4b7a3aad
+
+const IS_REACT_NATIVE_ENV = typeof navigator !== 'undefined' && navigator.product === 'ReactNative';
 
 /**
  * A read-only object containing information about the APIs available in the current environment.
