--- conflicted
+++ resolved
@@ -26,14 +26,7 @@
 import path from 'path';
 import url from 'url';
 
-<<<<<<< HEAD
 const VERSION = '3.0.0-alpha.0';
-=======
-import { ONNX } from './backends/onnx.js';
-const { env: onnx_env } = ONNX;
-
-const VERSION = '2.16.0';
->>>>>>> 314b7f0d
 
 // Check if various APIs are available (depends on environment)
 const WEB_CACHE_AVAILABLE = typeof self !== 'undefined' && 'caches' in self;
@@ -56,19 +49,6 @@
 const localModelPath = RUNNING_LOCALLY
     ? path.join(__dirname, DEFAULT_LOCAL_MODEL_PATH)
     : DEFAULT_LOCAL_MODEL_PATH;
-
-<<<<<<< HEAD
-=======
-if (onnx_env?.wasm) {
-    // Set path to wasm files. This is needed when running in a web worker.
-    // https://onnxruntime.ai/docs/api/js/interfaces/Env.WebAssemblyFlags.html#wasmPaths
-    // We use remote wasm files by default to make it easier for newer users.
-    // In practice, users should probably self-host the necessary .wasm files.
-    onnx_env.wasm.wasmPaths = RUNNING_LOCALLY
-        ? path.join(__dirname, '/dist/')
-        : `https://cdn.jsdelivr.net/npm/@xenova/transformers@${VERSION}/dist/`;
-}
->>>>>>> 314b7f0d
 
 /**
  * Global variable used to control execution. This provides users a simple way to configure Transformers.js.
