--- conflicted
+++ resolved
@@ -28,16 +28,6 @@
 
 const VERSION = '3.6.2';
 
-<<<<<<< HEAD
-=======
-// Check if various APIs are available (depends on environment)
-const IS_BROWSER_ENV = typeof window !== "undefined" && typeof window.document !== "undefined";
-const IS_WEBWORKER_ENV = typeof self !== "undefined" && (['DedicatedWorkerGlobalScope', 'ServiceWorkerGlobalScope', 'SharedWorkerGlobalScope'].includes(self.constructor?.name));
-const IS_WEB_CACHE_AVAILABLE = typeof self !== "undefined" && 'caches' in self;
-const IS_WEBGPU_AVAILABLE = typeof navigator !== 'undefined' && 'gpu' in navigator;
-const IS_WEBNN_AVAILABLE = typeof navigator !== 'undefined' && 'ml' in navigator;
-
->>>>>>> 6f026f3e
 const IS_PROCESS_AVAILABLE = typeof process !== 'undefined';
 const IS_NODE_ENV = IS_PROCESS_AVAILABLE && process?.release?.name === 'node';
 const IS_FS_AVAILABLE = !isEmpty(fs);
@@ -49,7 +39,7 @@
 
 // Check if various APIs are available (depends on environment)
 const IS_BROWSER_ENV = typeof window !== "undefined" && typeof window.document !== "undefined";
-const IS_WEBWORKER_ENV = typeof self !== "undefined" && self.constructor?.name === 'DedicatedWorkerGlobalScope';
+const IS_WEBWORKER_ENV = typeof self !== "undefined" && (['DedicatedWorkerGlobalScope', 'ServiceWorkerGlobalScope', 'SharedWorkerGlobalScope'].includes(self.constructor?.name));
 const IS_WEB_CACHE_AVAILABLE = typeof self !== "undefined" && 'caches' in self;
 const IS_WEBGPU_AVAILABLE = IS_NODE_ENV || (typeof navigator !== 'undefined' && 'gpu' in navigator);
 const IS_WEBNN_AVAILABLE = typeof navigator !== 'undefined' && 'ml' in navigator;
