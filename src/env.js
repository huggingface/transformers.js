--- conflicted
+++ resolved
@@ -28,16 +28,7 @@
 
 const VERSION = '3.0.0-alpha.0';
 
-// Check running environment
-const BROWSER_ENV = typeof self !== 'undefined';
-const WEBWORKER_ENV = BROWSER_ENV && self.constructor.name === 'DedicatedWorkerGlobalScope';
-
 // Check if various APIs are available (depends on environment)
-<<<<<<< HEAD
-const WEB_CACHE_AVAILABLE = BROWSER_ENV && 'caches' in self;
-const FS_AVAILABLE = !isEmpty(fs); // check if file system is available
-const PATH_AVAILABLE = !isEmpty(path); // check if path is available
-=======
 const IS_BROWSER_ENV = typeof self !== 'undefined';
 const IS_WEBWORKER_ENV = IS_BROWSER_ENV && self.constructor.name === 'DedicatedWorkerGlobalScope';
 const IS_WEB_CACHE_AVAILABLE = IS_BROWSER_ENV && 'caches' in self;
@@ -69,7 +60,6 @@
 
     /** Whether we are running in a Node.js environment */
     IS_NODE_ENV,
->>>>>>> 6e7dc7bf
 
     /** Whether the filesystem API is available */
     IS_FS_AVAILABLE,
