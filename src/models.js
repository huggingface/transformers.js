
/**
 * @file Definitions of all models available in Transformers.js.
 * 
 * **Example:** Load and run an `AutoModel`.
 * 
 * ```javascript
 * import { AutoModel, AutoTokenizer } from '@huggingface/transformers';
 * 
 * let tokenizer = await AutoTokenizer.from_pretrained('Xenova/bert-base-uncased');
 * let model = await AutoModel.from_pretrained('Xenova/bert-base-uncased');
 * 
 * let inputs = await tokenizer('I love transformers!');
 * let { logits } = await model(inputs);
 * // Tensor {
 * //     data: Float32Array(183132) [-7.117443084716797, -7.107812881469727, -7.092104911804199, ...]
 * //     dims: (3) [1, 6, 30522],
 * //     type: "float32",
 * //     size: 183132,
 * // }
 * ```
 * 
 * We also provide other `AutoModel`s (listed below), which you can use in the same way as the Python library. For example:
 * 
 * **Example:** Load and run an `AutoModelForSeq2SeqLM`.
 * ```javascript
 * import { AutoModelForSeq2SeqLM, AutoTokenizer } from '@huggingface/transformers';
 * 
 * let tokenizer = await AutoTokenizer.from_pretrained('Xenova/t5-small');
 * let model = await AutoModelForSeq2SeqLM.from_pretrained('Xenova/t5-small');
 * 
 * let { input_ids } = await tokenizer('translate English to German: I love transformers!');
 * let outputs = await model.generate(input_ids);
 * let decoded = tokenizer.decode(outputs[0], { skip_special_tokens: true });
 * // 'Ich liebe Transformatoren!'
 * ```
 * 
 * @module models
 */

import {
    AutoConfig,
    getCacheShapes,
} from './configs.js';

import {
    deviceToExecutionProviders,
    createInferenceSession,
    isONNXTensor,
    isONNXProxy,
    runInferenceSession,
} from './backends/onnx.js';
import {
    DATA_TYPES,
    DEFAULT_DEVICE_DTYPE_MAPPING,
    DEFAULT_DTYPE_SUFFIX_MAPPING,
    isWebGpuFp16Supported,
} from './utils/dtypes.js';

import {
    Callable,
} from './utils/generic.js';

import {
    mergeArrays,
    pick,
} from './utils/core.js';

import {
    getModelFile,
    getModelJSON,
    MAX_EXTERNAL_DATA_CHUNKS,
} from './utils/hub.js';

import {
    GITHUB_ISSUE_URL,
} from './utils/constants.js';

import {
    LogitsProcessorList,
    ForcedBOSTokenLogitsProcessor,
    ForcedEOSTokenLogitsProcessor,
    SuppressTokensAtBeginLogitsProcessor,
    WhisperTimeStampLogitsProcessor,
    NoRepeatNGramLogitsProcessor,
    RepetitionPenaltyLogitsProcessor,
    NoBadWordsLogitsProcessor,
    MinLengthLogitsProcessor,
    MinNewTokensLengthLogitsProcessor,

    TemperatureLogitsWarper,
    ClassifierFreeGuidanceLogitsProcessor,
} from './generation/logits_process.js';

import {
    GenerationConfig,
} from './generation/configuration_utils.js';

import {
    cat,
    mean,
    zeros,
    zeros_like,
    ones,
    ones_like,
    full,
    full_like,
    stack,
    std_mean,
    Tensor,
    DataTypeMap,
    randn,
} from './utils/tensor.js';
import { RawImage } from './utils/image.js';

import { dynamic_time_warping, max, medianFilter } from './utils/maths.js';
import { EosTokenCriteria, MaxLengthCriteria, StoppingCriteriaList } from './generation/stopping_criteria.js';
import { LogitsSampler } from './generation/logits_sampler.js';
import { apis, env } from './env.js';

import { WhisperGenerationConfig } from './models/whisper/generation_whisper.js';
import { whisper_language_to_code } from './models/whisper/common_whisper.js';

//////////////////////////////////////////////////
// Model types: used internally
const MODEL_TYPES = {
    EncoderOnly: 0,
    EncoderDecoder: 1,
    Seq2Seq: 2,
    Vision2Seq: 3,
    DecoderOnly: 4,
    MaskGeneration: 5,
    ImageTextToText: 6,
    Musicgen: 7,
    MultiModality: 8,
    Phi3V: 9,
    AudioTextToText: 10,
    AutoEncoder: 11,
    ImageAudioTextToText: 12,
    Supertonic: 13,
}
//////////////////////////////////////////////////


//////////////////////////////////////////////////
// Helper functions

// NOTE: These will be populated fully later
const MODEL_TYPE_MAPPING = new Map();
const MODEL_NAME_TO_CLASS_MAPPING = new Map();
const MODEL_CLASS_TO_NAME_MAPPING = new Map();


/**
 * Constructs an InferenceSession using a model file located at the specified path.
 * @param {string} pretrained_model_name_or_path The path to the directory containing the model file.
 * @param {string} fileName The name of the model file.
 * @param {import('./utils/hub.js').PretrainedModelOptions} options Additional options for loading the model.
 * @returns {Promise<{buffer_or_path: Uint8Array|string, session_options: Object, session_config: Object}>} A Promise that resolves to the data needed to create an InferenceSession object.
 * @private
 */
async function getSession(pretrained_model_name_or_path, fileName, options) {
    let custom_config = options.config?.['transformers.js_config'] ?? {};

    let device = options.device ?? custom_config.device;
    if (device && typeof device !== 'string') {
        if (device.hasOwnProperty(fileName)) {
            device = device[fileName];
        } else {
            console.warn(`device not specified for "${fileName}". Using the default device.`);
            device = null;
        }
    }

    // If the device is not specified, we use the default (supported) execution providers.
    const selectedDevice = /** @type {import("./utils/devices.js").DeviceType} */(
        device ?? (apis.IS_NODE_ENV ? 'cpu' : 'wasm')
    );

    const executionProviders = deviceToExecutionProviders(selectedDevice);

    // Update custom config with the selected device's config, if it exists
    const device_config = custom_config.device_config ?? {};
    if (device_config.hasOwnProperty(selectedDevice)) {
        custom_config = {
            ...custom_config,
            ...device_config[selectedDevice],
        };
    }

    // If options.dtype is specified, we use it to choose the suffix for the model file.
    // Otherwise, we use the default dtype for the device.
    let dtype = options.dtype ?? custom_config.dtype;
    if (typeof dtype !== 'string') {
        if (dtype && dtype.hasOwnProperty(fileName)) {
            dtype = dtype[fileName];
        } else {
            dtype = DEFAULT_DEVICE_DTYPE_MAPPING[selectedDevice] ?? DATA_TYPES.fp32;
            console.warn(`dtype not specified for "${fileName}". Using the default dtype (${dtype}) for this device (${selectedDevice}).`);
        }
    }

    if (dtype === DATA_TYPES.auto) {
        // Try to choose the auto dtype based on the custom config
        let config_dtype = custom_config.dtype;
        if (typeof config_dtype !== 'string') {
            config_dtype = config_dtype?.[fileName];
        }

        if (config_dtype && config_dtype !== DATA_TYPES.auto && DATA_TYPES.hasOwnProperty(config_dtype)) {
            // Defined by the config, and is not "auto"
            dtype = config_dtype;
        } else {
            // Choose default dtype based on device, falling back to fp32
            dtype = DEFAULT_DEVICE_DTYPE_MAPPING[selectedDevice] ?? DATA_TYPES.fp32;
        }
    }

    const selectedDtype = /** @type {import("./utils/dtypes.js").DataType} */(dtype);

    if (!DEFAULT_DTYPE_SUFFIX_MAPPING.hasOwnProperty(selectedDtype)) {
        throw new Error(`Invalid dtype: ${selectedDtype}. Should be one of: ${Object.keys(DATA_TYPES).join(', ')}`);
    } else if (selectedDtype === DATA_TYPES.fp16 && selectedDevice === 'webgpu' && !(await isWebGpuFp16Supported())) {
        throw new Error(`The device (${selectedDevice}) does not support fp16.`);
    }

    // Only valid for models with a decoder
    const kv_cache_dtype_config = custom_config.kv_cache_dtype;
    const kv_cache_dtype = kv_cache_dtype_config
        ? (typeof kv_cache_dtype_config === 'string'
            ? kv_cache_dtype_config
            : kv_cache_dtype_config[selectedDtype] ?? 'float32')
        : undefined;

    if (kv_cache_dtype && !['float32', 'float16'].includes(kv_cache_dtype)) {
        throw new Error(`Invalid kv_cache_dtype: ${kv_cache_dtype}. Should be one of: float32, float16`);
    }

    const session_config = {
        dtype: selectedDtype,
        kv_cache_dtype,
        device: selectedDevice,
    }

    // Construct the model file name
    const suffix = DEFAULT_DTYPE_SUFFIX_MAPPING[selectedDtype];
    const baseName = `${fileName}${suffix}.onnx`;
    const modelFileName = `${options.subfolder ?? ''}/${baseName}`;

    const session_options = { ...options.session_options };

    // Overwrite `executionProviders` if not specified
    session_options.executionProviders ??= executionProviders;

    // Overwrite `freeDimensionOverrides` if specified in config and not set in session options
    const free_dimension_overrides = custom_config.free_dimension_overrides;
    if (free_dimension_overrides) {
        session_options.freeDimensionOverrides ??= free_dimension_overrides;
    } else if (selectedDevice.startsWith('webnn') && !session_options.freeDimensionOverrides) {
        console.warn(
            `WebNN does not currently support dynamic shapes and requires 'free_dimension_overrides' to be set in config.json, preferably as a field within config["transformers.js_config"]["device_config"]["${selectedDevice}"]. ` +
            `When 'free_dimension_overrides' is not set, you may experience significant performance degradation.`
        );
    }

    const return_path = apis.IS_NODE_ENV && env.useFSCache;
    const bufferOrPathPromise = getModelFile(pretrained_model_name_or_path, modelFileName, true, options, return_path);

    // Handle onnx external data files
    const use_external_data_format = options.use_external_data_format ?? custom_config.use_external_data_format;
    /** @type {Promise<string|{path: string, data: Uint8Array}>[]} */
    let externalDataPromises = [];
    if (use_external_data_format) {
        let external_data_format;
        if (typeof use_external_data_format === 'object') {
            if (use_external_data_format.hasOwnProperty(baseName)) {
                external_data_format = use_external_data_format[baseName];
            } else if (use_external_data_format.hasOwnProperty(fileName)) {
                external_data_format = use_external_data_format[fileName];
            } else {
                external_data_format = false;
            }
        } else {
            external_data_format = use_external_data_format;
        }

        const num_chunks = +external_data_format; // (false=0, true=1, number remains the same)
        if (num_chunks > MAX_EXTERNAL_DATA_CHUNKS) {
            throw new Error(`The number of external data chunks (${num_chunks}) exceeds the maximum allowed value (${MAX_EXTERNAL_DATA_CHUNKS}).`);
        }
        for (let i = 0; i < num_chunks; ++i) {
            const path = `${baseName}_data${i === 0 ? '' : '_' + i}`;
            const fullPath = `${options.subfolder ?? ''}/${path}`;
            externalDataPromises.push(new Promise(async (resolve, reject) => {
                const data = await getModelFile(pretrained_model_name_or_path, fullPath, true, options, return_path);
                resolve(data instanceof Uint8Array ? { path, data } : path);
            }));
        }

    } else if (session_options.externalData !== undefined) {
        externalDataPromises = session_options.externalData.map(async (ext) => {
            // if the external data is a string, fetch the file and replace the string with its content
            // @ts-expect-error TS2339
            if (typeof ext.data === "string") {
                // @ts-expect-error TS2339
                const ext_buffer = await getModelFile(pretrained_model_name_or_path, ext.data, true, options);
                // @ts-expect-error TS2698
                return { ...ext, data: ext_buffer };
            }
            return ext;
        });
    }

    if (externalDataPromises.length > 0) {
        const externalData = await Promise.all(externalDataPromises);
        if (!apis.IS_NODE_ENV) {
            session_options.externalData = externalData;
        }
    }

    if (selectedDevice === 'webgpu') {
        const shapes = getCacheShapes(options.config, {
            prefix: 'present',
        });
        if (Object.keys(shapes).length > 0 && !isONNXProxy()) {
            // Only set preferredOutputLocation if shapes are present and we aren't proxying ONNX
            /** @type {Record<string, import('onnxruntime-common').Tensor.DataLocation>} */
            const preferredOutputLocation = {};
            for (const key in shapes) {
                preferredOutputLocation[key] = 'gpu-buffer';
            }
            session_options.preferredOutputLocation = preferredOutputLocation;
        }
    }

    const buffer_or_path = await bufferOrPathPromise;

    return { buffer_or_path, session_options, session_config };
}

/**
 * Helper function to create multiple InferenceSession objects.
 * 
 * @param {string} pretrained_model_name_or_path The path to the directory containing the model file.
 * @param {Record<string, string>} names The names of the model files to load.
 * @param {import('./utils/hub.js').PretrainedModelOptions} options Additional options for loading the model.
 * @returns {Promise<Record<string, any>>} A Promise that resolves to a dictionary of InferenceSession objects.
 * @private
 */
async function constructSessions(pretrained_model_name_or_path, names, options) {
    return Object.fromEntries(await Promise.all(
        Object.keys(names).map(async (name) => {
            const { buffer_or_path, session_options, session_config } = await getSession(pretrained_model_name_or_path, names[name], options);
            const session = await createInferenceSession(buffer_or_path, session_options, session_config);
            return [name, session];
        })
    ));
}

/**
 * Helper function to load multiple optional configuration files
 * @param {string} pretrained_model_name_or_path The path to the directory containing the config file.
 * @param {Record<string, string>} names The names of the config files to load.
 * @param {import('./utils/hub.js').PretrainedModelOptions} options Additional options for loading the configs.
 * @returns {Promise<Record<string, any>>} A Promise that resolves to a dictionary of configuration objects.
 * @private
 */
async function getOptionalConfigs(pretrained_model_name_or_path, names, options) {
    return Object.fromEntries(await Promise.all(
        Object.keys(names).map(async (name) => {
            const config = await getModelJSON(pretrained_model_name_or_path, names[name], false, options);
            return [name, config];
        })
    ));
}

/**
 * Validate model inputs
 * @param {Object} session The InferenceSession object that will be run.
 * @param {Object} inputs The inputs to check.
 * @returns {Record<string, Tensor>} The checked inputs.
 * @throws {Error} If any inputs are missing.
 * @private
 */
function validateInputs(session, inputs) {
    /**
     * NOTE: Create either a shallow or deep copy based on `onnx.wasm.proxy`
     * @type {Record<string, Tensor>}
     */
    const checkedInputs = Object.create(null);
    const missingInputs = [];
    for (const inputName of session.inputNames) {
        const tensor = inputs[inputName];
        // Rare case where one of the model's input names corresponds to a built-in
        // object name (e.g., toString), which would cause a simple (!tensor) check to fail,
        // because it's not undefined but a function.
        if (!(tensor instanceof Tensor)) {
            missingInputs.push(inputName);
            continue;
        }
        // NOTE: When `env.wasm.proxy is true` the tensor is moved across the Worker
        // boundary, transferring ownership to the worker and invalidating the tensor.
        // So, in this case, we simply sacrifice a clone for it.
        checkedInputs[inputName] = isONNXProxy() ? tensor.clone() : tensor;
    }
    if (missingInputs.length > 0) {
        throw new Error(
            `An error occurred during model execution: "Missing the following inputs: ${missingInputs.join(', ')}.`);
    }

    const numInputsProvided = Object.keys(inputs).length;
    const numInputsNeeded = session.inputNames.length;
    if (numInputsProvided > numInputsNeeded) {
        // No missing inputs, but too many inputs were provided.
        // Warn the user and ignore the extra inputs.
        let ignored = Object.keys(inputs).filter(inputName => !session.inputNames.includes(inputName));
        console.warn(`WARNING: Too many inputs were provided (${numInputsProvided} > ${numInputsNeeded}). The following inputs will be ignored: "${ignored.join(', ')}".`);
    }

    return checkedInputs;
}

/**
 * Executes an InferenceSession using the specified inputs.
 * NOTE: `inputs` must contain at least the input names of the model.
 *  - If additional inputs are passed, they will be ignored.
 *  - If inputs are missing, an error will be thrown.
 * 
 * @param {Object} session The InferenceSession object to run.
 * @param {Object} inputs An object that maps input names to input tensors.
 * @returns {Promise<Object>} A Promise that resolves to an object that maps output names to output tensors.
 * @private
 */
async function sessionRun(session, inputs) {
    const checkedInputs = validateInputs(session, inputs);
    try {
        // pass the original ort tensor
        const ortFeed = Object.fromEntries(Object.entries(checkedInputs).map(([k, v]) => [k, v.ort_tensor]));
        const output = await runInferenceSession(session, ortFeed);
        return replaceTensors(output);
    } catch (e) {
        // Error messages can be long (nested) and uninformative. For this reason,
        // we apply minor formatting to show the most important information
        const formatted = Object.fromEntries(Object.entries(checkedInputs)
            .map(([k, tensor]) => {
                // Extract these properties from the underlying ORT tensor
                const unpacked = {
                    type: tensor.type,
                    dims: tensor.dims,
                    location: tensor.location,
                }
                if (unpacked.location !== "gpu-buffer") {
                    // Only return the data if it's not a GPU buffer
                    unpacked.data = tensor.data;
                }
                return [k, unpacked];
            }));

        // This usually occurs when the inputs are of the wrong type.
        console.error(`An error occurred during model execution: "${e}".`);
        console.error('Inputs given to model:', formatted);
        throw e;
    }
}

/**
 * Replaces ONNX Tensor objects with custom Tensor objects to support additional functions.
 * @param {Object} obj The object to replace tensor objects in.
 * @returns {Object} The object with tensor objects replaced by custom Tensor objects.
 * @private
 */
function replaceTensors(obj) {
    for (let prop in obj) {
        if (isONNXTensor(obj[prop])) {
            obj[prop] = new Tensor(obj[prop]);
        } else if (typeof obj[prop] === 'object') {
            replaceTensors(obj[prop]);
        }
    }
    return obj;
}


/**
 * Converts an array or Tensor of integers to an int64 Tensor.
 * @param {any[]|Tensor} items The input integers to be converted.
 * @returns {Tensor} The int64 Tensor with the converted values.
 * @throws {Error} If the input array is empty or the input is a batched Tensor and not all sequences have the same length.
 * @private
 */
function toI64Tensor(items) {
    if (items instanceof Tensor) {
        return items;
    }
    // items is an array
    if (items.length === 0) {
        throw Error("items must be non-empty");
    }

    if (Array.isArray(items[0])) {
        // batched
        if (items.some(x => x.length !== items[0].length)) {
            throw Error("Unable to create tensor, you should probably activate truncation and/or padding with 'padding=True' and/or 'truncation=True' to have batched tensors with the same length.")
        }

        return new Tensor('int64',
            BigInt64Array.from(items.flat().map(x => BigInt(x))),
            [items.length, items[0].length]
        );
    } else {
        //flat
        return new Tensor('int64',
            BigInt64Array.from(items.map(x => BigInt(x))),
            [1, items.length]
        );
    }
}

/**
 * Creates a boolean tensor with a single value.
 * @param {boolean} value The value of the tensor.
 * @returns {Tensor} The boolean tensor.
 * @private
 */
function boolTensor(value) {
    return new Tensor('bool', [value], [1]);
}

// JS doesn't support mixins, so we define some reused functions here, and allow "this" to be passed in
/**
 * Perform forward pass on the seq2seq model (both encoder and decoder).
 * @param {Object} self The seq2seq model object.
 * @param {Object} model_inputs The input object for the model containing encoder and decoder inputs.
 * @returns {Promise<Seq2SeqLMOutput>} Promise that resolves with the output of the seq2seq model.
 * @private
 */
async function seq2seqForward(self, model_inputs) {
    let { encoder_outputs, input_ids, decoder_input_ids, ...other_decoder_inputs } = model_inputs;
    // Encode if needed
    if (!encoder_outputs) {
        const encoder_inputs = pick(model_inputs, self.sessions['model'].inputNames);
        // Encoder outputs are not given, so we must compute them.
        encoder_outputs = (await encoderForward(self, encoder_inputs)).last_hidden_state;
    }

    other_decoder_inputs.input_ids = decoder_input_ids;
    other_decoder_inputs.encoder_hidden_states = encoder_outputs;

    if (self.sessions['decoder_model_merged'].inputNames.includes('encoder_attention_mask')) {
        other_decoder_inputs.encoder_attention_mask = model_inputs.attention_mask
    }

    const decoderResults = await decoderForward(self, other_decoder_inputs, true);

    return decoderResults;
}

/**
 * Forward pass of an encoder model.
 * @param {Object} self The encoder model.
 * @param {Object} model_inputs The input data to be used for the forward pass.
 * @returns {Promise<Object>} The model's outputs.
 * @private
 */
async function encoderForward(self, model_inputs) {
    const session = self.sessions['model'];
    const encoderFeeds = pick(model_inputs, session.inputNames);

    if (session.inputNames.includes('inputs_embeds') && !encoderFeeds.inputs_embeds) {
        if (!model_inputs.input_ids) {
            throw new Error('Both `input_ids` and `inputs_embeds` are missing in the model inputs.');
        }
        encoderFeeds.inputs_embeds = await self.encode_text({ input_ids: model_inputs.input_ids });
    }
    if (session.inputNames.includes('token_type_ids') && !encoderFeeds.token_type_ids) {
        if (!encoderFeeds.input_ids) {
            throw new Error('Both `input_ids` and `token_type_ids` are missing in the model inputs.');
        }
        // Assign default `token_type_ids` (all zeroes) to the `encoderFeeds` if the model expects it,
        // but they weren't created by the tokenizer.
        encoderFeeds.token_type_ids = zeros_like(encoderFeeds.input_ids);
    }
    if (session.inputNames.includes('pixel_mask') && !encoderFeeds.pixel_mask) {
        if (!encoderFeeds.pixel_values) {
            throw new Error('Both `pixel_values` and `pixel_mask` are missing in the model inputs.');
        }
        // Assign default `pixel_mask` (all ones) to the `encoderFeeds` if the model expects it,
        // but they weren't created by the processor.
        const dims = encoderFeeds.pixel_values.dims;
        encoderFeeds.pixel_mask = ones([dims[0], dims[2], dims[3]]);
    }

    return await sessionRun(session, encoderFeeds);
}

async function autoEncoderForward(self, model_inputs) {
    const encoded = await self.encode(model_inputs);
    const decoded = await self.decode(encoded);
    return decoded;
}

/**
 * Forward pass of a decoder model.
 * @param {Object} self The decoder model.
 * @param {Object} model_inputs The input data to be used for the forward pass.
 * @returns {Promise<Object>} The logits and past key values.
 * @private
 */
async function decoderForward(self, model_inputs, is_encoder_decoder = false) {

    const session = self.sessions[
        is_encoder_decoder ? 'decoder_model_merged' : 'model'
    ]

    const { past_key_values, ...new_model_inputs } = model_inputs;

    if (session.inputNames.includes('use_cache_branch')) {
        new_model_inputs.use_cache_branch = boolTensor(!!past_key_values);
    }
    if (session.inputNames.includes('position_ids') && new_model_inputs.attention_mask && !new_model_inputs.position_ids) {
        // NOTE: Handle a special case for paligemma/gemma3 models, where positions are 1-indexed
        const start_index = ['paligemma', 'gemma3_text', 'gemma3'].includes(self.config.model_type) ? 1 : 0;
        new_model_inputs.position_ids = createPositionIds(new_model_inputs, past_key_values, start_index);
    }

    // Unpack the `past_key_values` object into model inputs
    self.addPastKeyValues(new_model_inputs, past_key_values);

    // Select only the inputs that are needed for the current session
    const fixed = pick(new_model_inputs, session.inputNames);
    return await sessionRun(session, fixed);
}



function default_merge_input_ids_with_features({
    modality_token_id,
    inputs_embeds,
    modality_features,
    input_ids,
    attention_mask,
}) {
    const token_positions = input_ids.tolist().map(ids =>
        ids.reduce((acc, x, idx) => {
            if (x == modality_token_id) acc.push(idx);
            return acc;
        }, [])
    );
    const n_tokens = token_positions.reduce((acc, x) => acc + x.length, 0);
    const n_features = modality_features.dims[0];
    if (n_tokens !== n_features) {
        throw new Error(`Number of tokens and features do not match: tokens: ${n_tokens}, features ${n_features}`);
    }

    // Equivalent to performing a masked_scatter
    let img = 0;
    for (let i = 0; i < token_positions.length; ++i) {
        const tokens = token_positions[i];
        const embeds = inputs_embeds[i];
        for (let j = 0; j < tokens.length; ++j) {
            embeds[tokens[j]].data.set(modality_features[img++].data)
        }
    }
    return { inputs_embeds, attention_mask }
}


function default_merge_input_ids_with_image_features({
    image_token_id,
    inputs_embeds,
    image_features,
    input_ids,
    attention_mask,
}) {
    return default_merge_input_ids_with_features({
        modality_token_id: image_token_id,
        inputs_embeds,
        modality_features: image_features,
        input_ids,
        attention_mask,
    })
}

function default_merge_input_ids_with_audio_features({
    audio_token_id,
    inputs_embeds,
    audio_features,
    input_ids,
    attention_mask,
}) {
    return default_merge_input_ids_with_features({
        modality_token_id: audio_token_id,
        inputs_embeds,
        modality_features: audio_features,
        input_ids,
        attention_mask,
    })
}

/**
 * Abstract forward pass function for image-text-to-text or audio-text-to-text models.
 * @param {Object} self The model object.
 * @param {Object} params Additional parameters.
 * @param {Function} [params.encode_function] The function to encode the modality values.
 * @param {Function} [params.merge_function] The function to merge the modality features with the input embeddings.
 * @param {string} [params.modality_input_name] The modality input name.
 * @param {string} [params.modality_output_name] The modality output name.
 * @param {Tensor} [params.input_ids=null]
 * @param {Tensor} [params.attention_mask=null]
 * @param {Tensor} [params.position_ids=null]
 * @param {Tensor} [params.inputs_embeds=null]
 * @param {Tensor} [params.past_key_values=null]
 * @param {Object} [params.generation_config=null]
 * @param {Object} [params.logits_processor=null]
 * @returns {Promise<Tensor>} The model's output tensor
 * @private
 */
async function genericTextToTextForward(self, {
    // Generic parameters:
    encode_function,
    merge_function,
    modality_input_name,
    modality_output_name,

    // Produced by the tokenizer/processor:
    input_ids = null,
    attention_mask = null,

    // Used during generation:
    position_ids = null,
    inputs_embeds = null,
    past_key_values = null,

    // Generic generation parameters
    generation_config = null,
    logits_processor = null,

    // Additional parameters
    ...kwargs
}) {
    const modality_values = kwargs[modality_input_name];
    if (!inputs_embeds) {
        // 1. Extract the text embeddings.
        inputs_embeds = await self.encode_text({ input_ids, ...kwargs });

        // 2. Possibly, merge text and modality values
        if (modality_values && input_ids.dims[1] !== 1) {
            const modality_features = await encode_function({
                // Pass the modality values under its expected key.
                // The caller knows whether this is audio or image.
                [modality_input_name]: modality_values,
                ...kwargs
            });
            ({ inputs_embeds, attention_mask } = merge_function({
                [modality_output_name]: modality_features,
                inputs_embeds,
                input_ids,
                attention_mask,
            }));

        } else if (past_key_values && modality_values && input_ids.dims[1] === 1) {
            // This branch handles the cache case.
            const target_length = input_ids.dims[1]; // always 1
            const past_length = Object.values(past_key_values)[0].dims.at(-2);

            attention_mask = cat([
                ones([input_ids.dims[0], past_length]),
                attention_mask.slice(null, [attention_mask.dims[1] - target_length, attention_mask.dims[1]]),
            ], 1);
        }
    }

    if (!position_ids) {

        if (self.config.model_type === 'qwen2_vl') {
            // Special case for qwen2_vl models
            // @ts-ignore
            const { image_grid_thw, video_grid_thw } = kwargs;
            [position_ids] = self.get_rope_index(input_ids, image_grid_thw, video_grid_thw, attention_mask)
        }
    }

    // 3. Call the decoder forward using the updated inputs.
    const outputs = await decoderForward(self, {
        inputs_embeds,
        past_key_values,
        attention_mask,
        position_ids,
        generation_config,
        logits_processor,
    }, true);
    return outputs;
}

/**
 * Forward pass of an audio-text-to-text model.
 * @param {Object} self The audio-text-to-text model.
 * @param {Object} params The inputs for the audio-text-to-text forward pass.
 * @returns {Promise<Tensor>} The model's output tensor.
 * @private
 */
async function audioTextToTextForward(self, params) {
    return await genericTextToTextForward(self, {
        ...params,
        modality_input_name: 'audio_values',
        modality_output_name: 'audio_features',
        encode_function: self.encode_audio.bind(self),
        merge_function: self._merge_input_ids_with_audio_features.bind(self),
    });
}

/**
 * Forward pass of an image-text-to-text model.
 * @param {Object} self The image-text-to-text model.
 * @param {Object} params The inputs for the image-text-to-text forward pass.
 * @returns {Promise<Tensor>} The model's output tensor.
 * @private
 */
async function imageTextToTextForward(self, params) {
    return await genericTextToTextForward(self, {
        ...params,
        modality_input_name: 'pixel_values',
        modality_output_name: 'image_features',
        encode_function: self.encode_image.bind(self),
        merge_function: self._merge_input_ids_with_image_features.bind(self),
    });
}

/**
 * Helper function to perform the following:
 * ```python
 * x = attention_mask.long().cumsum(-1) - 1
 * x.masked_fill_(attention_mask == 0, 1)
 * ```
 * @param {Tensor} attention_mask
 * @returns {{data: BigInt64Array, dims: number[]}}
 */
function cumsum_masked_fill(attention_mask, start_index = 0) {
    const [bz, seq_len] = attention_mask.dims;
    const attn_mask_data = attention_mask.data;

    const data = new BigInt64Array(attn_mask_data.length);
    for (let i = 0; i < bz; ++i) {
        const start = i * seq_len;
        let sum = BigInt(start_index);
        for (let j = 0; j < seq_len; ++j) {
            const index = start + j;
            if (attn_mask_data[index] === 0n) {
                data[index] = BigInt(1);
            } else { // === 1n
                data[index] = sum;
                sum += attn_mask_data[index];
            }
        }
    }
    return { data, dims: attention_mask.dims };

}

/**
 * If the model supports providing position_ids, we create position_ids on the fly for batch generation,
 * by computing the cumulative sum of the attention mask along the sequence length dimension.
 * 
 * Equivalent to:
 * ```python
 * position_ids = attention_mask.long().cumsum(-1) - 1
 * position_ids.masked_fill_(attention_mask == 0, 1)
 * if past_key_values:
 *     position_ids = position_ids[:, -input_ids.shape[1] :]
 * ```
 */
function createPositionIds(model_inputs, past_key_values = null, start_index = 0) {
    const { input_ids, inputs_embeds, attention_mask } = model_inputs;

    const { data, dims } = cumsum_masked_fill(attention_mask, start_index);
    let position_ids = new Tensor('int64', data, dims);
    if (past_key_values) {
        const offset = -(input_ids ?? inputs_embeds).dims.at(1);
        position_ids = position_ids.slice(null, [offset, null]);
    }
    return position_ids;
}

function decoder_prepare_inputs_for_generation(self, input_ids, model_inputs, generation_config) {
    const past_length = model_inputs.past_key_values
        ? Object.values(model_inputs.past_key_values)[0].dims.at(-2)
        : 0;

    if (!model_inputs.attention_mask) {
        // If the attention mask is not provided, we attempt to infer based on provided inputs
        let dims;
        for (const key of ['input_ids', 'inputs_embeds', 'position_ids']) {
            if (model_inputs[key]) {
                dims = model_inputs[key].dims;
                break;
            }
        }
        if (!dims) {
            throw new Error("attention_mask is not provided, and unable to infer its shape from model inputs.");
        }
        model_inputs.attention_mask = ones([dims[0], past_length + dims[1]]);
    }

    if (model_inputs.past_key_values) {
        const { input_ids, attention_mask } = model_inputs;

        // Keep only the unprocessed tokens:
        // 1 - If the length of the attention_mask exceeds the length of input_ids, then we are in a setting where
        // some of the inputs are exclusively passed as part of the cache (e.g. when passing input_embeds as
        // input)
        if (attention_mask && attention_mask.dims[1] > input_ids.dims[1]) {
            // NOTE: not needed since we only pass the generated tokens to the next forward pass
            // const offset = -(attention_mask.dims[1] - past_length);
            // model_inputs.input_ids = input_ids.slice(null, [offset, null]);
        }
        // 2 - If the past_length is smaller than input_ids', then input_ids holds all input tokens.
        // We can discard input_ids based on the past_length.
        else if (past_length < input_ids.dims[1]) {
            // NOTE: Required for phi models.
            // See https://github.com/huggingface/transformers/issues/30809#issuecomment-2111918479 for more information.
            model_inputs.input_ids = input_ids.slice(null, [past_length, null]);
        }
        // 3 - Otherwise (past_length >= input_ids.shape[1]), let's assume input_ids only has unprocessed tokens.
        else {

        }
    }

    return model_inputs;
}

function encoder_decoder_prepare_inputs_for_generation(self, input_ids, model_inputs, generation_config) {
    if (model_inputs.past_key_values) {
        input_ids = input_ids.map(x => [x.at(-1)]);
    }

    return {
        ...model_inputs,
        decoder_input_ids: toI64Tensor(input_ids),
    };
}

function multimodal_text_to_text_prepare_inputs_for_generation(self, ...args) {
    if (self.config.is_encoder_decoder) {
        return encoder_decoder_prepare_inputs_for_generation(self, ...args);
    } else {
        return decoder_prepare_inputs_for_generation(self, ...args);
    }
}

function multimodality_prepare_inputs_for_generation(self, input_ids, model_inputs, generation_config) {
    const has_past_key_values = !!model_inputs.past_key_values;

    if (generation_config.guidance_scale !== null && generation_config.guidance_scale > 1) {
        if (has_past_key_values) {
            model_inputs.input_ids = cat([
                model_inputs.input_ids,
                model_inputs.input_ids,
            ], 0)
            // NOTE: attention_mask handled in generation
        } else {
            model_inputs.input_ids = cat([
                model_inputs.input_ids,
                full_like(model_inputs.input_ids, BigInt(generation_config.pad_token_id)),
            ], 0);
            model_inputs.attention_mask = cat([
                model_inputs.attention_mask,
                full_like(model_inputs.attention_mask, 0n),
            ], 0);
        }
    }

    if (has_past_key_values || !model_inputs.pixel_values) {
        model_inputs.pixel_values = full([0, 0, 3, 384, 384], 1.0);
    }

    if (has_past_key_values) {
        const num_img_tokens = 0;
        const num_text_tokens = 1;
        const has_image = num_img_tokens > 0 ? 1 : 0;

        const batch_size = 1;
        model_inputs.images_seq_mask = new Tensor(
            'bool',
            new Array(num_img_tokens + num_text_tokens).fill(true).fill(false, 0, num_text_tokens),
            [batch_size, num_img_tokens + num_text_tokens],
        );
        model_inputs.images_emb_mask = new Tensor(
            'bool',
            new Array(num_img_tokens).fill(!!has_image),
            [batch_size, 1, num_img_tokens],
        );
    }
    return model_inputs;
}

//////////////////////////////////////////////////

//////////////////////////////////////////////////
/**
 * A base class for pre-trained models that provides the model configuration and an ONNX session.
 */
export class PreTrainedModel extends Callable {
    main_input_name = 'input_ids';
    forward_params = ['input_ids', 'attention_mask'];
    /**
     * Creates a new instance of the `PreTrainedModel` class.
     * @param {import('./configs.js').PretrainedConfig} config The model configuration.
     * @param {Record<string, any>} sessions The inference sessions for the model.
     * @param {Record<string, Object>} configs Additional configuration files (e.g., generation_config.json).
     */
    constructor(config, sessions, configs) {
        super();

        this.config = config;
        this.sessions = sessions;
        this.configs = configs;

        const modelName = MODEL_CLASS_TO_NAME_MAPPING.get(this.constructor);
        const modelType = MODEL_TYPE_MAPPING.get(modelName);

        this.can_generate = false;
        this._forward = null;

        this._prepare_inputs_for_generation = null;
        switch (modelType) {
            case MODEL_TYPES.DecoderOnly:
                this.can_generate = true;
                this._forward = decoderForward;
                this._prepare_inputs_for_generation = decoder_prepare_inputs_for_generation;
                break;
            case MODEL_TYPES.Seq2Seq:
            case MODEL_TYPES.Vision2Seq:
            case MODEL_TYPES.Musicgen:
                this.can_generate = true;

                this._forward = seq2seqForward;
                this._prepare_inputs_for_generation = encoder_decoder_prepare_inputs_for_generation;
                break;

            case MODEL_TYPES.EncoderDecoder:
                this._forward = seq2seqForward;
                break;
            case MODEL_TYPES.ImageTextToText:
                this.can_generate = true;
                this._forward = imageTextToTextForward;
                this._prepare_inputs_for_generation = multimodal_text_to_text_prepare_inputs_for_generation;
                break;
            case MODEL_TYPES.AudioTextToText:
                this.can_generate = true;
                this._forward = audioTextToTextForward;
                this._prepare_inputs_for_generation = multimodal_text_to_text_prepare_inputs_for_generation;
                break;
            case MODEL_TYPES.Phi3V:
            case MODEL_TYPES.ImageAudioTextToText:
                this.can_generate = true;
                this._prepare_inputs_for_generation = multimodal_text_to_text_prepare_inputs_for_generation;
                break;
            case MODEL_TYPES.MultiModality:
                this.can_generate = true;
                this._prepare_inputs_for_generation = multimodality_prepare_inputs_for_generation;
                break;
            case MODEL_TYPES.AutoEncoder:
                this._forward = autoEncoderForward;
                break;
            default:
                // should be MODEL_TYPES.EncoderOnly
                this._forward = encoderForward;
                break;
        }

        if (this.can_generate) {
            this.forward_params.push('past_key_values');
        }

        /** @type {import('./configs.js').TransformersJSConfig} */
        this.custom_config = this.config['transformers.js_config'] ?? {};
    }

    /**
    * Disposes of all the ONNX sessions that were created during inference.
    * @returns {Promise<unknown[]>} An array of promises, one for each ONNX session that is being disposed.
    * @todo Use https://developer.mozilla.org/en-US/docs/Web/JavaScript/Reference/Global_Objects/FinalizationRegistry
    */
    async dispose() {
        const promises = [];
        for (const session of Object.values(this.sessions)) {
            if (session?.handler?.dispose) {
                promises.push(session.handler.dispose())
            }
        }
        return await Promise.all(promises);
    }

    /**
     * Instantiate one of the model classes of the library from a pretrained model.
     * 
     * The model class to instantiate is selected based on the `model_type` property of the config object
     * (either passed as an argument or loaded from `pretrained_model_name_or_path` if possible)
     * 
     * @param {string} pretrained_model_name_or_path The name or path of the pretrained model. Can be either:
     * - A string, the *model id* of a pretrained model hosted inside a model repo on huggingface.co.
     *   Valid model ids can be located at the root-level, like `bert-base-uncased`, or namespaced under a
     *   user or organization name, like `dbmdz/bert-base-german-cased`.
     * - A path to a *directory* containing model weights, e.g., `./my_model_directory/`.
     * @param {import('./utils/hub.js').PretrainedModelOptions} options Additional options for loading the model.
     * 
     * @returns {Promise<PreTrainedModel>} A new instance of the `PreTrainedModel` class.
     */
    static async from_pretrained(pretrained_model_name_or_path, {
        progress_callback = null,
        config = null,
        cache_dir = null,
        local_files_only = false,
        revision = 'main',
        model_file_name = null,
        subfolder = 'onnx',
        device = null,
        dtype = null,
        use_external_data_format = null,
        session_options = {},
    } = {}) {

        let options = {
            progress_callback,
            config,
            cache_dir,
            local_files_only,
            revision,
            model_file_name,
            subfolder,
            device,
            dtype,
            use_external_data_format,
            session_options,
        }

        const modelName = MODEL_CLASS_TO_NAME_MAPPING.get(this);
        const modelType = MODEL_TYPE_MAPPING.get(modelName);

        config = options.config = await AutoConfig.from_pretrained(pretrained_model_name_or_path, options);

        let info;
        if (modelType === MODEL_TYPES.DecoderOnly) {
            info = await Promise.all([
                constructSessions(pretrained_model_name_or_path, {
                    model: options.model_file_name ?? 'model',
                }, options),
                getOptionalConfigs(pretrained_model_name_or_path, {
                    generation_config: 'generation_config.json',
                }, options),
            ]);

        } else if (modelType === MODEL_TYPES.Seq2Seq || modelType === MODEL_TYPES.Vision2Seq) {
            info = await Promise.all([
                constructSessions(pretrained_model_name_or_path, {
                    model: 'encoder_model',
                    decoder_model_merged: 'decoder_model_merged',
                }, options),
                getOptionalConfigs(pretrained_model_name_or_path, {
                    generation_config: 'generation_config.json',
                }, options),
            ]);

        } else if (modelType === MODEL_TYPES.MaskGeneration) {
            info = await Promise.all([
                constructSessions(pretrained_model_name_or_path, {
                    model: 'vision_encoder',
                    prompt_encoder_mask_decoder: 'prompt_encoder_mask_decoder',
                }, options),
            ]);

        } else if (modelType === MODEL_TYPES.EncoderDecoder) {
            info = await Promise.all([
                constructSessions(pretrained_model_name_or_path, {
                    model: 'encoder_model',
                    decoder_model_merged: 'decoder_model_merged',
                }, options),
            ]);

        } else if (modelType === MODEL_TYPES.ImageTextToText) {
            const sessions = {
                embed_tokens: 'embed_tokens',
                vision_encoder: 'vision_encoder',
                decoder_model_merged: 'decoder_model_merged',
            }
            if (config.is_encoder_decoder) {
                sessions['model'] = 'encoder_model';
            }
            info = await Promise.all([
                constructSessions(pretrained_model_name_or_path, sessions, options),
                getOptionalConfigs(pretrained_model_name_or_path, {
                    generation_config: 'generation_config.json',
                }, options),
            ]);

        } else if (modelType === MODEL_TYPES.AudioTextToText) {
            const sessions = {
                embed_tokens: 'embed_tokens',
                audio_encoder: 'audio_encoder',
                decoder_model_merged: 'decoder_model_merged',
            }
            info = await Promise.all([
                constructSessions(pretrained_model_name_or_path, sessions, options),
                getOptionalConfigs(pretrained_model_name_or_path, {
                    generation_config: 'generation_config.json',
                }, options),
            ]);
        } else if (modelType === MODEL_TYPES.ImageAudioTextToText) {
            const sessions = {
                embed_tokens: 'embed_tokens',
                audio_encoder: 'audio_encoder',
                vision_encoder: 'vision_encoder',
                decoder_model_merged: 'decoder_model_merged',
            }
            info = await Promise.all([
                constructSessions(pretrained_model_name_or_path, sessions, options),
                getOptionalConfigs(pretrained_model_name_or_path, {
                    generation_config: 'generation_config.json',
                }, options),
            ]);
        } else if (modelType === MODEL_TYPES.Musicgen) {
            info = await Promise.all([
                constructSessions(pretrained_model_name_or_path, {
                    model: 'text_encoder',
                    decoder_model_merged: 'decoder_model_merged',
                    encodec_decode: 'encodec_decode',
                }, options),
                getOptionalConfigs(pretrained_model_name_or_path, {
                    generation_config: 'generation_config.json',
                }, options),
            ]);

        } else if (modelType === MODEL_TYPES.MultiModality) {
            info = await Promise.all([
                constructSessions(pretrained_model_name_or_path, {
                    prepare_inputs_embeds: 'prepare_inputs_embeds',
                    model: 'language_model',
                    lm_head: 'lm_head',
                    gen_head: 'gen_head',
                    gen_img_embeds: 'gen_img_embeds',
                    image_decode: 'image_decode',
                }, options),
                getOptionalConfigs(pretrained_model_name_or_path, {
                    generation_config: 'generation_config.json',
                }, options),
            ]);

        } else if (modelType === MODEL_TYPES.Phi3V) {
            info = await Promise.all([
                constructSessions(pretrained_model_name_or_path, {
                    prepare_inputs_embeds: 'prepare_inputs_embeds',
                    model: 'model',
                    vision_encoder: 'vision_encoder',
                }, options),
                getOptionalConfigs(pretrained_model_name_or_path, {
                    generation_config: 'generation_config.json',
                }, options),
            ]);
        } else if (modelType === MODEL_TYPES.AutoEncoder) {
            info = await Promise.all([
                constructSessions(pretrained_model_name_or_path, {
                    encoder_model: 'encoder_model',
                    decoder_model: 'decoder_model',
                }, options),
            ]);
        } else if (modelType === MODEL_TYPES.Supertonic) {
            info = await Promise.all([
                constructSessions(pretrained_model_name_or_path, {
                    text_encoder: 'text_encoder',
                    latent_denoiser: 'latent_denoiser',
                    voice_decoder: 'voice_decoder',
                }, options),
            ]);
        } else { // should be MODEL_TYPES.EncoderOnly
            if (modelType !== MODEL_TYPES.EncoderOnly) {
                const type = modelName ?? config?.model_type;
                if (type !== 'custom') {
                    console.warn(`Model type for '${type}' not found, assuming encoder-only architecture. Please report this at ${GITHUB_ISSUE_URL}.`)
                }
            }
            info = await Promise.all([
                constructSessions(pretrained_model_name_or_path, {
                    model: options.model_file_name ?? 'model',
                }, options),
            ]);
        }

        // @ts-ignore
        return new this(config, ...info);
    }

    /**
     * Runs the model with the provided inputs
     * @param {Object} model_inputs Object containing input tensors
     * @returns {Promise<Object>} Object containing output tensors
     */
    async _call(model_inputs) {
        return await this.forward(model_inputs);
    }

    /**
     * Forward method for a pretrained model. If not overridden by a subclass, the correct forward method
     * will be chosen based on the model type.
     * @param {Object} model_inputs The input data to the model in the format specified in the ONNX model.
     * @returns {Promise<Object>} The output data from the model in the format specified in the ONNX model.
     * @throws {Error} This method must be implemented in subclasses.
     */
    async forward(model_inputs) {
        return await this._forward(this, model_inputs);
    }

    /**
     * Get the model's generation config, if it exists.
     * @returns {GenerationConfig|null} The model's generation config if it exists, otherwise `null`.
     */
    get generation_config() {
        return this.configs?.generation_config ?? null;
    }

    /**
     * @param {GenerationConfig} generation_config 
     * @param {number} input_ids_seq_length The starting sequence length for the input ids.
     * @returns {LogitsProcessorList}
     * @private
     */
    _get_logits_processor(
        generation_config,
        input_ids_seq_length,
        // encoder_input_ids, TODO
        // prefix_allowed_tokens_fn, TODO
        logits_processor = null
    ) {
        const processors = new LogitsProcessorList();

        // if (generation_config.diversity_penalty !== null && generation_config.diversity_penalty > 0.0) {
        //     processors.push(new HammingDiversityLogitsProcessor(
        //         generation_config.diversity_penalty,
        //         generation_config.num_beams,
        //         generation_config.num_beam_groups
        //     ));
        // }

        // if (generation_config.encoder_repetition_penalty !== null && generation_config.encoder_repetition_penalty !== 1.0) {
        //     processors.push(new EncoderRepetitionPenaltyLogitsProcessor(
        //         generation_config.encoder_repetition_penalty,
        //         encoder_input_ids
        //     ));
        // }

        if (generation_config.repetition_penalty !== null && generation_config.repetition_penalty !== 1.0) {
            processors.push(new RepetitionPenaltyLogitsProcessor(generation_config.repetition_penalty));
        }

        if (generation_config.no_repeat_ngram_size !== null && generation_config.no_repeat_ngram_size > 0) {
            processors.push(new NoRepeatNGramLogitsProcessor(generation_config.no_repeat_ngram_size));
        }

        // if (generation_config.encoder_no_repeat_ngram_size !== null && generation_config.encoder_no_repeat_ngram_size > 0) {
        //     if (this.config.is_encoder_decoder) {
        //         processors.push(new EncoderNoRepeatNGramLogitsProcessor(
        //             generation_config.encoder_no_repeat_ngram_size,
        //             encoder_input_ids
        //         ));
        //     } else {
        //         throw new Error("It's impossible to use `encoder_no_repeat_ngram_size` with decoder-only architecture");
        //     }
        // }

        if (generation_config.bad_words_ids !== null) {
            processors.push(new NoBadWordsLogitsProcessor(generation_config.bad_words_ids, generation_config.eos_token_id));
        }

        if (generation_config.min_length !== null && generation_config.eos_token_id !== null && generation_config.min_length > 0) {
            processors.push(new MinLengthLogitsProcessor(generation_config.min_length, generation_config.eos_token_id));
        }

        if (generation_config.min_new_tokens !== null && generation_config.eos_token_id !== null && generation_config.min_new_tokens > 0) {
            processors.push(new MinNewTokensLengthLogitsProcessor(
                input_ids_seq_length,
                generation_config.min_new_tokens,
                generation_config.eos_token_id
            ));
        }

        // if (prefix_allowed_tokens_fn !== null) {
        //     processors.push(new PrefixConstrainedLogitsProcessor(
        //         prefix_allowed_tokens_fn,
        //         generation_config.num_beams / generation_config.num_beam_groups
        //     ));
        // }


        if (generation_config.forced_bos_token_id !== null) {
            processors.push(new ForcedBOSTokenLogitsProcessor(generation_config.forced_bos_token_id));
        }

        if (generation_config.forced_eos_token_id !== null) {
            processors.push(new ForcedEOSTokenLogitsProcessor(
                generation_config.max_length,
                generation_config.forced_eos_token_id
            ));
        }

        // if (generation_config.remove_invalid_values === true) {
        //     processors.push(new InfNanRemoveLogitsProcessor());
        // }

        // if (generation_config.exponential_decay_length_penalty !== null) {
        //     processors.push(new ExponentialDecayLengthPenalty(
        //         generation_config.exponential_decay_length_penalty,
        //         generation_config.eos_token_id,
        //         input_ids_seq_length
        //     ));
        // }

        // if (generation_config.suppress_tokens !== null) {
        //     processors.push(new SuppressTokensLogitsProcessor(generation_config.suppress_tokens));
        // }

        if (generation_config.begin_suppress_tokens !== null) {
            const begin_index = (input_ids_seq_length > 1 || generation_config.forced_bos_token_id === null)
                ? input_ids_seq_length
                : input_ids_seq_length + 1;

            processors.push(new SuppressTokensAtBeginLogitsProcessor(generation_config.begin_suppress_tokens, begin_index));
        }

        // DEPRECATED: https://github.com/huggingface/transformers/pull/29485
        // if (generation_config.forced_decoder_ids !== null) {
        //     processors.push(new ForceTokensLogitsProcessor(generation_config.forced_decoder_ids));
        // }


        // 8. prepare batched CFG externally
        if (generation_config.guidance_scale !== null && generation_config.guidance_scale > 1) {
            processors.push(new ClassifierFreeGuidanceLogitsProcessor(generation_config.guidance_scale));
        }


        if (generation_config.temperature === 0 && generation_config.do_sample) {
          console.warn('`do_sample` changed to false because `temperature: 0` implies greedy sampling (always selecting the most likely token), which is incompatible with `do_sample: true`.');
          generation_config.do_sample = false;
        }

        if (generation_config.do_sample) {
            if (generation_config.temperature !== null && generation_config.temperature !== 1.0) {
                processors.push(new TemperatureLogitsWarper(generation_config.temperature));
            }
            // TODO: Add TopPLogitsWarper and TopKLogitsWarper
            // if (generation_config.top_k !== null && generation_config.top_k !== 0) {
            //     processors.push(new TopKLogitsWarper(generation_config.top_k));
            // }
            // if (generation_config.top_p !== null && generation_config.top_p < 1.0) {
            //     processors.push(new TopPLogitsWarper(generation_config.top_p));
            // }
        }

        if (logits_processor !== null) {
            processors.extend(logits_processor)
        }

        // `LogitNormalization` should always be the last logit processor, when present
        // if (generation_config.renormalize_logits === true) {
        //     processors.push(new LogitNormalization());
        // }

        return processors;
    }

    /**
     * This function merges multiple generation configs together to form a final generation config to be used by the model for text generation.
     * It first creates an empty `GenerationConfig` object, then it applies the model's own `generation_config` property to it. Finally, if a `generation_config` object was passed in the arguments, it overwrites the corresponding properties in the final config with those of the passed config object.
     * @param {GenerationConfig|null} generation_config A `GenerationConfig` object containing generation parameters.
     * @param {Object} kwargs Additional generation parameters to be used in place of those in the `generation_config` object.
     * @returns {GenerationConfig} The final generation config object to be used by the model for text generation.
     */
    _prepare_generation_config(generation_config, kwargs, cls = GenerationConfig) {
        // Create empty generation config (contains defaults)
        // We pass `this.config` so that if `eos_token_id` or `bos_token_id` exist in the model's config, we will use them
        const config = { ...this.config };
        for (const key of ["decoder", "generator", "text_config"]) {
            // Special case: some models have generation attributes set in the decoder.
            // Use them if still unset in the generation config.
            if (key in config) {
                Object.assign(config, config[key]);
            }
        }

        const gen_config = new cls(config);

        // Apply model's generation config, if it exists
        Object.assign(gen_config, this.generation_config ?? {});

        // Next, use any generation config specified by the user
        // when calling `generate`
        if (generation_config) {
            Object.assign(gen_config, generation_config);
        }

        // Finally, if any kwargs were passed, use them to overwrite
        if (kwargs) {
            Object.assign(gen_config, pick(kwargs, Object.getOwnPropertyNames(gen_config)));
        }

        return gen_config;
    }

    /**
     * 
     * @param {GenerationConfig} generation_config 
     * @param {StoppingCriteriaList} [stopping_criteria=null] 
     */
    _get_stopping_criteria(generation_config, stopping_criteria = null) {
        const criteria = new StoppingCriteriaList();

        if (generation_config.max_length !== null) {
            criteria.push(new MaxLengthCriteria(
                generation_config.max_length,
                this.config.max_position_embeddings ?? null,
            ));
        }
        // if (generation_config.max_time !== null) {
        //     criteria.push(new MaxTimeCriteria(generation_config.max_time));
        // }
        if (generation_config.eos_token_id !== null) {
            criteria.push(new EosTokenCriteria(generation_config.eos_token_id));
        }

        if (stopping_criteria) {
            criteria.extend(stopping_criteria);
        }
        return criteria;

    }

    /**
     * Confirms that the model class is compatible with generation.
     * If not, raises an exception that points to the right class to use.
     */
    _validate_model_class() {
        if (!this.can_generate) {
            const generate_compatible_mappings = [
                MODEL_FOR_CAUSAL_LM_MAPPING_NAMES,
                // MODEL_FOR_CAUSAL_IMAGE_MODELING_MAPPING, // TODO
                MODEL_FOR_VISION_2_SEQ_MAPPING_NAMES,
                MODEL_FOR_SEQ_TO_SEQ_CAUSAL_LM_MAPPING_NAMES,
                MODEL_FOR_SPEECH_SEQ_2_SEQ_MAPPING_NAMES,
            ];

            const modelName = MODEL_CLASS_TO_NAME_MAPPING.get(this.constructor);

            const generate_compatible_classes = new Set();
            const modelType = this.config.model_type;
            for (const model_mapping of generate_compatible_mappings) {
                const supported_models = model_mapping.get(modelType);
                if (supported_models) {
                    generate_compatible_classes.add(supported_models[0]);
                }
            }

            let errorMessage = `The current model class (${modelName}) is not compatible with \`.generate()\`, as it doesn't have a language model head.`
            if (generate_compatible_classes.size > 0) {
                errorMessage += ` Please use the following class instead: ${[...generate_compatible_classes].join(', ')}`;
            }
            throw Error(errorMessage);
        }
    }

    prepare_inputs_for_generation(...args) {
        return this._prepare_inputs_for_generation(this, ...args);
    }

    /**
     * 
     * @param {Object} inputs
     * @param {bigint[][]} inputs.generated_input_ids
     * @param {Object} inputs.outputs
     * @param {Object} inputs.model_inputs
     * @param {boolean} inputs.is_encoder_decoder
     * @returns {Object} The updated model inputs for the next generation iteration.
     */
    _update_model_kwargs_for_generation({ generated_input_ids, outputs, model_inputs, is_encoder_decoder }) {
        // update past_key_values
        model_inputs['past_key_values'] = this.getPastKeyValues(outputs, model_inputs.past_key_values);

        // update inputs for next run
        model_inputs['input_ids'] = new Tensor('int64', generated_input_ids.flat(), [generated_input_ids.length, 1]);

        if (!is_encoder_decoder) {
            // update attention mask
            model_inputs.attention_mask = cat(
                [
                    model_inputs.attention_mask,
                    ones([model_inputs.attention_mask.dims[0], 1]),
                ], 1
            );
        } else if ('decoder_attention_mask' in model_inputs) {
            // TODO: update decoder attention mask if the model requires it
        }

        // force recreate position_ids in next iteration
        model_inputs['position_ids'] = null;

        return model_inputs;
    }

    /**
     * This function extracts the model-specific `inputs` for generation.
     * @param {Object} params
     * @param {Tensor} [params.inputs=null]
     * @param {number} [params.bos_token_id=null]
     * @param {Record<string, Tensor|number[]>} [params.model_kwargs]
     * @returns {{inputs_tensor: Tensor, model_inputs: Record<string, Tensor>, model_input_name: string}} The model-specific inputs for generation.
     */
    _prepare_model_inputs({ inputs, bos_token_id, model_kwargs }) {
        const model_inputs = pick(model_kwargs, this.forward_params);
        const input_name = this.main_input_name;
        if (input_name in model_inputs) {
            if (inputs) {
                throw new Error(
                    "`inputs`: {inputs}` were passed alongside {input_name} which is not allowed. " +
                    "Make sure to either pass {inputs} or {input_name}=..."
                );
            }
        } else {
            model_inputs[input_name] = inputs;
        }

        const inputs_tensor = model_inputs[input_name];

        return { inputs_tensor, model_inputs, model_input_name: input_name };
    }

    async _prepare_encoder_decoder_kwargs_for_generation({ inputs_tensor, model_inputs, model_input_name, generation_config }) {
        if (
            this.sessions['model'].inputNames.includes('inputs_embeds')
            && !model_inputs.inputs_embeds
            && '_prepare_inputs_embeds' in this
        ) {
            // Encoder expects `inputs_embeds` instead of `input_ids`
            const { input_ids, pixel_values, attention_mask, ...kwargs } = model_inputs;
            // @ts-ignore
            const prepared_inputs = await this._prepare_inputs_embeds(model_inputs);
            model_inputs = {
                ...kwargs,
                ...pick(prepared_inputs, ['inputs_embeds', 'attention_mask']),
            };
        }
        let { last_hidden_state } = await encoderForward(this, model_inputs);

        // for classifier free guidance we need to add a 'null' input to our encoder hidden states
        if (generation_config.guidance_scale !== null && generation_config.guidance_scale > 1) {

            last_hidden_state = cat([
                last_hidden_state,
                full_like(last_hidden_state, 0.0),
            ], 0);

            if ('attention_mask' in model_inputs) {
                model_inputs['attention_mask'] = cat([
                    model_inputs['attention_mask'],
                    zeros_like(model_inputs['attention_mask']),
                ], 0);
            }

        } else if (model_inputs.decoder_input_ids) {
            // Ensure that the encoder outputs have the same batch size as the decoder inputs,
            // allowing for more efficient batched generation for single inputs
            const decoder_input_ids_batch_size = toI64Tensor(model_inputs.decoder_input_ids).dims[0];
            if (decoder_input_ids_batch_size !== last_hidden_state.dims[0]) {
                if (last_hidden_state.dims[0] !== 1) {
                    throw new Error(
                        `The encoder outputs have a different batch size (${last_hidden_state.dims[0]}) than the decoder inputs (${decoder_input_ids_batch_size}).`
                    )
                }
                last_hidden_state = cat(Array.from({ length: decoder_input_ids_batch_size }, () => last_hidden_state), 0);
            }
        }
        model_inputs['encoder_outputs'] = last_hidden_state;

        return model_inputs;
    }

    /**
     * Prepares `decoder_input_ids` for generation with encoder-decoder models
     * @param {*} param0 
     */
    _prepare_decoder_input_ids_for_generation({ batch_size, model_input_name, model_kwargs, decoder_start_token_id, bos_token_id, generation_config }) {
        let { decoder_input_ids, ...model_inputs } = model_kwargs;

        // Prepare input ids if the user has not defined `decoder_input_ids` manually.
        if (!(decoder_input_ids instanceof Tensor)) {
            if (!decoder_input_ids) {
                decoder_start_token_id ??= bos_token_id;

                if (this.config.model_type === 'musicgen') {
                    // Custom logic (TODO: move to Musicgen class)
                    decoder_input_ids = Array.from({
                        // @ts-expect-error TS2339
                        length: batch_size * this.config.decoder.num_codebooks
                    }, () => [decoder_start_token_id]);

                } else if (Array.isArray(decoder_start_token_id)) {
                    if (decoder_start_token_id.length !== batch_size) {
                        throw new Error(
                            `\`decoder_start_token_id\` expcted to have length ${batch_size} but got ${decoder_start_token_id.length}`
                        )
                    }
                    decoder_input_ids = decoder_start_token_id;
                } else {
                    decoder_input_ids = Array.from({
                        length: batch_size,
                    }, () => [decoder_start_token_id]);
                }
            } else if (!Array.isArray(decoder_input_ids[0])) {
                // Correct batch size
                decoder_input_ids = Array.from({
                    length: batch_size,
                }, () => decoder_input_ids);
            }
            decoder_input_ids = toI64Tensor(decoder_input_ids);
        }

        model_kwargs['decoder_attention_mask'] = ones_like(decoder_input_ids);

        return { input_ids: decoder_input_ids, model_inputs };
    }

    /**
     * Generates sequences of token ids for models with a language modeling head.
     * @param {import('./generation/parameters.js').GenerationFunctionParameters} options
     * @returns {Promise<ModelOutput|Tensor>} The output of the model, which can contain the generated token ids, attentions, and scores.
     */
    async generate({
        inputs = null,
        generation_config = null,
        logits_processor = null,
        stopping_criteria = null,
        streamer = null,

        // inputs_attention_mask = null,
        ...kwargs
    }) {
        this._validate_model_class();

        // Update generation config with defaults and kwargs
        generation_config = this._prepare_generation_config(generation_config, kwargs);

        // 3. Define model inputs
        let { inputs_tensor, model_inputs, model_input_name } = this._prepare_model_inputs({
            inputs,
            model_kwargs: kwargs,
        });

        const is_encoder_decoder = this.config.is_encoder_decoder;

        // 4. Define other model kwargs
        if (!is_encoder_decoder) {
            // decoder-only models should use left-padding for generation
        } else if (!('encoder_outputs' in model_inputs)) {
            // if model is encoder decoder encoder_outputs are created
            // and added to `model_kwargs`
            model_inputs = await this._prepare_encoder_decoder_kwargs_for_generation(
                { inputs_tensor, model_inputs, model_input_name, generation_config }
            )
        }

        // 5. Prepare `input_ids` which will be used for auto-regressive generation
        // TODO: Update to align with HF transformers' implementation
        let input_ids;
        if (is_encoder_decoder) {
            // Generating from the encoder outputs
            ({ input_ids, model_inputs } = this._prepare_decoder_input_ids_for_generation({
                batch_size: model_inputs[model_input_name].dims.at(0),
                model_input_name,
                model_kwargs: model_inputs,
                decoder_start_token_id: generation_config.decoder_start_token_id,
                bos_token_id: generation_config.bos_token_id,
                generation_config,
            }));
        } else {
            input_ids = model_inputs[model_input_name]
        }

        // 6. Prepare `max_length` depending on other stopping criteria.
        let input_ids_length = input_ids.dims.at(-1);

        if (generation_config.max_new_tokens !== null) {
            generation_config.max_length = input_ids_length + generation_config.max_new_tokens;
        }

        // input_ids_length = model_inputs[model_input_name].dims.at(1);
        // // inputs instanceof Tensor ?  : inputs.length;

        // // decoder-only
        // if (input_ids_length === 0) {
        //     throw Error("Must supply a non-empty array of input token ids.")
        // }

        // let decoder_input_ids =
        // generation_config.decoder_input_ids
        // ?? generation_config.decoder_start_token_id
        // ?? generation_config.bos_token_id
        // ?? generation_config.eos_token_id;

        // Update logits processor
        // 8. prepare distribution pre_processing samplers
        const prepared_logits_processor = this._get_logits_processor(
            generation_config,
            input_ids_length,
            logits_processor,
        )

        // 9. prepare stopping criteria
        const prepared_stopping_criteria = this._get_stopping_criteria(
            generation_config, stopping_criteria
        )

        // /** @type {number[]} */
        // let eos_token_ids = generation_config.eos_token_id;
        // if (eos_token_ids !== null && !Array.isArray(eos_token_ids)) {
        //     eos_token_ids = [eos_token_ids];
        // }

        const numInputs = model_inputs[model_input_name].dims.at(0);

        // TODO:
        // done is a list of booleans to keep track of which inputs are done
        // const done = new Array(numInputs).fill(false);
        // For efficiency purposes, we remove completed rows from model_inputs
        // when the beam is complete, and we keep track of the row index
        // const rowIndexToBatchIndex = new Map();

        const sampler = LogitsSampler.getSampler(generation_config);

        // TODO make > numInputs
        const scores = new Array(numInputs).fill(0);
        /** @type {bigint[][]} */
        const all_input_ids = input_ids.tolist();
        if (streamer) {
            streamer.put(all_input_ids);
        }
        // const all_generated_input_ids = Array.from({ length: numInputs }, () => []);

        // NOTE: For now, we don't support spawning new beams
        // TODO: when we do, we simply copy past key values and accumulate into single large tensor

        ////////////////////////////////////////////////////
        // Generic search which handles 4 generation modes:
        // - GenerationMode.GREEDY_SEARCH
        // - GenerationMode.SAMPLE
        // - GenerationMode.BEAM_SEARCH
        // - GenerationMode.BEAM_SAMPLE
        ////////////////////////////////////////////////////
        let outputs;
        let attentions = {};
        while (true) {
            // prepare model inputs
            model_inputs = this.prepare_inputs_for_generation(all_input_ids, model_inputs, generation_config);
            outputs = await this.forward(model_inputs);

            if (generation_config.output_attentions && generation_config.return_dict_in_generate) {
                // Get attentions if they are present
                const token_attentions = this.getAttentions(outputs);
                for (const key in token_attentions) {
                    if (!(key in attentions)) {
                        attentions[key] = [];
                    }
                    attentions[key].push(token_attentions[key]);
                }
            }

            // Logits are of the form [batch_size, out_seq_length, vocab_size]
            // In most cases, this will be [batch_size, 1, vocab_size]
            // So, we select the last token's logits:
            // (equivalent to `logits = outputs.logits[:, -1, :]`)
            const logits = outputs.logits.slice(null, -1, null);

            const next_tokens_scores = prepared_logits_processor(all_input_ids, logits);

            /** @type {[bigint][]} */
            const generated_input_ids = [];
            // const new_kv_cache = [];// NOTE: Only used for beam search when concatenating new kv
            // Loop over each batch
            for (let batch_idx = 0; batch_idx < next_tokens_scores.dims.at(0); ++batch_idx) {
                const logs = next_tokens_scores[batch_idx];

                const sampledTokens = await sampler(logs);
                for (const [newTokenId, logProb] of sampledTokens) {
                    const bigint = BigInt(newTokenId);
                    // TODO: If branching, use previous beam as a starting point
                    // update generated ids, model inputs, and length for next step
                    scores[batch_idx] += logProb;
                    all_input_ids[batch_idx].push(bigint);
                    generated_input_ids.push([bigint]);

                    // TODO: Support beam search
                    break;
                }
            }
            if (streamer) {
                streamer.put(generated_input_ids);
            }

            const stop = prepared_stopping_criteria(all_input_ids);
            if (stop.every(x => x)) {
                break;
            }

            model_inputs = this._update_model_kwargs_for_generation({
                generated_input_ids, outputs, model_inputs, is_encoder_decoder,
            });
        }

        if (streamer) {
            streamer.end();
        }

        // Retrieve and dispose all final past key values (including encoder attentions)
        const past_key_values = this.getPastKeyValues(outputs, model_inputs.past_key_values, true);

        // TODO: ensure all_input_ids is padded correctly...
        const sequences = new Tensor('int64', all_input_ids.flat(), [all_input_ids.length, all_input_ids[0].length]);

        if (generation_config.return_dict_in_generate) {
            return {
                sequences,
                past_key_values,
                ...attentions,
                // TODO:
                // scores,
                // logits,
            }
        } else {
            // Dispose all remaining tensors
            for (const tensor of Object.values(outputs)) {
                if (tensor.location === 'gpu-buffer') {
                    tensor.dispose();
                }
            }
            return sequences;
        }
    }

    /**
     * Returns an object containing past key values from the given decoder results object.
     *
     * @param {Object} decoderResults The decoder results object.
     * @param {Object} pastKeyValues The previous past key values.
     * @returns {Object} An object containing past key values.
     */
    getPastKeyValues(decoderResults, pastKeyValues, disposeEncoderPKVs = false) {
        const pkvs = Object.create(null);

        for (const name in decoderResults) {
            if (name.startsWith('present')) {
                const newName = name
                    .replace('present_conv', 'past_conv') // Hybrid cache architecture (e.g., LFM2)
                    .replace('present', 'past_key_values');
                const is_encoder_pkv = name.includes('encoder');
                if (is_encoder_pkv && pastKeyValues) {
                    // Optimization introduced by optimum to reuse past key values.
                    // So, we just replace the constant outputs (`decoderResults[name]`) with the previous past key values.
                    // https://github.com/huggingface/optimum/blob/0bf2c05fb7e1182b52d21b703cfc95fd9e4ea3dc/optimum/onnxruntime/base.py#L677-L704
                    pkvs[newName] = pastKeyValues[newName];
                } else { // decoder or using first encoder PKVs
                    pkvs[newName] = decoderResults[name];
                }

                if (pastKeyValues && (!is_encoder_pkv || disposeEncoderPKVs)) {
                    // - Always dispose decoder PKVs
                    // - Only dispose encoder past key values when requested (after generation)
                    const t = pastKeyValues[newName];
                    if (t.location === 'gpu-buffer') {
                        t.dispose();
                    }
                }
            }
        }
        return pkvs;
    }

    /**
     * Returns an object containing attentions from the given model output object.
     *
     * @param {Object} model_output The output of the model.
     * @returns {{cross_attentions?: Tensor[]}} An object containing attentions.
     */
    getAttentions(model_output) {
        const attentions = {};

        for (const attnName of ['cross_attentions', 'encoder_attentions', 'decoder_attentions']) {
            for (const name in model_output) {
                if (name.startsWith(attnName)) {
                    if (!(attnName in attentions)) {
                        attentions[attnName] = [];
                    }
                    attentions[attnName].push(model_output[name]);
                }
            }
        }
        return attentions;
    }

    /**
     * Adds past key values to the decoder feeds object. If pastKeyValues is null, creates new tensors for past key values.
     *
     * @param {Object} decoderFeeds The decoder feeds object to add past key values to.
     * @param {Object} pastKeyValues An object containing past key values.
     */
    addPastKeyValues(decoderFeeds, pastKeyValues) {
        if (pastKeyValues) {
            Object.assign(decoderFeeds, pastKeyValues)
        } else {
            const session = this.sessions['decoder_model_merged'] ?? this.sessions['model'];
            const batch_size = (decoderFeeds[this.main_input_name] ?? decoderFeeds.attention_mask)?.dims?.[0] ?? 1;

            const dtype = session?.config?.kv_cache_dtype ?? 'float32';
            const cls = (dtype === 'float16') ? DataTypeMap.float16 : DataTypeMap.float32;
            const shapes = getCacheShapes(this.config, { batch_size });
            for (const name in shapes) {
                const size = shapes[name].reduce((a, b) => a * b, 1);
                decoderFeeds[name] = new Tensor(dtype, new cls(size), shapes[name]);
            }
        }
    }

    async encode_image({ pixel_values }) {
        // image_inputs === { pixel_values }
        return (await sessionRun(this.sessions['vision_encoder'], { pixel_values })).image_features;
    }

    async encode_text({ input_ids }) {
        // text_inputs === { input_ids, attention_mask }
        return (await sessionRun(this.sessions['embed_tokens'], { input_ids })).inputs_embeds;
    }

    async encode_audio({ audio_values }) {
        // audio_inputs === { audio_values }
        return (await sessionRun(this.sessions['audio_encoder'], { audio_values })).audio_features;
    }
}

//////////////////////////////////////////////////
// Base model output class
export class ModelOutput { }

/**
 * Base class for model's outputs, with potential hidden states and attentions.
 */
export class BaseModelOutput extends ModelOutput {
    /**
     * @param {Object} output The output of the model.
     * @param {Tensor} output.last_hidden_state Sequence of hidden-states at the output of the last layer of the model.
     * @param {Tensor} [output.hidden_states] Hidden-states of the model at the output of each layer plus the optional initial embedding outputs.
     * @param {Tensor} [output.attentions] Attentions weights after the attention softmax, used to compute the weighted average in the self-attention heads.
     */
    constructor({ last_hidden_state, hidden_states = null, attentions = null }) {
        super();
        this.last_hidden_state = last_hidden_state;
        this.hidden_states = hidden_states;
        this.attentions = attentions;
    }
}
//////////////////////////////////////////////////
// Bert models
export class BertPreTrainedModel extends PreTrainedModel { }
export class BertModel extends BertPreTrainedModel { }

/**
 * BertForMaskedLM is a class representing a BERT model for masked language modeling.
 */
export class BertForMaskedLM extends BertPreTrainedModel {
    /**
     * Calls the model on new inputs.
     *
     * @param {Object} model_inputs The inputs to the model.
     * @returns {Promise<MaskedLMOutput>} An object containing the model's output logits for masked language modeling.
     */
    async _call(model_inputs) {
        return new MaskedLMOutput(await super._call(model_inputs));
    }
}

/**
 * BertForSequenceClassification is a class representing a BERT model for sequence classification.
 */
export class BertForSequenceClassification extends BertPreTrainedModel {
    /**
     * Calls the model on new inputs.
     *
     * @param {Object} model_inputs The inputs to the model.
     * @returns {Promise<SequenceClassifierOutput>} An object containing the model's output logits for sequence classification.
     */
    async _call(model_inputs) {
        return new SequenceClassifierOutput(await super._call(model_inputs));
    }
}

/**
 * BertForTokenClassification is a class representing a BERT model for token classification.
 */
export class BertForTokenClassification extends BertPreTrainedModel {
    /**
     * Calls the model on new inputs.
     *
     * @param {Object} model_inputs The inputs to the model.
     * @returns {Promise<TokenClassifierOutput>} An object containing the model's output logits for token classification.
     */
    async _call(model_inputs) {
        return new TokenClassifierOutput(await super._call(model_inputs));
    }
}

/**
 * BertForQuestionAnswering is a class representing a BERT model for question answering.
 */
export class BertForQuestionAnswering extends BertPreTrainedModel {
    /**
     * Calls the model on new inputs.
     *
     * @param {Object} model_inputs The inputs to the model.
     * @returns {Promise<QuestionAnsweringModelOutput>} An object containing the model's output logits for question answering.
     */
    async _call(model_inputs) {
        return new QuestionAnsweringModelOutput(await super._call(model_inputs));
    }
}
//////////////////////////////////////////////////

//////////////////////////////////////////////////
// NeoBert models
export class NeoBertPreTrainedModel extends PreTrainedModel { }
export class NeoBertModel extends NeoBertPreTrainedModel { }

export class NeoBertForMaskedLM extends NeoBertPreTrainedModel {
    /**
     * Calls the model on new inputs.
     *
     * @param {Object} model_inputs The inputs to the model.
     * @returns {Promise<MaskedLMOutput>} An object containing the model's output logits for masked language modeling.
     */
    async _call(model_inputs) {
        return new MaskedLMOutput(await super._call(model_inputs));
    }
}

export class NeoBertForSequenceClassification extends NeoBertPreTrainedModel {
    /**
     * Calls the model on new inputs.
     *
     * @param {Object} model_inputs The inputs to the model.
     * @returns {Promise<SequenceClassifierOutput>} An object containing the model's output logits for sequence classification.
     */
    async _call(model_inputs) {
        return new SequenceClassifierOutput(await super._call(model_inputs));
    }
}

export class NeoBertForTokenClassification extends NeoBertPreTrainedModel {
    /**
     * Calls the model on new inputs.
     *
     * @param {Object} model_inputs The inputs to the model.
     * @returns {Promise<TokenClassifierOutput>} An object containing the model's output logits for token classification.
     */
    async _call(model_inputs) {
        return new TokenClassifierOutput(await super._call(model_inputs));
    }
}

export class NeoBertForQuestionAnswering extends NeoBertPreTrainedModel {
    /**
     * Calls the model on new inputs.
     *
     * @param {Object} model_inputs The inputs to the model.
     * @returns {Promise<QuestionAnsweringModelOutput>} An object containing the model's output logits for question answering.
     */
    async _call(model_inputs) {
        return new QuestionAnsweringModelOutput(await super._call(model_inputs));
    }
}
//////////////////////////////////////////////////

//////////////////////////////////////////////////
// ModernBert models
export class ModernBertPreTrainedModel extends PreTrainedModel { }
export class ModernBertModel extends ModernBertPreTrainedModel { }

export class ModernBertForMaskedLM extends ModernBertPreTrainedModel {
    /**
     * Calls the model on new inputs.
     *
     * @param {Object} model_inputs The inputs to the model.
     * @returns {Promise<MaskedLMOutput>} An object containing the model's output logits for masked language modeling.
     */
    async _call(model_inputs) {
        return new MaskedLMOutput(await super._call(model_inputs));
    }
}

export class ModernBertForSequenceClassification extends ModernBertPreTrainedModel {
    /**
     * Calls the model on new inputs.
     *
     * @param {Object} model_inputs The inputs to the model.
     * @returns {Promise<SequenceClassifierOutput>} An object containing the model's output logits for sequence classification.
     */
    async _call(model_inputs) {
        return new SequenceClassifierOutput(await super._call(model_inputs));
    }
}

export class ModernBertForTokenClassification extends ModernBertPreTrainedModel {
    /**
     * Calls the model on new inputs.
     *
     * @param {Object} model_inputs The inputs to the model.
     * @returns {Promise<TokenClassifierOutput>} An object containing the model's output logits for token classification.
     */
    async _call(model_inputs) {
        return new TokenClassifierOutput(await super._call(model_inputs));
    }
}
//////////////////////////////////////////////////

//////////////////////////////////////////////////
// ModernBERT Decoder models
export class ModernBertDecoderPreTrainedModel extends PreTrainedModel { }
export class ModernBertDecoderModel extends ModernBertDecoderPreTrainedModel { }
export class ModernBertDecoderForCausalLM extends ModernBertDecoderPreTrainedModel { }
//////////////////////////////////////////////////

//////////////////////////////////////////////////
// NomicBert models
export class NomicBertPreTrainedModel extends PreTrainedModel { }
export class NomicBertModel extends NomicBertPreTrainedModel { }
//////////////////////////////////////////////////

//////////////////////////////////////////////////
// RoFormer models
export class RoFormerPreTrainedModel extends PreTrainedModel { }

/**
 * The bare RoFormer Model transformer outputting raw hidden-states without any specific head on top.
 */
export class RoFormerModel extends RoFormerPreTrainedModel { }

/**
 * RoFormer Model with a `language modeling` head on top.
 */
export class RoFormerForMaskedLM extends RoFormerPreTrainedModel {
    /**
     * Calls the model on new inputs.
     *
     * @param {Object} model_inputs The inputs to the model.
     * @returns {Promise<MaskedLMOutput>} An object containing the model's output logits for masked language modeling.
     */
    async _call(model_inputs) {
        return new MaskedLMOutput(await super._call(model_inputs));
    }
}

/**
 * RoFormer Model transformer with a sequence classification/regression head on top (a linear layer on top of the pooled output)
 */
export class RoFormerForSequenceClassification extends RoFormerPreTrainedModel {
    /**
     * Calls the model on new inputs.
     *
     * @param {Object} model_inputs The inputs to the model.
     * @returns {Promise<SequenceClassifierOutput>} An object containing the model's output logits for sequence classification.
     */
    async _call(model_inputs) {
        return new SequenceClassifierOutput(await super._call(model_inputs));
    }
}

/**
 * RoFormer Model with a token classification head on top (a linear layer on top of the hidden-states output)
 * e.g. for Named-Entity-Recognition (NER) tasks.
 */
export class RoFormerForTokenClassification extends RoFormerPreTrainedModel {
    /**
     * Calls the model on new inputs.
     *
     * @param {Object} model_inputs The inputs to the model.
     * @returns {Promise<TokenClassifierOutput>} An object containing the model's output logits for token classification.
     */
    async _call(model_inputs) {
        return new TokenClassifierOutput(await super._call(model_inputs));
    }
}

/**
 * RoFormer Model with a span classification head on top for extractive question-answering tasks like SQuAD
 * (a linear layers on top of the hidden-states output to compute `span start logits` and `span end logits`).
 */
export class RoFormerForQuestionAnswering extends RoFormerPreTrainedModel {
    /**
     * Calls the model on new inputs.
     *
     * @param {Object} model_inputs The inputs to the model.
     * @returns {Promise<QuestionAnsweringModelOutput>} An object containing the model's output logits for question answering.
     */
    async _call(model_inputs) {
        return new QuestionAnsweringModelOutput(await super._call(model_inputs));
    }
}
// TODO: Add RoFormerForCausalLM and RoFormerForMultipleChoice
//////////////////////////////////////////////////

//////////////////////////////////////////////////
// ConvBert models
export class ConvBertPreTrainedModel extends PreTrainedModel { }

/**
 * The bare ConvBERT Model transformer outputting raw hidden-states without any specific head on top.
 */
export class ConvBertModel extends ConvBertPreTrainedModel { }

/**
 * ConvBERT Model with a language modeling head on top.
 */
export class ConvBertForMaskedLM extends ConvBertPreTrainedModel {
    /**
     * Calls the model on new inputs.
     *
     * @param {Object} model_inputs The inputs to the model.
     * @returns {Promise<MaskedLMOutput>} An object containing the model's output logits for masked language modeling.
     */
    async _call(model_inputs) {
        return new MaskedLMOutput(await super._call(model_inputs));
    }
}

/**
 * ConvBERT Model transformer with a sequence classification/regression head on top (a linear layer on top of the pooled output)
 */
export class ConvBertForSequenceClassification extends ConvBertPreTrainedModel {
    /**
     * Calls the model on new inputs.
     *
     * @param {Object} model_inputs The inputs to the model.
     * @returns {Promise<SequenceClassifierOutput>} An object containing the model's output logits for sequence classification.
     */
    async _call(model_inputs) {
        return new SequenceClassifierOutput(await super._call(model_inputs));
    }
}

/**
 * ConvBERT Model with a token classification head on top (a linear layer on top of the hidden-states output)
 * e.g. for Named-Entity-Recognition (NER) tasks.
 */
export class ConvBertForTokenClassification extends ConvBertPreTrainedModel {
    /**
     * Calls the model on new inputs.
     *
     * @param {Object} model_inputs The inputs to the model.
     * @returns {Promise<TokenClassifierOutput>} An object containing the model's output logits for token classification.
     */
    async _call(model_inputs) {
        return new TokenClassifierOutput(await super._call(model_inputs));
    }
}

/**
 * ConvBERT Model with a span classification head on top for extractive question-answering tasks like SQuAD
 * (a linear layers on top of the hidden-states output to compute `span start logits` and `span end logits`)
 */
export class ConvBertForQuestionAnswering extends ConvBertPreTrainedModel {
    /**
     * Calls the model on new inputs.
     *
     * @param {Object} model_inputs The inputs to the model.
     * @returns {Promise<QuestionAnsweringModelOutput>} An object containing the model's output logits for question answering.
     */
    async _call(model_inputs) {
        return new QuestionAnsweringModelOutput(await super._call(model_inputs));
    }
}
//////////////////////////////////////////////////


//////////////////////////////////////////////////
// Electra models
export class ElectraPreTrainedModel extends PreTrainedModel { }

/**
 * The bare Electra Model transformer outputting raw hidden-states without any specific head on top.
 * Identical to the BERT model except that it uses an additional linear layer between the embedding
 * layer and the encoder if the hidden size and embedding size are different.
 */
export class ElectraModel extends ElectraPreTrainedModel { }
// TODO add ElectraForPreTraining
/**
 * Electra model with a language modeling head on top.
 */
export class ElectraForMaskedLM extends ElectraPreTrainedModel {
    /**
     * Calls the model on new inputs.
     *
     * @param {Object} model_inputs The inputs to the model.
     * @returns {Promise<MaskedLMOutput>} An object containing the model's output logits for masked language modeling.
     */
    async _call(model_inputs) {
        return new MaskedLMOutput(await super._call(model_inputs));
    }
}

/**
 * ELECTRA Model transformer with a sequence classification/regression head on top (a linear layer on top of the pooled output)
 */
export class ElectraForSequenceClassification extends ElectraPreTrainedModel {
    /**
     * Calls the model on new inputs.
     *
     * @param {Object} model_inputs The inputs to the model.
     * @returns {Promise<SequenceClassifierOutput>} An object containing the model's output logits for sequence classification.
     */
    async _call(model_inputs) {
        return new SequenceClassifierOutput(await super._call(model_inputs));
    }
}

/**
 * Electra model with a token classification head on top.
 */
export class ElectraForTokenClassification extends ElectraPreTrainedModel {
    /**
     * Calls the model on new inputs.
     *
     * @param {Object} model_inputs The inputs to the model.
     * @returns {Promise<TokenClassifierOutput>} An object containing the model's output logits for token classification.
     */
    async _call(model_inputs) {
        return new TokenClassifierOutput(await super._call(model_inputs));
    }
}

/**
 * LECTRA Model with a span classification head on top for extractive question-answering tasks like SQuAD
 * (a linear layers on top of the hidden-states output to compute `span start logits` and `span end logits`).
 */
export class ElectraForQuestionAnswering extends ElectraPreTrainedModel {
    /**
     * Calls the model on new inputs.
     *
     * @param {Object} model_inputs The inputs to the model.
     * @returns {Promise<QuestionAnsweringModelOutput>} An object containing the model's output logits for question answering.
     */
    async _call(model_inputs) {
        return new QuestionAnsweringModelOutput(await super._call(model_inputs));
    }
}
//////////////////////////////////////////////////


//////////////////////////////////////////////////
// CamemBERT models
export class CamembertPreTrainedModel extends PreTrainedModel { }

/**
 * The bare CamemBERT Model transformer outputting raw hidden-states without any specific head on top.
 */
export class CamembertModel extends CamembertPreTrainedModel { }

/**
 * CamemBERT Model with a `language modeling` head on top.
 */
export class CamembertForMaskedLM extends CamembertPreTrainedModel {
    /**
     * Calls the model on new inputs.
     *
     * @param {Object} model_inputs The inputs to the model.
     * @returns {Promise<MaskedLMOutput>} An object containing the model's output logits for masked language modeling.
     */
    async _call(model_inputs) {
        return new MaskedLMOutput(await super._call(model_inputs));
    }
}

/**
 * CamemBERT Model transformer with a sequence classification/regression head on top (a linear layer on top of the pooled output) e.g. for GLUE tasks.
 */
export class CamembertForSequenceClassification extends CamembertPreTrainedModel {
    /**
     * Calls the model on new inputs.
     *
     * @param {Object} model_inputs The inputs to the model.
     * @returns {Promise<SequenceClassifierOutput>} An object containing the model's output logits for sequence classification.
     */
    async _call(model_inputs) {
        return new SequenceClassifierOutput(await super._call(model_inputs));
    }
}

/**
 * CamemBERT Model with a token classification head on top (a linear layer on top of the hidden-states output) e.g. for Named-Entity-Recognition (NER) tasks.
 */
export class CamembertForTokenClassification extends CamembertPreTrainedModel {
    /**
     * Calls the model on new inputs.
     *
     * @param {Object} model_inputs The inputs to the model.
     * @returns {Promise<TokenClassifierOutput>} An object containing the model's output logits for token classification.
     */
    async _call(model_inputs) {
        return new TokenClassifierOutput(await super._call(model_inputs));
    }
}

/**
 * CamemBERT Model with a span classification head on top for extractive question-answering tasks
 */
export class CamembertForQuestionAnswering extends CamembertPreTrainedModel {
    /**
     * Calls the model on new inputs.
     *
     * @param {Object} model_inputs The inputs to the model.
     * @returns {Promise<QuestionAnsweringModelOutput>} An object containing the model's output logits for question answering.
     */
    async _call(model_inputs) {
        return new QuestionAnsweringModelOutput(await super._call(model_inputs));
    }
}
//////////////////////////////////////////////////

//////////////////////////////////////////////////
// DeBERTa models
export class DebertaPreTrainedModel extends PreTrainedModel { }

/**
 * The bare DeBERTa Model transformer outputting raw hidden-states without any specific head on top.
 */
export class DebertaModel extends DebertaPreTrainedModel { }

/**
 * DeBERTa Model with a `language modeling` head on top.
 */
export class DebertaForMaskedLM extends DebertaPreTrainedModel {
    /**
     * Calls the model on new inputs.
     *
     * @param {Object} model_inputs The inputs to the model.
     * @returns {Promise<MaskedLMOutput>} An object containing the model's output logits for masked language modeling.
     */
    async _call(model_inputs) {
        return new MaskedLMOutput(await super._call(model_inputs));
    }
}

/**
 * DeBERTa Model transformer with a sequence classification/regression head on top (a linear layer on top of the pooled output)
 */
export class DebertaForSequenceClassification extends DebertaPreTrainedModel {
    /**
     * Calls the model on new inputs.
     *
     * @param {Object} model_inputs The inputs to the model.
     * @returns {Promise<SequenceClassifierOutput>} An object containing the model's output logits for sequence classification.
     */
    async _call(model_inputs) {
        return new SequenceClassifierOutput(await super._call(model_inputs));
    }
}

/**
 * DeBERTa Model with a token classification head on top (a linear layer on top of the hidden-states output) e.g. for Named-Entity-Recognition (NER) tasks.
 */
export class DebertaForTokenClassification extends DebertaPreTrainedModel {
    /**
     * Calls the model on new inputs.
     *
     * @param {Object} model_inputs The inputs to the model.
     * @returns {Promise<TokenClassifierOutput>} An object containing the model's output logits for token classification.
     */
    async _call(model_inputs) {
        return new TokenClassifierOutput(await super._call(model_inputs));
    }
}

/**
 * DeBERTa Model with a span classification head on top for extractive question-answering tasks like SQuAD (a linear
 * layers on top of the hidden-states output to compute `span start logits` and `span end logits`).
 */
export class DebertaForQuestionAnswering extends DebertaPreTrainedModel {
    /**
     * Calls the model on new inputs.
     *
     * @param {Object} model_inputs The inputs to the model.
     * @returns {Promise<QuestionAnsweringModelOutput>} An object containing the model's output logits for question answering.
     */
    async _call(model_inputs) {
        return new QuestionAnsweringModelOutput(await super._call(model_inputs));
    }
}
//////////////////////////////////////////////////

//////////////////////////////////////////////////
// DeBERTa-v2 models
export class DebertaV2PreTrainedModel extends PreTrainedModel { }

/**
 * The bare DeBERTa-V2 Model transformer outputting raw hidden-states without any specific head on top.
 */
export class DebertaV2Model extends DebertaV2PreTrainedModel { }

/**
 * DeBERTa-V2 Model with a `language modeling` head on top.
 */
export class DebertaV2ForMaskedLM extends DebertaV2PreTrainedModel {
    /**
     * Calls the model on new inputs.
     *
     * @param {Object} model_inputs The inputs to the model.
     * @returns {Promise<MaskedLMOutput>} An object containing the model's output logits for masked language modeling.
     */
    async _call(model_inputs) {
        return new MaskedLMOutput(await super._call(model_inputs));
    }
}

/**
 * DeBERTa-V2 Model transformer with a sequence classification/regression head on top (a linear layer on top of the pooled output)
 */
export class DebertaV2ForSequenceClassification extends DebertaV2PreTrainedModel {
    /**
     * Calls the model on new inputs.
     *
     * @param {Object} model_inputs The inputs to the model.
     * @returns {Promise<SequenceClassifierOutput>} An object containing the model's output logits for sequence classification.
     */
    async _call(model_inputs) {
        return new SequenceClassifierOutput(await super._call(model_inputs));
    }
}

/**
 * DeBERTa-V2 Model with a token classification head on top (a linear layer on top of the hidden-states output) e.g. for Named-Entity-Recognition (NER) tasks.
 */
export class DebertaV2ForTokenClassification extends DebertaV2PreTrainedModel {
    /**
     * Calls the model on new inputs.
     *
     * @param {Object} model_inputs The inputs to the model.
     * @returns {Promise<TokenClassifierOutput>} An object containing the model's output logits for token classification.
     */
    async _call(model_inputs) {
        return new TokenClassifierOutput(await super._call(model_inputs));
    }
}

/**
 * DeBERTa-V2 Model with a span classification head on top for extractive question-answering tasks like SQuAD (a linear
 * layers on top of the hidden-states output to compute `span start logits` and `span end logits`).
 */
export class DebertaV2ForQuestionAnswering extends DebertaV2PreTrainedModel {
    /**
     * Calls the model on new inputs.
     *
     * @param {Object} model_inputs The inputs to the model.
     * @returns {Promise<QuestionAnsweringModelOutput>} An object containing the model's output logits for question answering.
     */
    async _call(model_inputs) {
        return new QuestionAnsweringModelOutput(await super._call(model_inputs));
    }
}
//////////////////////////////////////////////////

//////////////////////////////////////////////////
// DistilBert models
export class DistilBertPreTrainedModel extends PreTrainedModel { }
export class DistilBertModel extends DistilBertPreTrainedModel { }

/**
 * DistilBertForSequenceClassification is a class representing a DistilBERT model for sequence classification.
 */
export class DistilBertForSequenceClassification extends DistilBertPreTrainedModel {
    /**
     * Calls the model on new inputs.
     *
     * @param {Object} model_inputs The inputs to the model.
     * @returns {Promise<SequenceClassifierOutput>} An object containing the model's output logits for sequence classification.
     */
    async _call(model_inputs) {
        return new SequenceClassifierOutput(await super._call(model_inputs));
    }
}

/**
 * DistilBertForTokenClassification is a class representing a DistilBERT model for token classification.
 */
export class DistilBertForTokenClassification extends DistilBertPreTrainedModel {
    /**
     * Calls the model on new inputs.
     *
     * @param {Object} model_inputs The inputs to the model.
     * @returns {Promise<TokenClassifierOutput>} An object containing the model's output logits for token classification.
     */
    async _call(model_inputs) {
        return new TokenClassifierOutput(await super._call(model_inputs));
    }
}


/**
 * DistilBertForQuestionAnswering is a class representing a DistilBERT model for question answering.
 */
export class DistilBertForQuestionAnswering extends DistilBertPreTrainedModel {
    /**
     * Calls the model on new inputs.
     *
     * @param {Object} model_inputs The inputs to the model.
     * @returns {Promise<QuestionAnsweringModelOutput>} An object containing the model's output logits for question answering.
     */
    async _call(model_inputs) {
        return new QuestionAnsweringModelOutput(await super._call(model_inputs));
    }
}

/**
 * DistilBertForMaskedLM is a class representing a DistilBERT model for masking task.
 */
export class DistilBertForMaskedLM extends DistilBertPreTrainedModel {
    /**
     * Calls the model on new inputs.
     *
     * @param {Object} model_inputs The inputs to the model.
     * @returns {Promise<MaskedLMOutput>} returned object
     */
    async _call(model_inputs) {
        return new MaskedLMOutput(await super._call(model_inputs));
    }
}
//////////////////////////////////////////////////


//////////////////////////////////////////////////
// ESM models
export class EsmPreTrainedModel extends PreTrainedModel { }

/**
 * The bare ESM Model transformer outputting raw hidden-states without any specific head on top.
 */
export class EsmModel extends EsmPreTrainedModel { }

/**
 * ESM Model with a `language modeling` head on top.
 */
export class EsmForMaskedLM extends EsmPreTrainedModel {
    /**
     * Calls the model on new inputs.
     *
     * @param {Object} model_inputs The inputs to the model.
     * @returns {Promise<MaskedLMOutput>} An object containing the model's output logits for masked language modeling.
     */
    async _call(model_inputs) {
        return new MaskedLMOutput(await super._call(model_inputs));
    }
}

/**
 * ESM Model transformer with a sequence classification/regression head on top (a linear layer on top of the pooled output)
 */
export class EsmForSequenceClassification extends EsmPreTrainedModel {
    /**
     * Calls the model on new inputs.
     *
     * @param {Object} model_inputs The inputs to the model.
     * @returns {Promise<SequenceClassifierOutput>} An object containing the model's output logits for sequence classification.
     */
    async _call(model_inputs) {
        return new SequenceClassifierOutput(await super._call(model_inputs));
    }
}

/**
 * ESM Model with a token classification head on top (a linear layer on top of the hidden-states output)
 * e.g. for Named-Entity-Recognition (NER) tasks.
 */
export class EsmForTokenClassification extends EsmPreTrainedModel {
    /**
     * Calls the model on new inputs.
     *
     * @param {Object} model_inputs The inputs to the model.
     * @returns {Promise<TokenClassifierOutput>} An object containing the model's output logits for token classification.
     */
    async _call(model_inputs) {
        return new TokenClassifierOutput(await super._call(model_inputs));
    }
}
//////////////////////////////////////////////////


//////////////////////////////////////////////////
// MobileBert models
export class MobileBertPreTrainedModel extends PreTrainedModel { }
export class MobileBertModel extends MobileBertPreTrainedModel { }

/**
 * MobileBertForMaskedLM is a class representing a MobileBERT model for masking task.
 */
export class MobileBertForMaskedLM extends MobileBertPreTrainedModel {
    /**
     * Calls the model on new inputs.
     *
     * @param {Object} model_inputs The inputs to the model.
     * @returns {Promise<MaskedLMOutput>} returned object
     */
    async _call(model_inputs) {
        return new MaskedLMOutput(await super._call(model_inputs));
    }
}

/**
 * MobileBert Model transformer with a sequence classification/regression head on top (a linear layer on top of the pooled output)
 */
export class MobileBertForSequenceClassification extends MobileBertPreTrainedModel {
    /**
     * Calls the model on new inputs.
     *
     * @param {Object} model_inputs The inputs to the model.
     * @returns {Promise<SequenceClassifierOutput>} returned object
     */
    async _call(model_inputs) {
        return new SequenceClassifierOutput(await super._call(model_inputs));
    }
}

/**
 * MobileBert Model with a span classification head on top for extractive question-answering tasks
 */
export class MobileBertForQuestionAnswering extends MobileBertPreTrainedModel {
    /**
     * Calls the model on new inputs.
     *
     * @param {Object} model_inputs The inputs to the model.
     * @returns {Promise<QuestionAnsweringModelOutput>} returned object
     */
    async _call(model_inputs) {
        return new QuestionAnsweringModelOutput(await super._call(model_inputs));
    }
}
//////////////////////////////////////////////////

//////////////////////////////////////////////////
// MPNet models
export class MPNetPreTrainedModel extends PreTrainedModel { }

/**
 * The bare MPNet Model transformer outputting raw hidden-states without any specific head on top.
 */
export class MPNetModel extends MPNetPreTrainedModel { }

/**
 * MPNetForMaskedLM is a class representing a MPNet model for masked language modeling.
 */
export class MPNetForMaskedLM extends MPNetPreTrainedModel {
    /**
     * Calls the model on new inputs.
     *
     * @param {Object} model_inputs The inputs to the model.
     * @returns {Promise<MaskedLMOutput>} An object containing the model's output logits for masked language modeling.
     */
    async _call(model_inputs) {
        return new MaskedLMOutput(await super._call(model_inputs));
    }
}

/**
 * MPNetForSequenceClassification is a class representing a MPNet model for sequence classification.
 */
export class MPNetForSequenceClassification extends MPNetPreTrainedModel {
    /**
     * Calls the model on new inputs.
     *
     * @param {Object} model_inputs The inputs to the model.
     * @returns {Promise<SequenceClassifierOutput>} An object containing the model's output logits for sequence classification.
     */
    async _call(model_inputs) {
        return new SequenceClassifierOutput(await super._call(model_inputs));
    }
}

/**
 * MPNetForTokenClassification is a class representing a MPNet model for token classification.
 */
export class MPNetForTokenClassification extends MPNetPreTrainedModel {
    /**
     * Calls the model on new inputs.
     *
     * @param {Object} model_inputs The inputs to the model.
     * @returns {Promise<TokenClassifierOutput>} An object containing the model's output logits for token classification.
     */
    async _call(model_inputs) {
        return new TokenClassifierOutput(await super._call(model_inputs));
    }
}

/**
 * MPNetForQuestionAnswering is a class representing a MPNet model for question answering.
 */
export class MPNetForQuestionAnswering extends MPNetPreTrainedModel {
    /**
     * Calls the model on new inputs.
     *
     * @param {Object} model_inputs The inputs to the model.
     * @returns {Promise<QuestionAnsweringModelOutput>} An object containing the model's output logits for question answering.
     */
    async _call(model_inputs) {
        return new QuestionAnsweringModelOutput(await super._call(model_inputs));
    }
}
//////////////////////////////////////////////////


//////////////////////////////////////////////////
// SqueezeBert models
export class SqueezeBertPreTrainedModel extends PreTrainedModel { }
export class SqueezeBertModel extends SqueezeBertPreTrainedModel { }
export class SqueezeBertForMaskedLM extends SqueezeBertPreTrainedModel {
    /**
     * Calls the model on new inputs.
     *
     * @param {Object} model_inputs The inputs to the model.
     * @returns {Promise<MaskedLMOutput>} returned object
     */
    async _call(model_inputs) {
        return new MaskedLMOutput(await super._call(model_inputs));
    }
}
export class SqueezeBertForSequenceClassification extends SqueezeBertPreTrainedModel {
    /**
     * Calls the model on new inputs.
     *
     * @param {Object} model_inputs The inputs to the model.
     * @returns {Promise<SequenceClassifierOutput>} returned object
     */
    async _call(model_inputs) {
        return new SequenceClassifierOutput(await super._call(model_inputs));
    }
}
export class SqueezeBertForQuestionAnswering extends SqueezeBertPreTrainedModel {
    /**
     * Calls the model on new inputs.
     *
     * @param {Object} model_inputs The inputs to the model.
     * @returns {Promise<QuestionAnsweringModelOutput>} returned object
     */
    async _call(model_inputs) {
        return new QuestionAnsweringModelOutput(await super._call(model_inputs));
    }
}
//////////////////////////////////////////////////


//////////////////////////////////////////////////
// Albert models
export class AlbertPreTrainedModel extends PreTrainedModel { }
export class AlbertModel extends AlbertPreTrainedModel { }
export class AlbertForSequenceClassification extends AlbertPreTrainedModel {
    /**
     * Calls the model on new inputs.
     *
     * @param {Object} model_inputs The inputs to the model.
     * @returns {Promise<SequenceClassifierOutput>} returned object
     */
    async _call(model_inputs) {
        return new SequenceClassifierOutput(await super._call(model_inputs));
    }
}
export class AlbertForQuestionAnswering extends AlbertPreTrainedModel {
    /**
     * Calls the model on new inputs.
     *
     * @param {Object} model_inputs The inputs to the model.
     * @returns {Promise<QuestionAnsweringModelOutput>} returned object
     */
    async _call(model_inputs) {
        return new QuestionAnsweringModelOutput(await super._call(model_inputs));
    }
}
export class AlbertForMaskedLM extends AlbertPreTrainedModel {
    /**
     * Calls the model on new inputs.
     *
     * @param {Object} model_inputs The inputs to the model.
     * @returns {Promise<MaskedLMOutput>} returned object
     */
    async _call(model_inputs) {
        return new MaskedLMOutput(await super._call(model_inputs));
    }
}
//////////////////////////////////////////////////


//////////////////////////////////////////////////
// T5 models
export class T5PreTrainedModel extends PreTrainedModel {
    forward_params = [
        'input_ids',
        'attention_mask',
        'encoder_outputs',
        'decoder_input_ids',
        'decoder_attention_mask',
        'past_key_values',
    ];
};

export class T5Model extends T5PreTrainedModel { }

/**
 * T5Model is a class representing a T5 model for conditional generation.
 */
export class T5ForConditionalGeneration extends T5PreTrainedModel { }
//////////////////////////////////////////////////


//////////////////////////////////////////////////
// LONGT5 models
/**
 * An abstract class to handle weights initialization and a simple interface for downloading and loading pretrained models.
 */
export class LongT5PreTrainedModel extends PreTrainedModel { };

/**
 * The bare LONGT5 Model transformer outputting raw hidden-states without any specific head on top.
 */
export class LongT5Model extends LongT5PreTrainedModel { }

/**
 * LONGT5 Model with a `language modeling` head on top.
 */
export class LongT5ForConditionalGeneration extends LongT5PreTrainedModel { }
//////////////////////////////////////////////////


//////////////////////////////////////////////////
// MT5 models
export class MT5PreTrainedModel extends PreTrainedModel { };

export class MT5Model extends MT5PreTrainedModel { }

/**
 * A class representing a conditional sequence-to-sequence model based on the MT5 architecture.
 */
export class MT5ForConditionalGeneration extends MT5PreTrainedModel { }
//////////////////////////////////////////////////

//////////////////////////////////////////////////
// Bart models
export class BartPretrainedModel extends PreTrainedModel { };

/**
 * The bare BART Model outputting raw hidden-states without any specific head on top.
 */
export class BartModel extends BartPretrainedModel { }

/**
 * The BART Model with a language modeling head. Can be used for summarization.
 */
export class BartForConditionalGeneration extends BartPretrainedModel { }

/**
 * Bart model with a sequence classification/head on top (a linear layer on top of the pooled output)
 */
export class BartForSequenceClassification extends BartPretrainedModel {
    /**
     * Calls the model on new inputs.
     *
     * @param {Object} model_inputs The inputs to the model.
     * @returns {Promise<SequenceClassifierOutput>} An object containing the model's output logits for sequence classification.
     */
    async _call(model_inputs) {
        return new SequenceClassifierOutput(await super._call(model_inputs));
    }
}

//////////////////////////////////////////////////

//////////////////////////////////////////////////
// MBart models
export class MBartPreTrainedModel extends PreTrainedModel { };

/**
 * The bare MBART Model outputting raw hidden-states without any specific head on top.
 */
export class MBartModel extends MBartPreTrainedModel { }

/**
 * The MBART Model with a language modeling head. Can be used for summarization, after fine-tuning the pretrained models.
 */
export class MBartForConditionalGeneration extends MBartPreTrainedModel { }

/**
 * MBart model with a sequence classification/head on top (a linear layer on top of the pooled output).
 */
export class MBartForSequenceClassification extends MBartPreTrainedModel {
    /**
     * Calls the model on new inputs.
     *
     * @param {Object} model_inputs The inputs to the model.
     * @returns {Promise<SequenceClassifierOutput>} An object containing the model's output logits for sequence classification.
     */
    async _call(model_inputs) {
        return new SequenceClassifierOutput(await super._call(model_inputs));
    }
}


export class MBartForCausalLM extends MBartPreTrainedModel { }
//////////////////////////////////////////////////


//////////////////////////////////////////////////
// Blenderbot models
export class BlenderbotPreTrainedModel extends PreTrainedModel { };

/**
 * The bare Blenderbot Model outputting raw hidden-states without any specific head on top.
 */
export class BlenderbotModel extends BlenderbotPreTrainedModel { }

/**
 * The Blenderbot Model with a language modeling head. Can be used for summarization.
 */
export class BlenderbotForConditionalGeneration extends BlenderbotPreTrainedModel { }
//////////////////////////////////////////////////


//////////////////////////////////////////////////
// Blenderbot models
export class BlenderbotSmallPreTrainedModel extends PreTrainedModel { };

/**
 * The bare BlenderbotSmall Model outputting raw hidden-states without any specific head on top.
 */
export class BlenderbotSmallModel extends BlenderbotSmallPreTrainedModel { }

/**
 * The BlenderbotSmall Model with a language modeling head. Can be used for summarization.
 */
export class BlenderbotSmallForConditionalGeneration extends BlenderbotSmallPreTrainedModel { }
//////////////////////////////////////////////////


//////////////////////////////////////////////////
// Roberta models
export class RobertaPreTrainedModel extends PreTrainedModel { }
export class RobertaModel extends RobertaPreTrainedModel { }

/**
 * RobertaForMaskedLM class for performing masked language modeling on Roberta models.
 */
export class RobertaForMaskedLM extends RobertaPreTrainedModel {
    /**
     * Calls the model on new inputs.
     *
     * @param {Object} model_inputs The inputs to the model.
     * @returns {Promise<MaskedLMOutput>} returned object
     */
    async _call(model_inputs) {
        return new MaskedLMOutput(await super._call(model_inputs));
    }
}

/**
 * RobertaForSequenceClassification class for performing sequence classification on Roberta models.
 */
export class RobertaForSequenceClassification extends RobertaPreTrainedModel {
    /**
     * Calls the model on new inputs.
     *
     * @param {Object} model_inputs The inputs to the model.
     * @returns {Promise<SequenceClassifierOutput>} returned object
     */
    async _call(model_inputs) {
        return new SequenceClassifierOutput(await super._call(model_inputs));
    }
}

/**
 * RobertaForTokenClassification class for performing token classification on Roberta models.
 */
export class RobertaForTokenClassification extends RobertaPreTrainedModel {
    /**
     * Calls the model on new inputs.
     *
     * @param {Object} model_inputs The inputs to the model.
     * @returns {Promise<TokenClassifierOutput>} An object containing the model's output logits for token classification.
     */
    async _call(model_inputs) {
        return new TokenClassifierOutput(await super._call(model_inputs));
    }
}

/**
 * RobertaForQuestionAnswering class for performing question answering on Roberta models.
 */
export class RobertaForQuestionAnswering extends RobertaPreTrainedModel {
    /**
     * Calls the model on new inputs.
     *
     * @param {Object} model_inputs The inputs to the model.
     * @returns {Promise<QuestionAnsweringModelOutput>} returned object
     */
    async _call(model_inputs) {
        return new QuestionAnsweringModelOutput(await super._call(model_inputs));
    }
}
//////////////////////////////////////////////////


//////////////////////////////////////////////////
// XLM models
/**
 * An abstract class to handle weights initialization and a simple interface for downloading and loading pretrained models.
 */
export class XLMPreTrainedModel extends PreTrainedModel { }

/**
 * The bare XLM Model transformer outputting raw hidden-states without any specific head on top.
 */
export class XLMModel extends XLMPreTrainedModel { }

/**
 * The XLM Model transformer with a language modeling head on top (linear layer with weights tied to the input embeddings).
 */
export class XLMWithLMHeadModel extends XLMPreTrainedModel {
    /**
     * Calls the model on new inputs.
     *
     * @param {Object} model_inputs The inputs to the model.
     * @returns {Promise<MaskedLMOutput>} returned object
     */
    async _call(model_inputs) {
        return new MaskedLMOutput(await super._call(model_inputs));
    }
}

/**
 * XLM Model with a sequence classification/regression head on top (a linear layer on top of the pooled output)
 */
export class XLMForSequenceClassification extends XLMPreTrainedModel {
    /**
     * Calls the model on new inputs.
     *
     * @param {Object} model_inputs The inputs to the model.
     * @returns {Promise<SequenceClassifierOutput>} returned object
     */
    async _call(model_inputs) {
        return new SequenceClassifierOutput(await super._call(model_inputs));
    }
}

/**
 * XLM Model with a token classification head on top (a linear layer on top of the hidden-states output)
 */
export class XLMForTokenClassification extends XLMPreTrainedModel {
    /**
     * Calls the model on new inputs.
     *
     * @param {Object} model_inputs The inputs to the model.
     * @returns {Promise<TokenClassifierOutput>} An object containing the model's output logits for token classification.
     */
    async _call(model_inputs) {
        return new TokenClassifierOutput(await super._call(model_inputs));
    }
}

/**
 * XLM Model with a span classification head on top for extractive question-answering tasks
 */
export class XLMForQuestionAnswering extends XLMPreTrainedModel {
    /**
     * Calls the model on new inputs.
     *
     * @param {Object} model_inputs The inputs to the model.
     * @returns {Promise<QuestionAnsweringModelOutput>} returned object
     */
    async _call(model_inputs) {
        return new QuestionAnsweringModelOutput(await super._call(model_inputs));
    }
}
//////////////////////////////////////////////////

//////////////////////////////////////////////////
// XLMRoberta models
export class XLMRobertaPreTrainedModel extends PreTrainedModel { }
export class XLMRobertaModel extends XLMRobertaPreTrainedModel { }

/**
 * XLMRobertaForMaskedLM class for performing masked language modeling on XLMRoberta models.
 */
export class XLMRobertaForMaskedLM extends XLMRobertaPreTrainedModel {
    /**
     * Calls the model on new inputs.
     *
     * @param {Object} model_inputs The inputs to the model.
     * @returns {Promise<MaskedLMOutput>} returned object
     */
    async _call(model_inputs) {
        return new MaskedLMOutput(await super._call(model_inputs));
    }
}

/**
 * XLMRobertaForSequenceClassification class for performing sequence classification on XLMRoberta models.
 */
export class XLMRobertaForSequenceClassification extends XLMRobertaPreTrainedModel {
    /**
     * Calls the model on new inputs.
     *
     * @param {Object} model_inputs The inputs to the model.
     * @returns {Promise<SequenceClassifierOutput>} returned object
     */
    async _call(model_inputs) {
        return new SequenceClassifierOutput(await super._call(model_inputs));
    }
}

/**
 * XLMRobertaForTokenClassification class for performing token classification on XLMRoberta models.
 */
export class XLMRobertaForTokenClassification extends XLMRobertaPreTrainedModel {
    /**
     * Calls the model on new inputs.
     *
     * @param {Object} model_inputs The inputs to the model.
     * @returns {Promise<TokenClassifierOutput>} An object containing the model's output logits for token classification.
     */
    async _call(model_inputs) {
        return new TokenClassifierOutput(await super._call(model_inputs));
    }
}

/**
 * XLMRobertaForQuestionAnswering class for performing question answering on XLMRoberta models.
 */
export class XLMRobertaForQuestionAnswering extends XLMRobertaPreTrainedModel {
    /**
     * Calls the model on new inputs.
     *
     * @param {Object} model_inputs The inputs to the model.
     * @returns {Promise<QuestionAnsweringModelOutput>} returned object
     */
    async _call(model_inputs) {
        return new QuestionAnsweringModelOutput(await super._call(model_inputs));
    }
}
//////////////////////////////////////////////////

//////////////////////////////////////////////////
// Audio Spectrogram Transformer (AST) models
export class ASTPreTrainedModel extends PreTrainedModel { };

/**
 * The bare AST Model transformer outputting raw hidden-states without any specific head on top.
 */
export class ASTModel extends ASTPreTrainedModel { }

/**
 * Audio Spectrogram Transformer model with an audio classification head on top
 * (a linear layer on top of the pooled output) e.g. for datasets like AudioSet, Speech Commands v2.
 */
export class ASTForAudioClassification extends ASTPreTrainedModel { }
//////////////////////////////////////////////////

//////////////////////////////////////////////////
// Whisper models
export class WhisperPreTrainedModel extends PreTrainedModel {

    requires_attention_mask = false;
    main_input_name = 'input_features';
    forward_params = [
        'input_features',
        'attention_mask',
        'decoder_input_ids',
        'decoder_attention_mask',
        'past_key_values',
    ];
};

/**
 * WhisperModel class for training Whisper models without a language model head.
 */
export class WhisperModel extends WhisperPreTrainedModel { }


/**
 * WhisperForConditionalGeneration class for generating conditional outputs from Whisper models.
 */
export class WhisperForConditionalGeneration extends WhisperPreTrainedModel {

    _prepare_generation_config(generation_config, kwargs) {
        return /** @type {WhisperGenerationConfig} */ (super._prepare_generation_config(generation_config, kwargs, WhisperGenerationConfig));
    }

    /**
     * 
     * @param {WhisperGenerationConfig} generation_config 
     */
    _retrieve_init_tokens(generation_config) {
        // prefix tokens are of the form: 
        //  - Multilingual: <|startoftranscript|> <|lang_id|> <|task|> [<|notimestamps|>]
        //  - English-only: <|startoftranscript|> [<|notimestamps|>]

        // 1. Handle <|startoftranscript|> token
        const init_tokens = [generation_config.decoder_start_token_id];

        // 2. Handle <|lang_id|> and <|task> tokens
        let language = generation_config.language;
        const task = generation_config.task;
        if (generation_config.is_multilingual) {
            if (!language) {
                // TODO: Implement language detection
                console.warn('No language specified - defaulting to English (en).');
                language = 'en';
            }

            // Add language token
            const language_code = whisper_language_to_code(language);
            const language_token = `<|${language_code}|>`;
            init_tokens.push(generation_config.lang_to_id[language_token])

            // Add task token
            // NOTE: Defaults to 'transcribe' if no task is specified
            init_tokens.push(generation_config.task_to_id[task ?? 'transcribe']);

        } else if (language || task) {
            throw new Error(
                "Cannot specify `task` or `language` for an English-only model. If the model is intended to be multilingual, pass `is_multilingual=true` to generate, or update the generation config."
            )
        }

        // 3. Handle <|notimestamps|> token
        if (
            !generation_config.return_timestamps
            && generation_config.no_timestamps_token_id
            && init_tokens.at(-1) !== generation_config.no_timestamps_token_id
        ) {
            init_tokens.push(generation_config.no_timestamps_token_id);
        } else if (
            generation_config.return_timestamps
            &&
            init_tokens.at(-1) === generation_config.no_timestamps_token_id
        ) {
            console.warn("<|notimestamps|> prompt token is removed from generation_config since `return_timestamps` is set to `true`.");
            init_tokens.pop();
        }

        // let's make sure we don't pass `null` tokens as prompt tokens
        return init_tokens.filter(token => token != null);
    }

    /**
     * Transcribes or translates log-mel input features to a sequence of auto-regressively generated token ids.
     * @param {import('./models/whisper/generation_whisper.js').WhisperGenerationFunctionParameters} options
     * @returns {Promise<ModelOutput|Tensor>} The output of the model, which can contain the generated token ids, attentions, and scores.
     */
    async generate({
        inputs = null,
        generation_config = null,
        logits_processor = null,
        stopping_criteria = null,

        // Whisper-specific options (passed to kwargs)
        // prompt_ids = null,
        // language = null,
        // task = null,

        ...kwargs
    }) {
        generation_config = this._prepare_generation_config(generation_config, kwargs);

        const init_tokens = kwargs.decoder_input_ids ?? this._retrieve_init_tokens(generation_config);

        if (generation_config.return_timestamps) {
            logits_processor ??= new LogitsProcessorList();
            logits_processor.push(
                new WhisperTimeStampLogitsProcessor(generation_config, init_tokens)
            );
        }

        if (generation_config.begin_suppress_tokens) {
            logits_processor ??= new LogitsProcessorList();
            logits_processor.push(
                new SuppressTokensAtBeginLogitsProcessor(generation_config.begin_suppress_tokens, init_tokens.length)
            );
        }

        if (generation_config.return_token_timestamps) {
            if (!generation_config.alignment_heads) {
                throw new Error(
                    "Model generation config has no `alignment_heads`, token-level timestamps not available. " +
                    "See https://gist.github.com/hollance/42e32852f24243b748ae6bc1f985b13a on how to add this property to the generation config."
                )
            }

            if (generation_config.task === 'translate') {
                console.warn("Token-level timestamps may not be reliable for task 'translate'.")
            }

            generation_config.output_attentions = true;
            generation_config.return_dict_in_generate = true;
        }

        const outputs = await super.generate({
            inputs,
            generation_config,
            logits_processor,
            decoder_input_ids: init_tokens,
            ...kwargs
        });

        if (generation_config.return_token_timestamps) {
            outputs["token_timestamps"] = this._extract_token_timestamps(
                // @ts-expect-error TS2345
                outputs,
                generation_config.alignment_heads,
                generation_config.num_frames,
            );
        }

        return outputs;
    }

    /**
     * Calculates token-level timestamps using the encoder-decoder cross-attentions and
     * dynamic time-warping (DTW) to map each output token to a position in the input audio.
     * If `num_frames` is specified, the encoder-decoder cross-attentions will be cropped before applying DTW.
     * @param {Object} generate_outputs Outputs generated by the model
     * @param {Tensor[][]} generate_outputs.cross_attentions The cross attentions output by the model
     * @param {Tensor} generate_outputs.sequences The sequences output by the model
     * @param {number[][]} alignment_heads Alignment heads of the model
     * @param {number} [num_frames=null] Number of frames in the input audio.
     * @param {number} [time_precision=0.02] Precision of the timestamps in seconds
     * @returns {Tensor} tensor containing the timestamps in seconds for each predicted token
     */
    _extract_token_timestamps(generate_outputs, alignment_heads, num_frames = null, time_precision = 0.02) {
        if (!generate_outputs.cross_attentions) {
            throw new Error(
                "Model outputs must contain cross attentions to extract timestamps. " +
                "This is most likely because the model was not exported with `output_attentions=True`."
            )
        }
        if (num_frames == null) {
            console.warn(
                "`num_frames` has not been set, meaning the entire audio will be analyzed. " +
                "This may lead to inaccurate token-level timestamps for short audios (< 30 seconds)."
            );
        }

        // @ts-expect-error TS2339
        let median_filter_width = this.config.median_filter_width;
        if (median_filter_width === undefined) {
            console.warn("Model config has no `median_filter_width`, using default value of 7.")
            median_filter_width = 7;
        }

        // TODO: Improve batch processing
        const batch = generate_outputs.cross_attentions;
        // Create a list with `decoder_layers` elements, each a tensor of shape
        // (batch size, attention_heads, output length, input length).
        // @ts-expect-error TS2339
        const cross_attentions = Array.from({ length: this.config.decoder_layers },
            // Concatenate the cross attentions for each layer across sequence length dimension.
            (_, i) => cat(batch.map(x => x[i]), 2)
        );

        const weights = stack(alignment_heads.map(([l, h]) => {
            if (l >= cross_attentions.length) {
                throw new Error(`Layer index ${l} is out of bounds for cross attentions (length ${cross_attentions.length}).`)
            }
            return num_frames
                ? cross_attentions[l].slice(null, h, null, [0, num_frames])
                : cross_attentions[l].slice(null, h);
        })).transpose(1, 0, 2, 3);

        const [std, calculatedMean] = std_mean(weights, -2, 0, true);

        // Normalize and smoothen the weights.
        const smoothedWeights = weights.clone(); // [1, 8, seqLength, 1500]

        for (let a = 0; a < smoothedWeights.dims[0]; ++a) {
            const aTensor = smoothedWeights[a]; // [8, seqLength, 1500]

            for (let b = 0; b < aTensor.dims[0]; ++b) {
                const bTensor = aTensor[b]; // [seqLength, 1500]

                const stdTensorData = std[a][b][0].data; // [1500]
                const meanTensorData = calculatedMean[a][b][0].data; // [1500]

                for (let c = 0; c < bTensor.dims[0]; ++c) {

                    let cTensorData = bTensor[c].data; // [1500]
                    for (let d = 0; d < cTensorData.length; ++d) {
                        cTensorData[d] = (cTensorData[d] - meanTensorData[d]) / stdTensorData[d]
                    }

                    // Apply median filter.
                    cTensorData.set(medianFilter(cTensorData, median_filter_width))
                }
            }
        }

        // Average the different cross-attention heads.
        const batchedMatrices = [mean(smoothedWeights, 1)];

        const timestampsShape = generate_outputs.sequences.dims;

        const timestamps = new Tensor(
            'float32',
            new Float32Array(timestampsShape[0] * timestampsShape[1]),
            timestampsShape
        );

        // Perform dynamic time warping on each element of the batch.
        for (let batch_idx = 0; batch_idx < timestampsShape[0]; ++batch_idx) {
            // NOTE: Since we run only one batch at a time, we can squeeze to get the same dimensions
            // as the python implementation
            const matrix = batchedMatrices[batch_idx].neg().squeeze_(0);
            const [text_indices, time_indices] = dynamic_time_warping(matrix.tolist());

            const diffs = Array.from({ length: text_indices.length - 1 }, (v, i) => text_indices[i + 1] - text_indices[i]);
            const jumps = mergeArrays([1], diffs).map(x => !!x); // convert to boolean

            const jump_times = [];
            for (let i = 0; i < jumps.length; ++i) {
                if (jumps[i]) {
                    // NOTE: No point in rounding here, since we set to Float32Array later
                    jump_times.push(time_indices[i] * time_precision);
                }
            }
            timestamps[batch_idx].data.set(jump_times, 1)
        }

        return timestamps;
    }
}
//////////////////////////////////////////////////

export class LiteWhisperForConditionalGeneration extends WhisperForConditionalGeneration { }

//////////////////////////////////////////////////
// Moonshine models
export class MoonshinePreTrainedModel extends PreTrainedModel {

    requires_attention_mask = false;
    main_input_name = 'input_values';
    forward_params = [
        'input_values',
        'decoder_input_ids',
        'past_key_values',
    ];
};

/**
 * MoonshineModel class for training Moonshine models without a language model head.
 */
export class MoonshineModel extends MoonshinePreTrainedModel { }

export class MoonshineForConditionalGeneration extends MoonshinePreTrainedModel { }
//////////////////////////////////////////////////


//////////////////////////////////////////////////
/**
 * Vision Encoder-Decoder model based on OpenAI's GPT architecture for image captioning and other vision tasks
 */
export class VisionEncoderDecoderModel extends PreTrainedModel {
    main_input_name = 'pixel_values';
    forward_params = [
        // Encoder inputs
        'pixel_values',

        // Decoder inpputs
        'decoder_input_ids',
        'encoder_hidden_states',
        'past_key_values',
    ];
}
//////////////////////////////////////////////////


//////////////////////////////////////////////////
// LLaVa Models
export class LlavaPreTrainedModel extends PreTrainedModel {
    forward_params = [
        'input_ids',
        'attention_mask',
        'pixel_values',
        'position_ids',
        'past_key_values',
    ];
}

/**
 * The LLAVA model which consists of a vision backbone and a language model.
 */
export class LlavaForConditionalGeneration extends LlavaPreTrainedModel {
    _merge_input_ids_with_image_features(kwargs) {
        const vision_hidden_size = kwargs.image_features.dims.at(-1);
        const reshaped_image_hidden_states = kwargs.image_features.view(-1, vision_hidden_size);

        return default_merge_input_ids_with_image_features({
            // @ts-ignore
            image_token_id: this.config.image_token_index,
            ...kwargs,
            image_features: reshaped_image_hidden_states,
        })
    }
}
//////////////////////////////////////////////////

export class LlavaOnevisionForConditionalGeneration extends LlavaForConditionalGeneration { } // NOTE: extends LlavaForConditionalGeneration
export class Moondream1ForConditionalGeneration extends LlavaForConditionalGeneration { } // NOTE: extends LlavaForConditionalGeneration

export class Florence2PreTrainedModel extends PreTrainedModel {
    forward_params = [
        // Encoder inputs
        'input_ids',
        'inputs_embeds',
        'attention_mask',
        'pixel_values',

        // Decoder inputs
        'encoder_outputs',
        'decoder_input_ids',
        'decoder_inputs_embeds',
        'decoder_attention_mask',
        'past_key_values',
    ];
    main_input_name = 'inputs_embeds';
}

export class Florence2ForConditionalGeneration extends Florence2PreTrainedModel {

    _merge_input_ids_with_image_features({
        inputs_embeds,
        image_features,
        input_ids,
        attention_mask,
    }) {
        return {
            inputs_embeds: cat([
                image_features, // image embeds
                inputs_embeds, // task prefix embeds
            ], 1),
            attention_mask: cat([
                ones(image_features.dims.slice(0, 2)), // image attention mask
                attention_mask, // task prefix attention mask
            ], 1),
        }
    }

    async _prepare_inputs_embeds({ input_ids, pixel_values, inputs_embeds, attention_mask }) {
        if (!input_ids && !pixel_values) {
            throw new Error('Either `input_ids` or `pixel_values` should be provided.');
        }

        // 1. Possibly, extract the input embeddings
        let text_features, image_features;
        if (input_ids) {
            text_features = await this.encode_text({ input_ids });
        }
        if (pixel_values) {
            image_features = await this.encode_image({ pixel_values });
        }

        // 2. Possibly, merge text and images
        if (text_features && image_features) {
            ({ inputs_embeds, attention_mask } = this._merge_input_ids_with_image_features({
                inputs_embeds: text_features,
                image_features,
                input_ids,
                attention_mask,
            }));
        } else {
            inputs_embeds = text_features || image_features;
        }

        return { inputs_embeds, attention_mask };
    }

    async forward({
        input_ids,
        pixel_values,
        attention_mask,
        decoder_input_ids,
        decoder_attention_mask,
        encoder_outputs,
        past_key_values,

        inputs_embeds,
        decoder_inputs_embeds,
    }) {
        if (!inputs_embeds) {
            ({ inputs_embeds, attention_mask } = await this._prepare_inputs_embeds({ input_ids, pixel_values, inputs_embeds, attention_mask }));
        }

        if (!encoder_outputs) {
            // Must compute encoder outputs
            let { last_hidden_state } = await encoderForward(this, { inputs_embeds, attention_mask });
            encoder_outputs = last_hidden_state;
        }

        if (!decoder_inputs_embeds) {
            if (!decoder_input_ids) {
                throw new Error('Either `decoder_input_ids` or `decoder_inputs_embeds` should be provided.');
            }
            decoder_inputs_embeds = await this.encode_text({ input_ids: decoder_input_ids });
        }

        const decoderFeeds = {
            inputs_embeds: decoder_inputs_embeds,
            attention_mask: decoder_attention_mask,
            encoder_attention_mask: attention_mask,
            encoder_hidden_states: encoder_outputs,
            past_key_values,
        };
        const decoder_outputs = await decoderForward(this, decoderFeeds, true);
        return decoder_outputs;
    }
}

export class PaliGemmaPreTrainedModel extends PreTrainedModel {
    forward_params = [
        'input_ids',
        // 'inputs_embeds',
        'attention_mask',
        'pixel_values',
        'position_ids',
        'past_key_values',
    ];
}

export class PaliGemmaForConditionalGeneration extends PaliGemmaPreTrainedModel {
    _merge_input_ids_with_image_features(kwargs) {
        const vision_hidden_size = kwargs.image_features.dims.at(-1);
        const reshaped_image_hidden_states = kwargs.image_features.view(-1, vision_hidden_size);

        return default_merge_input_ids_with_image_features({
            // @ts-ignore
            image_token_id: this.config.image_token_index,
            ...kwargs,
            image_features: reshaped_image_hidden_states,
        })
    }
}

export class LlavaQwen2ForCausalLM extends LlavaPreTrainedModel {
    _merge_input_ids_with_image_features(kwargs) {
        const vision_hidden_size = kwargs.image_features.dims.at(-1);
        const reshaped_image_hidden_states = kwargs.image_features.view(-1, vision_hidden_size);

        return default_merge_input_ids_with_image_features({
            // @ts-ignore
            image_token_id: this.config.image_token_index,
            ...kwargs,
            image_features: reshaped_image_hidden_states,
        })
    }
}

export class Mistral3ForConditionalGeneration extends LlavaQwen2ForCausalLM { }

export class Gemma3nPreTrainedModel extends PreTrainedModel {
    forward_params = [
        'input_ids',
        'attention_mask',
        'inputs_embeds',
        'per_layer_inputs',

        'position_ids',
        'pixel_values',
        'input_features',
        'input_features_mask',
        'past_key_values',
    ];
}
export class Gemma3nForConditionalGeneration extends Gemma3nPreTrainedModel {

    async forward({
        // Produced by the tokenizer/processor:
        input_ids = null,
        attention_mask = null,
        pixel_values = null,
        input_features = null,
        input_features_mask = null,

        // Used during generation:
        position_ids = null,
        inputs_embeds = null,
        per_layer_inputs=null,
        past_key_values = null,

        // Generic generation parameters
        generation_config = null,
        logits_processor = null,

        // TODO: needed?
        ...kwargs
    }) {
        if (!inputs_embeds || !per_layer_inputs) {
            // 1. Extract the text embeddings.
            ({ inputs_embeds, per_layer_inputs} = await sessionRun(this.sessions['embed_tokens'], {
                input_ids,
            }));
            if (input_ids.dims[1] !== 1) {
                if (pixel_values) {
                    // Encode the image
                    const { image_features } = await sessionRun(this.sessions['vision_encoder'], {
                        pixel_values,
                    });
                    ({ inputs_embeds, attention_mask } = this._merge_input_ids_with_image_features({
                        image_features,
                        inputs_embeds,
                        input_ids,
                        attention_mask,
                    }));
                }

                if (input_features) {
                    // Encode the audio
                    const { audio_features } = await sessionRun(this.sessions['audio_encoder'], {
                        input_features,
                        input_features_mask,
                    });
                    ({ inputs_embeds, attention_mask } = this._merge_input_ids_with_audio_features({
                        audio_features,
                        inputs_embeds,
                        input_ids,
                        attention_mask,
                    }));
                }
            }
        }

        const outputs = await decoderForward(this, {
            inputs_embeds,
            per_layer_inputs,
            past_key_values,
            attention_mask,
            position_ids,
            generation_config,
            logits_processor,
        }, true);
        return outputs;
    }

    _merge_input_ids_with_image_features(kwargs) {
        const vision_hidden_size = kwargs.image_features.dims.at(-1);
        const reshaped_image_hidden_states = kwargs.image_features.view(-1, vision_hidden_size);
        return default_merge_input_ids_with_image_features({
            // @ts-ignore
            image_token_id: this.config.image_token_id,
            ...kwargs,
            image_features: reshaped_image_hidden_states,
        });
    }
    _merge_input_ids_with_audio_features(kwargs) {
        const audio_hidden_size = kwargs.audio_features.dims.at(-1);
        const reshaped_audio_features = kwargs.audio_features.view(-1, audio_hidden_size);

        return default_merge_input_ids_with_audio_features({
            // @ts-ignore
            audio_token_id: this.config.audio_token_id,
            ...kwargs,
            audio_features: reshaped_audio_features,
        })
    }
}
        

//////////////////////////////////////////////////
// Idefics3 Models
export class Idefics3PreTrainedModel extends PreTrainedModel {
    forward_params = [
        'input_ids',
        'attention_mask',
        'pixel_values',
        'pixel_attention_mask',
        'position_ids',
        'past_key_values',
    ];
}

/**
 * The Idefics3 model which consists of a vision backbone and a language model.
 */
export class Idefics3ForConditionalGeneration extends Idefics3PreTrainedModel {

    async encode_image({ pixel_values, pixel_attention_mask }) {
        const features = (await sessionRun(this.sessions['vision_encoder'], { pixel_values, pixel_attention_mask })).image_features;
        return features;
    }

    _merge_input_ids_with_image_features(kwargs) {
        const vision_hidden_size = kwargs.image_features.dims.at(-1);
        const reshaped_image_hidden_states = kwargs.image_features.view(-1, vision_hidden_size);

        return default_merge_input_ids_with_image_features({
            // @ts-ignore
            image_token_id: this.config.image_token_id,
            ...kwargs,
            image_features: reshaped_image_hidden_states,
        })
    }
}
//////////////////////////////////////////////////

/**
 * The SmolVLM Model with a language modeling head.
 * It is made up a SigLIP vision encoder, with a language modeling head on top.
 */
export class SmolVLMForConditionalGeneration extends Idefics3ForConditionalGeneration { }

//////////////////////////////////////////////////
export class Phi3VPreTrainedModel extends PreTrainedModel {
    forward_params = [
        'input_ids',
        'inputs_embeds',
        'attention_mask',
        'position_ids',
        'pixel_values',
        'image_sizes',
        'past_key_values',
    ];
}
export class Phi3VForCausalLM extends Phi3VPreTrainedModel {

    async forward({
        // Produced by the tokenizer/processor:
        input_ids = null,
        attention_mask = null,
        pixel_values = null,
        image_sizes = null,

        // Used during generation:
        position_ids = null,
        inputs_embeds = null,
        past_key_values = null,

        // Generic generation parameters
        generation_config = null,
        logits_processor = null,

        // TODO: needed?
        ...kwargs
    }) {
        if (!inputs_embeds) {
            let image_features;
            if (pixel_values && input_ids.dims[1] !== 1) {
                if (!image_sizes) {
                    throw new Error('`image_sizes` must be provided when `pixel_values` is provided.');
                }

                // Encode the image
                ({ image_features } = await sessionRun(this.sessions['vision_encoder'], {
                    pixel_values,
                    image_sizes,
                }));
            } else {
                const hidden_size = this.config.normalized_config.hidden_size;
                image_features = new Tensor(
                    'float32',
                    [],
                    [0, hidden_size],
                );
            }

            ({ inputs_embeds } = await sessionRun(this.sessions['prepare_inputs_embeds'], {
                input_ids,
                image_features,
            }));
        }

        const outputs = await decoderForward(this, {
            inputs_embeds,
            past_key_values,
            attention_mask,
            position_ids,
            generation_config,
            logits_processor,
        }, false);
        return outputs;
    }
}

//////////////////////////////////////////////////
export class CLIPPreTrainedModel extends PreTrainedModel { }

/**
 * CLIP Text and Vision Model with a projection layers on top
 * 
 * **Example:** Perform zero-shot image classification with a `CLIPModel`.
 * 
 * ```javascript
 * import { AutoTokenizer, AutoProcessor, CLIPModel, RawImage } from '@huggingface/transformers';
 * 
 * // Load tokenizer, processor, and model
 * let tokenizer = await AutoTokenizer.from_pretrained('Xenova/clip-vit-base-patch16');
 * let processor = await AutoProcessor.from_pretrained('Xenova/clip-vit-base-patch16');
 * let model = await CLIPModel.from_pretrained('Xenova/clip-vit-base-patch16');
 * 
 * // Run tokenization
 * let texts = ['a photo of a car', 'a photo of a football match']
 * let text_inputs = tokenizer(texts, { padding: true, truncation: true });
 * 
 * // Read image and run processor
 * let image = await RawImage.read('https://huggingface.co/datasets/Xenova/transformers.js-docs/resolve/main/football-match.jpg');
 * let image_inputs = await processor(image);
 * 
 * // Run model with both text and pixel inputs
 * let output = await model({ ...text_inputs, ...image_inputs });
 * // {
 * //   logits_per_image: Tensor {
 * //     dims: [ 1, 2 ],
 * //     data: Float32Array(2) [ 18.579734802246094, 24.31830596923828 ],
 * //   },
 * //   logits_per_text: Tensor {
 * //     dims: [ 2, 1 ],
 * //     data: Float32Array(2) [ 18.579734802246094, 24.31830596923828 ],
 * //   },
 * //   text_embeds: Tensor {
 * //     dims: [ 2, 512 ],
 * //     data: Float32Array(1024) [ ... ],
 * //   },
 * //   image_embeds: Tensor {
 * //     dims: [ 1, 512 ],
 * //     data: Float32Array(512) [ ... ],
 * //   }
 * // }
 * ```
 */
export class CLIPModel extends CLIPPreTrainedModel { }

/**
 * The text model from CLIP without any head or projection on top.
 */
export class CLIPTextModel extends CLIPPreTrainedModel {
    /** @type {typeof PreTrainedModel.from_pretrained} */
    static async from_pretrained(pretrained_model_name_or_path, options = {}) {
        return super.from_pretrained(pretrained_model_name_or_path, {
            ...options,
            // Update default model file name if not provided
            model_file_name: options.model_file_name ?? 'text_model',
        });
    }
}

/**
 * CLIP Text Model with a projection layer on top (a linear layer on top of the pooled output)
 * 
 * **Example:** Compute text embeddings with `CLIPTextModelWithProjection`.
 * 
 * ```javascript
 * import { AutoTokenizer, CLIPTextModelWithProjection } from '@huggingface/transformers';
 * 
 * // Load tokenizer and text model
 * const tokenizer = await AutoTokenizer.from_pretrained('Xenova/clip-vit-base-patch16');
 * const text_model = await CLIPTextModelWithProjection.from_pretrained('Xenova/clip-vit-base-patch16');
 * 
 * // Run tokenization
 * let texts = ['a photo of a car', 'a photo of a football match'];
 * let text_inputs = tokenizer(texts, { padding: true, truncation: true });
 * 
 * // Compute embeddings
 * const { text_embeds } = await text_model(text_inputs);
 * // Tensor {
 * //   dims: [ 2, 512 ],
 * //   type: 'float32',
 * //   data: Float32Array(1024) [ ... ],
 * //   size: 1024
 * // }
 * ```
 */
export class CLIPTextModelWithProjection extends CLIPPreTrainedModel {
    /** @type {typeof PreTrainedModel.from_pretrained} */
    static async from_pretrained(pretrained_model_name_or_path, options = {}) {
        return super.from_pretrained(pretrained_model_name_or_path, {
            ...options,
            // Update default model file name if not provided
            model_file_name: options.model_file_name ?? 'text_model',
        });
    }
}

/**
 * The vision model from CLIP without any head or projection on top.
 */
export class CLIPVisionModel extends CLIPPreTrainedModel {
    /** @type {typeof PreTrainedModel.from_pretrained} */
    static async from_pretrained(pretrained_model_name_or_path, options = {}) {
        return super.from_pretrained(pretrained_model_name_or_path, {
            ...options,
            // Update default model file name if not provided
            model_file_name: options.model_file_name ?? 'vision_model',
        });
    }
}

/**
 * CLIP Vision Model with a projection layer on top (a linear layer on top of the pooled output)
 * 
 * **Example:** Compute vision embeddings with `CLIPVisionModelWithProjection`.
 * 
 * ```javascript
 * import { AutoProcessor, CLIPVisionModelWithProjection, RawImage} from '@huggingface/transformers';
 * 
 * // Load processor and vision model
 * const processor = await AutoProcessor.from_pretrained('Xenova/clip-vit-base-patch16');
 * const vision_model = await CLIPVisionModelWithProjection.from_pretrained('Xenova/clip-vit-base-patch16');
 * 
 * // Read image and run processor
 * let image = await RawImage.read('https://huggingface.co/datasets/Xenova/transformers.js-docs/resolve/main/football-match.jpg');
 * let image_inputs = await processor(image);
 * 
 * // Compute embeddings
 * const { image_embeds } = await vision_model(image_inputs);
 * // Tensor {
 * //   dims: [ 1, 512 ],
 * //   type: 'float32',
 * //   data: Float32Array(512) [ ... ],
 * //   size: 512
 * // }
 * ```
 */
export class CLIPVisionModelWithProjection extends CLIPPreTrainedModel {
    /** @type {typeof PreTrainedModel.from_pretrained} */
    static async from_pretrained(pretrained_model_name_or_path, options = {}) {
        return super.from_pretrained(pretrained_model_name_or_path, {
            ...options,
            // Update default model file name if not provided
            model_file_name: options.model_file_name ?? 'vision_model',
        });
    }
}
//////////////////////////////////////////////////


//////////////////////////////////////////////////
// SigLIP models
export class SiglipPreTrainedModel extends PreTrainedModel { }

/**
 * SigLIP Text and Vision Model with a projection layers on top
 * 
 * **Example:** Perform zero-shot image classification with a `SiglipModel`.
 * 
 * ```javascript
 * import { AutoTokenizer, AutoProcessor, SiglipModel, RawImage } from '@huggingface/transformers';
 * 
 * // Load tokenizer, processor, and model
 * const tokenizer = await AutoTokenizer.from_pretrained('Xenova/siglip-base-patch16-224');
 * const processor = await AutoProcessor.from_pretrained('Xenova/siglip-base-patch16-224');
 * const model = await SiglipModel.from_pretrained('Xenova/siglip-base-patch16-224');
 * 
 * // Run tokenization
 * const texts = ['a photo of 2 cats', 'a photo of 2 dogs'];
 * const text_inputs = tokenizer(texts, { padding: 'max_length', truncation: true });
 * 
 * // Read image and run processor
 * const image = await RawImage.read('http://images.cocodataset.org/val2017/000000039769.jpg');
 * const image_inputs = await processor(image);
 * 
 * // Run model with both text and pixel inputs
 * const output = await model({ ...text_inputs, ...image_inputs });
 * // {
 * //   logits_per_image: Tensor {
 * //     dims: [ 1, 2 ],
 * //     data: Float32Array(2) [ -1.6019744873046875, -10.720091819763184 ],
 * //   },
 * //   logits_per_text: Tensor {
 * //     dims: [ 2, 1 ],
 * //     data: Float32Array(2) [ -1.6019744873046875, -10.720091819763184 ],
 * //   },
 * //   text_embeds: Tensor {
 * //     dims: [ 2, 768 ],
 * //     data: Float32Array(1536) [ ... ],
 * //   },
 * //   image_embeds: Tensor {
 * //     dims: [ 1, 768 ],
 * //     data: Float32Array(768) [ ... ],
 * //   }
 * // }
 * ```
 */
export class SiglipModel extends SiglipPreTrainedModel { }

/**
 * The text model from SigLIP without any head or projection on top.
 * 
 * **Example:** Compute text embeddings with `SiglipTextModel`.
 * 
 * ```javascript
 * import { AutoTokenizer, SiglipTextModel } from '@huggingface/transformers';
 * 
 * // Load tokenizer and text model
 * const tokenizer = await AutoTokenizer.from_pretrained('Xenova/siglip-base-patch16-224');
 * const text_model = await SiglipTextModel.from_pretrained('Xenova/siglip-base-patch16-224');
 * 
 * // Run tokenization
 * const texts = ['a photo of 2 cats', 'a photo of 2 dogs'];
 * const text_inputs = tokenizer(texts, { padding: 'max_length', truncation: true });
 * 
 * // Compute embeddings
 * const { pooler_output } = await text_model(text_inputs);
 * // Tensor {
 * //   dims: [ 2, 768 ],
 * //   type: 'float32',
 * //   data: Float32Array(1536) [ ... ],
 * //   size: 1536
 * // }
 * ```
 */
export class SiglipTextModel extends SiglipPreTrainedModel {
    /** @type {typeof PreTrainedModel.from_pretrained} */
    static async from_pretrained(pretrained_model_name_or_path, options = {}) {
        return super.from_pretrained(pretrained_model_name_or_path, {
            ...options,
            // Update default model file name if not provided
            model_file_name: options.model_file_name ?? 'text_model',
        });
    }
}

/**
 * The vision model from SigLIP without any head or projection on top.
 * 
 * **Example:** Compute vision embeddings with `SiglipVisionModel`.
 * 
 * ```javascript
 * import { AutoProcessor, SiglipVisionModel, RawImage} from '@huggingface/transformers';
 * 
 * // Load processor and vision model
 * const processor = await AutoProcessor.from_pretrained('Xenova/siglip-base-patch16-224');
 * const vision_model = await SiglipVisionModel.from_pretrained('Xenova/siglip-base-patch16-224');
 * 
 * // Read image and run processor
 * const image = await RawImage.read('https://huggingface.co/datasets/Xenova/transformers.js-docs/resolve/main/football-match.jpg');
 * const image_inputs = await processor(image);
 * 
 * // Compute embeddings
 * const { pooler_output } = await vision_model(image_inputs);
 * // Tensor {
 * //   dims: [ 1, 768 ],
 * //   type: 'float32',
 * //   data: Float32Array(768) [ ... ],
 * //   size: 768
 * // }
 * ```
 */
export class SiglipVisionModel extends CLIPPreTrainedModel {
    /** @type {typeof PreTrainedModel.from_pretrained} */
    static async from_pretrained(pretrained_model_name_or_path, options = {}) {
        return super.from_pretrained(pretrained_model_name_or_path, {
            ...options,
            // Update default model file name if not provided
            model_file_name: options.model_file_name ?? 'vision_model',
        });
    }
}
//////////////////////////////////////////////////
// ChineseCLIP models
export class ChineseCLIPPreTrainedModel extends PreTrainedModel { }

export class ChineseCLIPModel extends ChineseCLIPPreTrainedModel { }
//////////////////////////////////////////////////

//////////////////////////////////////////////////
// JinaCLIP models
export class JinaCLIPPreTrainedModel extends PreTrainedModel { }

export class JinaCLIPModel extends JinaCLIPPreTrainedModel {
    async forward(model_inputs) {
        const missing_text_inputs = !model_inputs.input_ids;
        const missing_image_inputs = !model_inputs.pixel_values;

        if (missing_text_inputs && missing_image_inputs) {
            throw new Error('Either `input_ids` or `pixel_values` should be provided.');
        }

        // If either `input_ids` or `pixel_values` aren't passed, we need to create dummy input since the model requires a value to be specified.
        if (missing_text_inputs) {
            // NOTE: We cannot pass zero-dimension tensor as input for input_ids.
            // Fortunately, the majority of time is spent in the vision encoder, so this shouldn't significantly impact performance.
            model_inputs.input_ids = ones([model_inputs.pixel_values.dims[0], 1]);
        }

        if (missing_image_inputs) {
            // NOTE: Since we create a zero-sized tensor, this does not increase computation time.
            // @ts-ignore
            const { image_size } = this.config.vision_config;
            model_inputs.pixel_values = full([0, 3, image_size, image_size], 0.0); // (pass zero-dimension tensor)
        }

        const { text_embeddings, image_embeddings, l2norm_text_embeddings, l2norm_image_embeddings } = await super.forward(model_inputs);

        const result = {};
        if (!missing_text_inputs) {
            result.text_embeddings = text_embeddings;
            result.l2norm_text_embeddings = l2norm_text_embeddings;
        }
        if (!missing_image_inputs) {
            result.image_embeddings = image_embeddings;
            result.l2norm_image_embeddings = l2norm_image_embeddings;
        }
        return result
    }
}

export class JinaCLIPTextModel extends JinaCLIPPreTrainedModel {
    /** @type {typeof PreTrainedModel.from_pretrained} */
    static async from_pretrained(pretrained_model_name_or_path, options = {}) {
        return super.from_pretrained(pretrained_model_name_or_path, {
            ...options,
            // Update default model file name if not provided
            model_file_name: options.model_file_name ?? 'text_model',
        });
    }
}

export class JinaCLIPVisionModel extends JinaCLIPPreTrainedModel {
    /** @type {typeof PreTrainedModel.from_pretrained} */
    static async from_pretrained(pretrained_model_name_or_path, options = {}) {
        return super.from_pretrained(pretrained_model_name_or_path, {
            ...options,
            // Update default model file name if not provided
            model_file_name: options.model_file_name ?? 'vision_model',
        });
    }
}
//////////////////////////////////////////////////


//////////////////////////////////////////////////
// CLIPSeg models
export class CLIPSegPreTrainedModel extends PreTrainedModel { }

export class CLIPSegModel extends CLIPSegPreTrainedModel { }

/**
 * CLIPSeg model with a Transformer-based decoder on top for zero-shot and one-shot image segmentation.
 * 
 * **Example:** Perform zero-shot image segmentation with a `CLIPSegForImageSegmentation` model.
 * 
 * ```javascript
 * import { AutoTokenizer, AutoProcessor, CLIPSegForImageSegmentation, RawImage } from '@huggingface/transformers';
 * 
 * // Load tokenizer, processor, and model
 * const tokenizer = await AutoTokenizer.from_pretrained('Xenova/clipseg-rd64-refined');
 * const processor = await AutoProcessor.from_pretrained('Xenova/clipseg-rd64-refined');
 * const model = await CLIPSegForImageSegmentation.from_pretrained('Xenova/clipseg-rd64-refined');
 * 
 * // Run tokenization
 * const texts = ['a glass', 'something to fill', 'wood', 'a jar'];
 * const text_inputs = tokenizer(texts, { padding: true, truncation: true });
 * 
 * // Read image and run processor
 * const image = await RawImage.read('https://github.com/timojl/clipseg/blob/master/example_image.jpg?raw=true');
 * const image_inputs = await processor(image);
 * 
 * // Run model with both text and pixel inputs
 * const { logits } = await model({ ...text_inputs, ...image_inputs });
 * // logits: Tensor {
 * //   dims: [4, 352, 352],
 * //   type: 'float32',
 * //   data: Float32Array(495616) [ ... ],
 * //   size: 495616
 * // }
 * ```
 * 
 * You can visualize the predictions as follows:
 * ```javascript
 * const preds = logits
 *   .unsqueeze_(1)
 *   .sigmoid_()
 *   .mul_(255)
 *   .round_()
 *   .to('uint8');
 * 
 * for (let i = 0; i < preds.dims[0]; ++i) {
 *   const img = RawImage.fromTensor(preds[i]);
 *   img.save(`prediction_${i}.png`);
 * }
 * ```
 */
export class CLIPSegForImageSegmentation extends CLIPSegPreTrainedModel { }
//////////////////////////////////////////////////


//////////////////////////////////////////////////
// GPT2 models
export class GPT2PreTrainedModel extends PreTrainedModel { }

export class GPT2Model extends GPT2PreTrainedModel { }

/**
 * GPT-2 language model head on top of the GPT-2 base model. This model is suitable for text generation tasks.
 */
export class GPT2LMHeadModel extends GPT2PreTrainedModel { }
// export class GPT2ForSequenceClassification extends GPT2PreTrainedModel {
// TODO
// }
//////////////////////////////////////////////////

//////////////////////////////////////////////////
// JAIS models
export class JAISPreTrainedModel extends PreTrainedModel { }

/**
 * The bare JAIS Model transformer outputting raw hidden-states without any specific head on top.
 */
export class JAISModel extends JAISPreTrainedModel { }

/**
 * The JAIS Model transformer with a language modeling head on top (linear layer with weights tied to the input embeddings).
 */
export class JAISLMHeadModel extends JAISPreTrainedModel { }
//////////////////////////////////////////////////


//////////////////////////////////////////////////
// GPTNeo models
export class GPTNeoPreTrainedModel extends PreTrainedModel { }
export class GPTNeoModel extends GPTNeoPreTrainedModel { }

export class GPTNeoForCausalLM extends GPTNeoPreTrainedModel { }
//////////////////////////////////////////////////

//////////////////////////////////////////////////
// GPTNeoX models
export class GPTNeoXPreTrainedModel extends PreTrainedModel { }
export class GPTNeoXModel extends GPTNeoXPreTrainedModel { }

export class GPTNeoXForCausalLM extends GPTNeoXPreTrainedModel { }
//////////////////////////////////////////////////


//////////////////////////////////////////////////
// GPT-J models
export class GPTJPreTrainedModel extends PreTrainedModel { }

export class GPTJModel extends GPTJPreTrainedModel { }

export class GPTJForCausalLM extends GPTJPreTrainedModel { }
//////////////////////////////////////////////////


//////////////////////////////////////////////////
// GPTBigCode models
export class GPTBigCodePreTrainedModel extends PreTrainedModel { }

export class GPTBigCodeModel extends GPTBigCodePreTrainedModel { }

export class GPTBigCodeForCausalLM extends GPTBigCodePreTrainedModel { }
//////////////////////////////////////////////////

//////////////////////////////////////////////////
// CodeGen models
export class CodeGenPreTrainedModel extends PreTrainedModel { }
/**
 * CodeGenModel is a class representing a code generation model without a language model head.
 */
export class CodeGenModel extends CodeGenPreTrainedModel { }

/**
 * CodeGenForCausalLM is a class that represents a code generation model based on the GPT-2 architecture. It extends the `CodeGenPreTrainedModel` class.
 */
export class CodeGenForCausalLM extends CodeGenPreTrainedModel { }
//////////////////////////////////////////////////


//////////////////////////////////////////////////
// LLama models

/**
 * The bare LLama Model outputting raw hidden-states without any specific head on top.
 */
export class LlamaPreTrainedModel extends PreTrainedModel { }
/**
 * The bare LLaMA Model outputting raw hidden-states without any specific head on top.
 */
export class LlamaModel extends LlamaPreTrainedModel { }

export class LlamaForCausalLM extends LlamaPreTrainedModel { }
//////////////////////////////////////////////////


//////////////////////////////////////////////////
export class Llama4PreTrainedModel extends PreTrainedModel { }
export class Llama4ForCausalLM extends Llama4PreTrainedModel { }
//////////////////////////////////////////////////

//////////////////////////////////////////////////
// NanoChat models
export class NanoChatPreTrainedModel extends PreTrainedModel { }
export class NanoChatModel extends NanoChatPreTrainedModel { }
export class NanoChatForCausalLM extends NanoChatPreTrainedModel { }
//////////////////////////////////////////////////

//////////////////////////////////////////////////
// Arcee models
export class ArceePreTrainedModel extends PreTrainedModel { }
export class ArceeModel extends ArceePreTrainedModel { }
export class ArceeForCausalLM extends ArceePreTrainedModel { }
//////////////////////////////////////////////////

//////////////////////////////////////////////////
// LFM2 models
export class Lfm2PreTrainedModel extends PreTrainedModel { }
export class Lfm2Model extends Lfm2PreTrainedModel { }
export class Lfm2ForCausalLM extends Lfm2PreTrainedModel { }
//////////////////////////////////////////////////

//////////////////////////////////////////////////
// SmolLM3 models
export class SmolLM3PreTrainedModel extends PreTrainedModel { }
export class SmolLM3Model extends SmolLM3PreTrainedModel { }
export class SmolLM3ForCausalLM extends SmolLM3PreTrainedModel { }
//////////////////////////////////////////////////

//////////////////////////////////////////////////
// Helium models
export class HeliumPreTrainedModel extends PreTrainedModel { }
export class HeliumModel extends HeliumPreTrainedModel { }
export class HeliumForCausalLM extends HeliumPreTrainedModel { }
//////////////////////////////////////////////////

//////////////////////////////////////////////////
// Glm models
export class GlmPreTrainedModel extends PreTrainedModel { }
export class GlmModel extends GlmPreTrainedModel { }
export class GlmForCausalLM extends GlmPreTrainedModel { }
//////////////////////////////////////////////////

//////////////////////////////////////////////////
// EXAONE models
export class ExaonePreTrainedModel extends PreTrainedModel { }
export class ExaoneModel extends ExaonePreTrainedModel { }
export class ExaoneForCausalLM extends ExaonePreTrainedModel { }
//////////////////////////////////////////////////


//////////////////////////////////////////////////
// MobileLLM models
export class MobileLLMPreTrainedModel extends PreTrainedModel { }
export class MobileLLMModel extends MobileLLMPreTrainedModel { }
export class MobileLLMForCausalLM extends MobileLLMPreTrainedModel { }
//////////////////////////////////////////////////


//////////////////////////////////////////////////
// OLMo models
export class OlmoPreTrainedModel extends PreTrainedModel { }
export class OlmoModel extends OlmoPreTrainedModel { }
export class OlmoForCausalLM extends OlmoPreTrainedModel { }
//////////////////////////////////////////////////

//////////////////////////////////////////////////
// OLMo2 models
export class Olmo2PreTrainedModel extends PreTrainedModel { }
export class Olmo2Model extends Olmo2PreTrainedModel { }
export class Olmo2ForCausalLM extends Olmo2PreTrainedModel { }
//////////////////////////////////////////////////


//////////////////////////////////////////////////
// Granite models
export class GranitePreTrainedModel extends PreTrainedModel { }
export class GraniteModel extends GranitePreTrainedModel { }
export class GraniteForCausalLM extends GranitePreTrainedModel { }
//////////////////////////////////////////////////

//////////////////////////////////////////////////
// GraniteMoeHybrid models
export class GraniteMoeHybridPreTrainedModel extends PreTrainedModel { }
export class GraniteMoeHybridModel extends GraniteMoeHybridPreTrainedModel { }
export class GraniteMoeHybridForCausalLM extends GraniteMoeHybridPreTrainedModel { }
//////////////////////////////////////////////////

//////////////////////////////////////////////////
// Cohere models

/**
 * The bare Cohere Model outputting raw hidden-states without any specific head on top.
 */
export class CoherePreTrainedModel extends PreTrainedModel { }
export class CohereModel extends CoherePreTrainedModel { }

export class CohereForCausalLM extends CoherePreTrainedModel { }
//////////////////////////////////////////////////

//////////////////////////////////////////////////
// Gemma models

/**
 * The bare Gemma Model outputting raw hidden-states without any specific head on top.
 */
export class GemmaPreTrainedModel extends PreTrainedModel { }
/**
 * The bare Gemma Model outputting raw hidden-states without any specific head on top.
 */
export class GemmaModel extends GemmaPreTrainedModel { }

export class GemmaForCausalLM extends GemmaPreTrainedModel { }
//////////////////////////////////////////////////

//////////////////////////////////////////////////
// Gemma2 models

/**
 * The bare Gemma2 Model outputting raw hidden-states without any specific head on top.
 */
export class Gemma2PreTrainedModel extends PreTrainedModel { }
/**
 * The bare Gemma2 Model outputting raw hidden-states without any specific head on top.
 */
export class Gemma2Model extends Gemma2PreTrainedModel { }

export class Gemma2ForCausalLM extends Gemma2PreTrainedModel { }
//////////////////////////////////////////////////

//////////////////////////////////////////////////
// VaultGemma models
export class VaultGemmaPreTrainedModel extends PreTrainedModel { }
export class VaultGemmaModel extends VaultGemmaPreTrainedModel { }
export class VaultGemmaForCausalLM extends VaultGemmaPreTrainedModel { }
//////////////////////////////////////////////////

//////////////////////////////////////////////////
// Gemma3 models

/**
 * The bare Gemma3 Model outputting raw hidden-states without any specific head on top.
 */
export class Gemma3PreTrainedModel extends PreTrainedModel { }
/**
 * The bare Gemma3 Model outputting raw hidden-states without any specific head on top.
 */
export class Gemma3Model extends Gemma3PreTrainedModel { }

export class Gemma3ForCausalLM extends Gemma3PreTrainedModel { }
//////////////////////////////////////////////////


//////////////////////////////////////////////////
export class OpenELMPreTrainedModel extends PreTrainedModel { }
export class OpenELMModel extends OpenELMPreTrainedModel { }

export class OpenELMForCausalLM extends OpenELMPreTrainedModel { }


//////////////////////////////////////////////////
// Qwen2 models

/**
 * The bare Qwen2 Model outputting raw hidden-states without any specific head on top.
 */
export class Qwen2PreTrainedModel extends PreTrainedModel { }
/**
 * The bare Qwen2 Model outputting raw hidden-states without any specific head on top.
 */
export class Qwen2Model extends Qwen2PreTrainedModel { }

export class Qwen2ForCausalLM extends Qwen2PreTrainedModel { }
//////////////////////////////////////////////////


//////////////////////////////////////////////////
// Qwen3 models

/**
 * The bare Qwen3 Model outputting raw hidden-states without any specific head on top.
 */
export class Qwen3PreTrainedModel extends PreTrainedModel { }
/**
 * The bare Qwen3 Model outputting raw hidden-states without any specific head on top.
 */
export class Qwen3Model extends Qwen3PreTrainedModel { }

export class Qwen3ForCausalLM extends Qwen3PreTrainedModel { }
//////////////////////////////////////////////////

export class Qwen2VLPreTrainedModel extends PreTrainedModel {
    forward_params = [
        // Text inputs
        'input_ids',
        'attention_mask',
        'position_ids',
        'past_key_values',

        // Vision inputs
        'pixel_values',
        'image_grid_thw',
    ];
}
export class Qwen2VLForConditionalGeneration extends Qwen2VLPreTrainedModel {

    /**
     * Calculate the 3D rope index based on image and video's temporal, height and width in LLM.
     *
     * Explanation:
     *     Each embedding sequence contains vision embedding and text embedding or just contains text embedding.
     *
     *     For pure text embedding sequence, the rotary position embedding has no difference with mordern LLMs.
     *     Examples:
     *         input_ids: [T T T T T], here T is for text.
     *         temporal position_ids: [0, 1, 2, 3, 4]
     *         height position_ids: [0, 1, 2, 3, 4]
     *         width position_ids: [0, 1, 2, 3, 4]
     *
     *     For vision and text embedding sequence, we calculate 3D rotary position embedding for vision part
     *     and 1D rotary position embeddin for text part.
     *     Examples:
     *         Assume we have a video input with 3 temporal patches, 2 height patches and 2 width patches.
     *         input_ids: [V V V V V V V V V V V V T T T T T], here V is for vision.
     *         vision temporal position_ids: [0, 0, 0, 0, 1, 1, 1, 1, 2, 2, 2, 2]
     *         vision height position_ids: [0, 0, 1, 1, 0, 0, 1, 1, 0, 0, 1, 1]
     *         vision width position_ids: [0, 1, 0, 1, 0, 1, 0, 1, 0, 1, 0, 1]
     *         text temporal position_ids: [3, 4, 5, 6, 7]
     *         text height position_ids: [3, 4, 5, 6, 7]
     *         text width position_ids: [3, 4, 5, 6, 7]
     *         Here we calculate the text start position_ids as the max vision position_ids plus 1.
     * 
     * @param {Tensor} input_ids Indices of input sequence tokens in the vocabulary. Tensor of shape `(batch_size, sequence_length)`.
     * @param {Tensor} image_grid_thw (Optional) The temporal, height and width of feature shape of each image in LLM. Tensor of shape `(num_images, 3)`.
     * @param {Tensor} video_grid_thw (Optional) The temporal, height and width of feature shape of each video in LLM. Tensor of shape `(num_videos, 3)`.
     * @param {Tensor} attention_mask (Optional) Mask to avoid performing attention on padding token indices. Tensor of shape `(batch_size, sequence_length)`. Mask values selected in `[0, 1]`:
     * - 1 for tokens that are **not masked**,
     * - 0 for tokens that are **masked**.
     * @returns {[Tensor, Tensor]} [position_ids, mrope_position_deltas] with:
     * - position_ids: Tensor of shape `(3, batch_size, sequence_length)`.
     * - mrope_position_deltas: Tensor of shape `(batch_size)`.
     */
    get_rope_index(input_ids, image_grid_thw, video_grid_thw, attention_mask) {
        // @ts-ignore
        const { vision_config, image_token_id, video_token_id, vision_start_token_id } = this.config;
        const spatial_merge_size = vision_config.spatial_merge_size ?? 2;

        const mrope_position_deltas = [];
        if (image_grid_thw || video_grid_thw) {
            let total_input_ids = input_ids.tolist();
            if (!attention_mask) {
                attention_mask = ones_like(input_ids);
            }

            const attention_mask_list = attention_mask.tolist();
            const position_ids_list = Array.from({ length: 3 }, _ => Array.from({ length: input_ids.dims[0] }, _ => Array.from({ length: input_ids.dims[1] }, _ => 1)));

            const image_grid_thw_list = image_grid_thw ? image_grid_thw.tolist() : [];
            const video_grid_thw_list = video_grid_thw ? video_grid_thw.tolist() : [];

            let image_index = 0;
            let video_index = 0;
            for (let i = 0; i < total_input_ids.length; ++i) {
                const ids = total_input_ids[i].filter((_, j) => attention_mask_list[i][j] == 1);

                const vision_start_indices = ids.reduce((acc, x, idx) => {
                    if (x == vision_start_token_id) acc.push(idx);
                    return acc;
                }, []);

                const vision_tokens = vision_start_indices.map(x => ids[x + 1]);
                const image_nums = vision_tokens.filter(x => x == image_token_id).length;
                const video_nums = vision_tokens.filter(x => x == video_token_id).length;

                /** @type {number[][]} */
                let llm_pos_ids_list = [];
                let st = 0;
                let remain_images = image_nums;
                let remain_videos = video_nums;
                for (let j = 0; j < vision_tokens.length; ++j) {
                    const next_image_token = ids.findIndex((x, i) => i > st && x == image_token_id);
                    const next_video_token = ids.findIndex((x, i) => i > st && x == video_token_id);

                    const ed_image = (remain_images > 0 && next_image_token !== -1)
                        ? next_image_token
                        : ids.length + 1;

                    const ed_video = (remain_videos > 0 && next_video_token !== -1)
                        ? next_video_token
                        : ids.length + 1;

                    let ed;
                    let t, h, w;
                    if (ed_image < ed_video) {
                        ([t, h, w] = image_grid_thw_list[image_index]);
                        ++image_index;
                        --remain_images;
                        ed = ed_image;
                    } else {
                        ([t, h, w] = video_grid_thw_list[video_index]);
                        ++video_index;
                        --remain_videos;
                        ed = ed_video;
                    }

                    const [llm_grid_t, llm_grid_h, llm_grid_w] = [
                        Number(t),
                        Math.floor(Number(h) / spatial_merge_size),
                        Math.floor(Number(w) / spatial_merge_size)
                    ]
                    const text_len = ed - st;
                    const st_idx = llm_pos_ids_list.length > 0
                        ? max(llm_pos_ids_list.at(-1))[0] + 1
                        : 0;

                    llm_pos_ids_list.push(
                        Array.from({ length: 3 * text_len }, (_, i) => st_idx + (i % text_len))
                    )

                    const offset = text_len + st_idx;
                    const grid_size = llm_grid_t * llm_grid_h * llm_grid_w;
                    const t_index = Array.from({ length: grid_size }, (_, i) => offset + Math.floor(i / (llm_grid_h * llm_grid_w)))
                    const h_index = Array.from({ length: grid_size }, (_, i) => offset + Math.floor(i / llm_grid_w) % llm_grid_h)
                    const w_index = Array.from({ length: grid_size }, (_, i) => offset + i % llm_grid_w)

                    llm_pos_ids_list.push([t_index, h_index, w_index].flat())

                    st = ed + grid_size;
                }

                if (st < ids.length) {
                    const st_idx = llm_pos_ids_list.length > 0
                        ? max(llm_pos_ids_list.at(-1))[0] + 1
                        : 0;
                    const text_len = ids.length - st;

                    llm_pos_ids_list.push(
                        Array.from({ length: 3 * text_len }, (_, i) => (st_idx + (i % text_len)))
                    )
                }

                // NOTE: Each item in llm_pos_ids_list is an array of shape (3, text_len),
                // meaning to perform concatenation along dim=1, we can do the following:
                const num_items = llm_pos_ids_list.reduce((acc, x) => acc + x.length, 0);
                /** @type {number[]} */
                const llm_positions = new Array(num_items);
                let index = 0;
                for (let x = 0; x < 3; ++x) {
                    for (let y = 0; y < llm_pos_ids_list.length; ++y) {
                        const val = llm_pos_ids_list[y];
                        const text_len = val.length / 3;
                        for (let z = x * text_len; z < (x + 1) * text_len; ++z) {
                            llm_positions[index++] = val[z];
                        }
                    }
                }

                let count = 0;
                const attn_mask = attention_mask_list[i];
                for (let y = 0; y < attn_mask.length; ++y) {
                    if (attn_mask[y] == 1) {
                        for (let x = 0; x < 3; ++x) {
                            position_ids_list[x][i][y] = llm_positions[x * num_items / 3 + count];
                        }
                        ++count;
                    }
                }

                const max_llm_positions = max(llm_positions)[0];
                mrope_position_deltas.push(max_llm_positions + 1 - total_input_ids[i].length);
            }

            return [
                new Tensor('int64', position_ids_list.flat(Infinity), [3, input_ids.dims[0], input_ids.dims[1]]),
                new Tensor('int64', mrope_position_deltas, [mrope_position_deltas.length, 1]),
            ];

        } else { // Text-only
            if (attention_mask) {
                const { data, dims } = cumsum_masked_fill(attention_mask);

                const position_ids = BigInt64Array.from(
                    { length: 3 * data.length },
                    (_, i) => data[i % data.length]
                );
                /** @type {bigint[]} */
                const mrope_position_deltas = Array.from(
                    { length: dims[0] },
                    (_, i) => max(data.subarray(dims[1] * i, dims[1] * (i + 1)))[0] + 1n + BigInt(dims[1])
                );

                return [
                    new Tensor('int64', position_ids, [3, ...dims]),
                    new Tensor('int64', mrope_position_deltas, [mrope_position_deltas.length, 1]),
                ]
            } else {
                const [batch_size, seq_length] = input_ids.dims;
                const position_ids = BigInt64Array.from(
                    { length: 3 * batch_size * seq_length },
                    (_, i) => BigInt(Math.floor(i % seq_length / batch_size)),
                );

                return [
                    new Tensor('int64', position_ids, [3, ...input_ids.dims]),
                    zeros([batch_size, 1]),
                ]
            }
        }
    }

    async encode_image({ pixel_values, image_grid_thw }) {
        const features = (await sessionRun(this.sessions['vision_encoder'], { pixel_values, grid_thw: image_grid_thw })).image_features;
        return features;
    }

    _merge_input_ids_with_image_features(kwargs) {
        return default_merge_input_ids_with_image_features({
            // @ts-ignore
            image_token_id: this.config.image_token_id,
            ...kwargs
        })
    }

    prepare_inputs_for_generation(input_ids, model_inputs, generation_config) {
        // Overwritten -- in specific circumstances we don't want to forward image inputs to the model
        if (model_inputs.attention_mask && !model_inputs.position_ids) {
            // Calculate position_ids and rope_deltas
            if (!model_inputs.past_key_values) {
                ([model_inputs.position_ids, model_inputs.rope_deltas] = this.get_rope_index(
                    model_inputs.input_ids,
                    model_inputs.image_grid_thw,
                    model_inputs.video_grid_thw,
                    model_inputs.attention_mask,
                ));

            } else {
                model_inputs.pixel_values = null;
                // model_inputs.pixel_values_videos = null;

                const delta = BigInt(Object.values(model_inputs.past_key_values)[0].dims.at(-2));
                const rope_deltas_list = model_inputs.rope_deltas.map(x => delta + x);
                model_inputs.position_ids = stack([rope_deltas_list, rope_deltas_list, rope_deltas_list], 0)
            }
        }

        return model_inputs;
    }
}


//////////////////////////////////////////////////
// Phi models
export class PhiPreTrainedModel extends PreTrainedModel { }
/**
 * The bare Phi Model outputting raw hidden-states without any specific head on top.
 */
export class PhiModel extends PhiPreTrainedModel { }

export class PhiForCausalLM extends PhiPreTrainedModel { }
//////////////////////////////////////////////////

//////////////////////////////////////////////////
// Phi3 models
export class Phi3PreTrainedModel extends PreTrainedModel { }

/**
 * The bare Phi3 Model outputting raw hidden-states without any specific head on top.
 */
export class Phi3Model extends Phi3PreTrainedModel { }

export class Phi3ForCausalLM extends Phi3PreTrainedModel { }
//////////////////////////////////////////////////


//////////////////////////////////////////////////
// Bloom models
/**
 * The Bloom Model transformer with a language modeling head on top (linear layer with weights tied to the input embeddings).
 */
export class BloomPreTrainedModel extends PreTrainedModel { }

/**
 * The bare Bloom Model transformer outputting raw hidden-states without any specific head on top.
 */
export class BloomModel extends BloomPreTrainedModel { }

/**
 * The Bloom Model transformer with a language modeling head on top (linear layer with weights tied to the input embeddings).
 */
export class BloomForCausalLM extends BloomPreTrainedModel { }
//////////////////////////////////////////////////

//////////////////////////////////////////////////
// MPT models
export class MptPreTrainedModel extends PreTrainedModel { }

/**
 * The bare Mpt Model transformer outputting raw hidden-states without any specific head on top.
 */
export class MptModel extends MptPreTrainedModel { }

/**
 * The MPT Model transformer with a language modeling head on top (linear layer with weights tied to the input embeddings).
 */
export class MptForCausalLM extends MptPreTrainedModel { }
//////////////////////////////////////////////////


//////////////////////////////////////////////////
// OPT models
export class OPTPreTrainedModel extends PreTrainedModel { }

/**
 * The bare OPT Model outputting raw hidden-states without any specific head on top.
 */
export class OPTModel extends OPTPreTrainedModel { }

/**
 * The OPT Model transformer with a language modeling head on top (linear layer with weights tied to the input embeddings).
 */
export class OPTForCausalLM extends OPTPreTrainedModel { }
//////////////////////////////////////////////////

//////////////////////////////////////////////////
export class ViTPreTrainedModel extends PreTrainedModel { }
export class ViTModel extends ViTPreTrainedModel { }
export class ViTForImageClassification extends ViTPreTrainedModel {
    /**
     * @param {any} model_inputs
     */
    async _call(model_inputs) {
        return new SequenceClassifierOutput(await super._call(model_inputs));
    }
}
//////////////////////////////////////////////////


//////////////////////////////////////////////////
export class IJepaPreTrainedModel extends PreTrainedModel { }
export class IJepaModel extends IJepaPreTrainedModel { }
export class IJepaForImageClassification extends IJepaPreTrainedModel {
    /**
     * @param {any} model_inputs
     */
    async _call(model_inputs) {
        return new SequenceClassifierOutput(await super._call(model_inputs));
    }
}
//////////////////////////////////////////////////


//////////////////////////////////////////////////
export class VitPosePreTrainedModel extends PreTrainedModel { }

/**
 * The VitPose model with a pose estimation head on top.
 */
export class VitPoseForPoseEstimation extends VitPosePreTrainedModel { }
//////////////////////////////////////////////////


//////////////////////////////////////////////////
export class PvtPreTrainedModel extends PreTrainedModel { }
export class PvtModel extends PvtPreTrainedModel { }
export class PvtForImageClassification extends PvtPreTrainedModel {
    /**
     * @param {any} model_inputs
     */
    async _call(model_inputs) {
        return new SequenceClassifierOutput(await super._call(model_inputs));
    }
}
//////////////////////////////////////////////////

//////////////////////////////////////////////////
export class ViTMAEPreTrainedModel extends PreTrainedModel { }
export class ViTMAEModel extends ViTMAEPreTrainedModel { }
//////////////////////////////////////////////////


//////////////////////////////////////////////////
export class ViTMSNPreTrainedModel extends PreTrainedModel { }
export class ViTMSNModel extends ViTMSNPreTrainedModel { }
export class ViTMSNForImageClassification extends ViTMSNPreTrainedModel {
    /**
     * @param {any} model_inputs
     */
    async _call(model_inputs) {
        return new SequenceClassifierOutput(await super._call(model_inputs));
    }
}
//////////////////////////////////////////////////

//////////////////////////////////////////////////
export class GroupViTPreTrainedModel extends PreTrainedModel { }
export class GroupViTModel extends GroupViTPreTrainedModel { }
//////////////////////////////////////////////////


//////////////////////////////////////////////////
export class FastViTPreTrainedModel extends PreTrainedModel { }
export class FastViTModel extends FastViTPreTrainedModel { }
export class FastViTForImageClassification extends FastViTPreTrainedModel {
    /**
     * @param {any} model_inputs
     */
    async _call(model_inputs) {
        return new SequenceClassifierOutput(await super._call(model_inputs));
    }
}
//////////////////////////////////////////////////

//////////////////////////////////////////////////
export class VitMattePreTrainedModel extends PreTrainedModel { }

/**
 * ViTMatte framework leveraging any vision backbone e.g. for ADE20k, CityScapes.
 * 
 * **Example:** Perform image matting with a `VitMatteForImageMatting` model.
 * ```javascript
 * import { AutoProcessor, VitMatteForImageMatting, RawImage } from '@huggingface/transformers';
 * 
 * // Load processor and model
 * const processor = await AutoProcessor.from_pretrained('Xenova/vitmatte-small-distinctions-646');
 * const model = await VitMatteForImageMatting.from_pretrained('Xenova/vitmatte-small-distinctions-646');
 * 
 * // Load image and trimap
 * const image = await RawImage.fromURL('https://huggingface.co/datasets/Xenova/transformers.js-docs/resolve/main/vitmatte_image.png');
 * const trimap = await RawImage.fromURL('https://huggingface.co/datasets/Xenova/transformers.js-docs/resolve/main/vitmatte_trimap.png');
 * 
 * // Prepare image + trimap for the model
 * const inputs = await processor(image, trimap);
 * 
 * // Predict alpha matte
 * const { alphas } = await model(inputs);
 * // Tensor {
 * //   dims: [ 1, 1, 640, 960 ],
 * //   type: 'float32',
 * //   size: 614400,
 * //   data: Float32Array(614400) [ 0.9894027709960938, 0.9970508813858032, ... ]
 * // }
 * ```
 * 
 * You can visualize the alpha matte as follows:
 * ```javascript
 * import { Tensor, cat } from '@huggingface/transformers';
 * 
 * // Visualize predicted alpha matte
 * const imageTensor = image.toTensor();
 * 
 * // Convert float (0-1) alpha matte to uint8 (0-255)
 * const alphaChannel = alphas
 *   .squeeze(0)
 *   .mul_(255)
 *   .clamp_(0, 255)
 *   .round_()
 *   .to('uint8');
 * 
 * // Concatenate original image with predicted alpha
 * const imageData = cat([imageTensor, alphaChannel], 0);
 * 
 * // Save output image
 * const outputImage = RawImage.fromTensor(imageData);
 * outputImage.save('output.png');
 * ```
 */
export class VitMatteForImageMatting extends VitMattePreTrainedModel {
    /**
     * @param {any} model_inputs
     */
    async _call(model_inputs) {
        return new ImageMattingOutput(await super._call(model_inputs));
    }
}
//////////////////////////////////////////////////

//////////////////////////////////////////////////
export class MobileViTPreTrainedModel extends PreTrainedModel { }
export class MobileViTModel extends MobileViTPreTrainedModel { }
export class MobileViTForImageClassification extends MobileViTPreTrainedModel {
    /**
     * @param {any} model_inputs
     */
    async _call(model_inputs) {
        return new SequenceClassifierOutput(await super._call(model_inputs));
    }
}
// TODO: MobileViTForSemanticSegmentation

//////////////////////////////////////////////////

//////////////////////////////////////////////////
export class MobileViTV2PreTrainedModel extends PreTrainedModel { }
export class MobileViTV2Model extends MobileViTV2PreTrainedModel { }
export class MobileViTV2ForImageClassification extends MobileViTV2PreTrainedModel {
    /**
     * @param {any} model_inputs
     */
    async _call(model_inputs) {
        return new SequenceClassifierOutput(await super._call(model_inputs));
    }
}
// TODO: MobileViTV2ForSemanticSegmentation

//////////////////////////////////////////////////

//////////////////////////////////////////////////
export class OwlViTPreTrainedModel extends PreTrainedModel { }
export class OwlViTModel extends OwlViTPreTrainedModel { }
export class OwlViTForObjectDetection extends OwlViTPreTrainedModel { }
//////////////////////////////////////////////////

//////////////////////////////////////////////////
export class Owlv2PreTrainedModel extends PreTrainedModel { }
export class Owlv2Model extends Owlv2PreTrainedModel { }
export class Owlv2ForObjectDetection extends Owlv2PreTrainedModel { }
//////////////////////////////////////////////////

//////////////////////////////////////////////////
// Beit Models
export class BeitPreTrainedModel extends PreTrainedModel { }
export class BeitModel extends BeitPreTrainedModel { }
export class BeitForImageClassification extends BeitPreTrainedModel {
    /**
     * @param {any} model_inputs
     */
    async _call(model_inputs) {
        return new SequenceClassifierOutput(await super._call(model_inputs));
    }
}
//////////////////////////////////////////////////


//////////////////////////////////////////////////
export class DetrPreTrainedModel extends PreTrainedModel { }
export class DetrModel extends DetrPreTrainedModel { }
export class DetrForObjectDetection extends DetrPreTrainedModel {
    /**
     * @param {any} model_inputs
     */
    async _call(model_inputs) {
        return new DetrObjectDetectionOutput(await super._call(model_inputs));
    }
}

export class DetrForSegmentation extends DetrPreTrainedModel {
    /**
     * Runs the model with the provided inputs
     * @param {Object} model_inputs Model inputs
     * @returns {Promise<DetrSegmentationOutput>} Object containing segmentation outputs
     */
    async _call(model_inputs) {
        return new DetrSegmentationOutput(await super._call(model_inputs));
    }
}

export class DetrObjectDetectionOutput extends ModelOutput {
    /**
     * @param {Object} output The output of the model.
     * @param {Tensor} output.logits Classification logits (including no-object) for all queries.
     * @param {Tensor} output.pred_boxes Normalized boxes coordinates for all queries, represented as (center_x, center_y, width, height).
     * These values are normalized in [0, 1], relative to the size of each individual image in the batch (disregarding possible padding).
     */
    constructor({ logits, pred_boxes }) {
        super();
        this.logits = logits;
        this.pred_boxes = pred_boxes;
    }
}

export class DetrSegmentationOutput extends ModelOutput {
    /**
     * @param {Object} output The output of the model.
     * @param {Tensor} output.logits The output logits of the model.
     * @param {Tensor} output.pred_boxes Predicted boxes.
     * @param {Tensor} output.pred_masks Predicted masks.
     */
    constructor({ logits, pred_boxes, pred_masks }) {
        super();
        this.logits = logits;
        this.pred_boxes = pred_boxes;
        this.pred_masks = pred_masks;
    }
}
//////////////////////////////////////////////////

//////////////////////////////////////////////////
export class RTDetrPreTrainedModel extends PreTrainedModel { }
export class RTDetrModel extends RTDetrPreTrainedModel { }
export class RTDetrForObjectDetection extends RTDetrPreTrainedModel {
    /**
     * @param {any} model_inputs
     */
    async _call(model_inputs) {
        return new RTDetrObjectDetectionOutput(await super._call(model_inputs));
    }
}

export class RTDetrObjectDetectionOutput extends ModelOutput {
    /**
     * @param {Object} output The output of the model.
     * @param {Tensor} output.logits Classification logits (including no-object) for all queries.
     * @param {Tensor} output.pred_boxes Normalized boxes coordinates for all queries, represented as (center_x, center_y, width, height).
     * These values are normalized in [0, 1], relative to the size of each individual image in the batch (disregarding possible padding).
     */
    constructor({ logits, pred_boxes }) {
        super();
        this.logits = logits;
        this.pred_boxes = pred_boxes;
    }
}
//////////////////////////////////////////////////


//////////////////////////////////////////////////
export class RTDetrV2PreTrainedModel extends PreTrainedModel { }
export class RTDetrV2Model extends RTDetrV2PreTrainedModel { }
export class RTDetrV2ForObjectDetection extends RTDetrV2PreTrainedModel {
    /**
     * @param {any} model_inputs
     */
    async _call(model_inputs) {
        return new RTDetrV2ObjectDetectionOutput(await super._call(model_inputs));
    }
}

export class RTDetrV2ObjectDetectionOutput extends RTDetrObjectDetectionOutput { }
//////////////////////////////////////////////////

//////////////////////////////////////////////////
export class RFDetrPreTrainedModel extends PreTrainedModel { }
export class RFDetrModel extends RFDetrPreTrainedModel { }
export class RFDetrForObjectDetection extends RFDetrPreTrainedModel {
    /**
     * @param {any} model_inputs
     */
    async _call(model_inputs) {
        return new RFDetrObjectDetectionOutput(await super._call(model_inputs));
    }
}

export class RFDetrObjectDetectionOutput extends RTDetrObjectDetectionOutput { }
//////////////////////////////////////////////////

//////////////////////////////////////////////////
export class DFinePreTrainedModel extends PreTrainedModel { }
export class DFineModel extends DFinePreTrainedModel { }
export class DFineForObjectDetection extends DFinePreTrainedModel {
    /**
     * @param {any} model_inputs
     */
    async _call(model_inputs) {
        return new RTDetrObjectDetectionOutput(await super._call(model_inputs));
    }
}
//////////////////////////////////////////////////

//////////////////////////////////////////////////
export class TableTransformerPreTrainedModel extends PreTrainedModel { }

/**
 * The bare Table Transformer Model (consisting of a backbone and encoder-decoder Transformer)
 * outputting raw hidden-states without any specific head on top.
 */
export class TableTransformerModel extends TableTransformerPreTrainedModel { }

/**
 * Table Transformer Model (consisting of a backbone and encoder-decoder Transformer)
 * with object detection heads on top, for tasks such as COCO detection.
 */
export class TableTransformerForObjectDetection extends TableTransformerPreTrainedModel {
    /**
     * @param {any} model_inputs
     */
    async _call(model_inputs) {
        return new TableTransformerObjectDetectionOutput(await super._call(model_inputs));
    }
}
export class TableTransformerObjectDetectionOutput extends DetrObjectDetectionOutput { }
//////////////////////////////////////////////////


//////////////////////////////////////////////////
export class DeiTPreTrainedModel extends PreTrainedModel { }
export class DeiTModel extends DeiTPreTrainedModel { }
export class DeiTForImageClassification extends DeiTPreTrainedModel {
    /**
     * @param {any} model_inputs
     */
    async _call(model_inputs) {
        return new SequenceClassifierOutput(await super._call(model_inputs));
    }
}
//////////////////////////////////////////////////

//////////////////////////////////////////////////
export class HieraPreTrainedModel extends PreTrainedModel { }
export class HieraModel extends HieraPreTrainedModel { }
export class HieraForImageClassification extends HieraPreTrainedModel {
    /**
     * @param {any} model_inputs
     */
    async _call(model_inputs) {
        return new SequenceClassifierOutput(await super._call(model_inputs));
    }
}
//////////////////////////////////////////////////


//////////////////////////////////////////////////
/**
 * An abstract class to handle weights initialization and a simple interface for downloading and loading pretrained models.
 */
export class ResNetPreTrainedModel extends PreTrainedModel { }

/**
 * The bare ResNet model outputting raw features without any specific head on top.
 */
export class ResNetModel extends ResNetPreTrainedModel { }

/**
 * ResNet Model with an image classification head on top (a linear layer on top of the pooled features), e.g. for ImageNet.
 */
export class ResNetForImageClassification extends ResNetPreTrainedModel {
    /**
     * @param {any} model_inputs
     */
    async _call(model_inputs) {
        return new SequenceClassifierOutput(await super._call(model_inputs));
    }
}
//////////////////////////////////////////////////


//////////////////////////////////////////////////
export class SwinPreTrainedModel extends PreTrainedModel { }
export class SwinModel extends SwinPreTrainedModel { }
export class SwinForImageClassification extends SwinPreTrainedModel {
    /**
     * @param {any} model_inputs
     */
    async _call(model_inputs) {
        return new SequenceClassifierOutput(await super._call(model_inputs));
    }
}
export class SwinForSemanticSegmentation extends SwinPreTrainedModel { }
//////////////////////////////////////////////////

//////////////////////////////////////////////////
export class Swin2SRPreTrainedModel extends PreTrainedModel { }

/**
 * The bare Swin2SR Model transformer outputting raw hidden-states without any specific head on top.
 */
export class Swin2SRModel extends Swin2SRPreTrainedModel { }

/**
 * Swin2SR Model transformer with an upsampler head on top for image super resolution and restoration.
 * 
 * **Example:** Super-resolution w/ `Xenova/swin2SR-classical-sr-x2-64`.
 * 
 * ```javascript
 * import { AutoProcessor, Swin2SRForImageSuperResolution, RawImage } from '@huggingface/transformers';
 * 
 * // Load processor and model
 * const model_id = 'Xenova/swin2SR-classical-sr-x2-64';
 * const processor = await AutoProcessor.from_pretrained(model_id);
 * const model = await Swin2SRForImageSuperResolution.from_pretrained(model_id);
 * 
 * // Prepare model inputs
 * const url = 'https://huggingface.co/datasets/Xenova/transformers.js-docs/resolve/main/butterfly.jpg';
 * const image = await RawImage.fromURL(url);
 * const inputs = await processor(image);
 * 
 * // Run model
 * const outputs = await model(inputs);
 * 
 * // Convert Tensor to RawImage
 * const output = outputs.reconstruction.squeeze().clamp_(0, 1).mul_(255).round_().to('uint8');
 * const outputImage = RawImage.fromTensor(output);
 * // RawImage {
 * //   data: Uint8Array(786432) [ 41, 31, 24, ... ],
 * //   width: 512,
 * //   height: 512,
 * //   channels: 3
 * // }
 * ```
 */
export class Swin2SRForImageSuperResolution extends Swin2SRPreTrainedModel { }
//////////////////////////////////////////////////

//////////////////////////////////////////////////
export class DPTPreTrainedModel extends PreTrainedModel { }

/**
 * The bare DPT Model transformer outputting raw hidden-states without any specific head on top.
 */
export class DPTModel extends DPTPreTrainedModel { }

/**
 * DPT Model with a depth estimation head on top (consisting of 3 convolutional layers) e.g. for KITTI, NYUv2.
 * 
 * **Example:** Depth estimation w/ `Xenova/dpt-hybrid-midas`.
 * ```javascript
 * import { DPTForDepthEstimation, AutoProcessor, RawImage, interpolate_4d } from '@huggingface/transformers';
 * 
 * // Load model and processor
 * const model_id = 'Xenova/dpt-hybrid-midas';
 * const model = await DPTForDepthEstimation.from_pretrained(model_id);
 * const processor = await AutoProcessor.from_pretrained(model_id);
 * 
 * // Load image from URL
 * const url = 'http://images.cocodataset.org/val2017/000000039769.jpg';
 * const image = await RawImage.read(url);
 * 
 * // Prepare image for the model
 * const inputs = await processor(image);
 * 
 * // Run model
 * const { predicted_depth } = await model(inputs);
 * 
 * // Interpolate to original size
 * const prediction = (await interpolate_4d(predicted_depth.unsqueeze(1), {
     * size: image.size.reverse(),
     * mode: 'bilinear',
 * })).squeeze(1);
 * 
 * // Visualize the prediction
 * const min = prediction.min().item();
 * const max = prediction.max().item();
 * const formatted = prediction.sub_(min).div_(max - min).mul_(255).to('uint8');
 * const depth = RawImage.fromTensor(formatted);
 * // RawImage {
 * //   data: Uint8Array(307200) [ 85, 85, 84, ... ],
 * //   width: 640,
 * //   height: 480,
 * //   channels: 1
 * // }
 * ```
 */
export class DPTForDepthEstimation extends DPTPreTrainedModel { }
//////////////////////////////////////////////////

//////////////////////////////////////////////////
export class DepthAnythingPreTrainedModel extends PreTrainedModel { }

/**
 * Depth Anything Model with a depth estimation head on top (consisting of 3 convolutional layers) e.g. for KITTI, NYUv2.
 */
export class DepthAnythingForDepthEstimation extends DepthAnythingPreTrainedModel { }
//////////////////////////////////////////////////


//////////////////////////////////////////////////
export class SapiensPreTrainedModel extends PreTrainedModel { }
export class SapiensForSemanticSegmentation extends SapiensPreTrainedModel { }
export class SapiensForDepthEstimation extends SapiensPreTrainedModel { }
export class SapiensForNormalEstimation extends SapiensPreTrainedModel { }
//////////////////////////////////////////////////

//////////////////////////////////////////////////
export class DepthProPreTrainedModel extends PreTrainedModel { }
export class DepthProForDepthEstimation extends DepthProPreTrainedModel { }
//////////////////////////////////////////////////

//////////////////////////////////////////////////
export class Metric3DPreTrainedModel extends PreTrainedModel { }
export class Metric3DForDepthEstimation extends Metric3DPreTrainedModel { }
//////////////////////////////////////////////////

//////////////////////////////////////////////////
export class Metric3Dv2PreTrainedModel extends PreTrainedModel { }
export class Metric3Dv2ForDepthEstimation extends Metric3Dv2PreTrainedModel { }
//////////////////////////////////////////////////

//////////////////////////////////////////////////
export class MaskFormerPreTrainedModel extends PreTrainedModel { }
export class MaskFormerModel extends MaskFormerPreTrainedModel { }
export class MaskFormerForInstanceSegmentation extends MaskFormerPreTrainedModel { }
//////////////////////////////////////////////////

//////////////////////////////////////////////////
export class GLPNPreTrainedModel extends PreTrainedModel { }

/**
 * The bare GLPN encoder (Mix-Transformer) outputting raw hidden-states without any specific head on top.
 */
export class GLPNModel extends GLPNPreTrainedModel { }

/**
 * import { GLPNForDepthEstimation, AutoProcessor, RawImage, interpolate_4d } from '@huggingface/transformers';
 * 
 * // Load model and processor
 * const model_id = 'Xenova/glpn-kitti';
 * const model = await GLPNForDepthEstimation.from_pretrained(model_id);
 * const processor = await AutoProcessor.from_pretrained(model_id);
 * 
 * // Load image from URL
 * const url = 'http://images.cocodataset.org/val2017/000000039769.jpg';
 * const image = await RawImage.read(url);
 * 
 * // Prepare image for the model
 * const inputs = await processor(image);
 * 
 * // Run model
 * const { predicted_depth } = await model(inputs);
 * 
 * // Interpolate to original size
 * const prediction = (await interpolate_4d(predicted_depth.unsqueeze(1), {
     * size: image.size.reverse(),
     * mode: 'bilinear',
 * })).squeeze(1);
 * 
 * // Visualize the prediction
 * const min = prediction.min().item();
 * const max = prediction.max().item();
 * const formatted = prediction.sub_(min).div_(max - min).mul_(255).to('uint8');
 * const depth = RawImage.fromTensor(formatted);
 * // RawImage {
 * //   data: Uint8Array(307200) [ 85, 85, 84, ... ],
 * //   width: 640,
 * //   height: 480,
 * //   channels: 1
 * // }
 * ```
 */
export class GLPNForDepthEstimation extends GLPNPreTrainedModel { }
//////////////////////////////////////////////////

//////////////////////////////////////////////////
export class DonutSwinPreTrainedModel extends PreTrainedModel { }

/**
 * The bare Donut Swin Model transformer outputting raw hidden-states without any specific head on top.
 * 
 * **Example:** Step-by-step Document Parsing.
 * 
 * ```javascript
 * import { AutoProcessor, AutoTokenizer, AutoModelForVision2Seq, RawImage } from '@huggingface/transformers';
 * 
 * // Choose model to use
 * const model_id = 'Xenova/donut-base-finetuned-cord-v2';
 * 
 * // Prepare image inputs
 * const processor = await AutoProcessor.from_pretrained(model_id);
 * const url = 'https://huggingface.co/datasets/Xenova/transformers.js-docs/resolve/main/receipt.png';
 * const image = await RawImage.read(url);
 * const image_inputs = await processor(image);
 * 
 * // Prepare decoder inputs
 * const tokenizer = await AutoTokenizer.from_pretrained(model_id);
 * const task_prompt = '<s_cord-v2>';
 * const decoder_input_ids = tokenizer(task_prompt, {
 *   add_special_tokens: false,
 * }).input_ids;
 * 
 * // Create the model
 * const model = await AutoModelForVision2Seq.from_pretrained(model_id);
 * 
 * // Run inference
 * const output = await model.generate(image_inputs.pixel_values, {
 *   decoder_input_ids,
 *   max_length: model.config.decoder.max_position_embeddings,
 * });
 * 
 * // Decode output
 * const decoded = tokenizer.batch_decode(output)[0];
 * // <s_cord-v2><s_menu><s_nm> CINNAMON SUGAR</s_nm><s_unitprice> 17,000</s_unitprice><s_cnt> 1 x</s_cnt><s_price> 17,000</s_price></s_menu><s_sub_total><s_subtotal_price> 17,000</s_subtotal_price></s_sub_total><s_total><s_total_price> 17,000</s_total_price><s_cashprice> 20,000</s_cashprice><s_changeprice> 3,000</s_changeprice></s_total></s>
 * ```
 * 
 * **Example:** Step-by-step Document Visual Question Answering (DocVQA)
 * 
 * ```javascript
 * import { AutoProcessor, AutoTokenizer, AutoModelForVision2Seq, RawImage } from '@huggingface/transformers';
 * 
 * // Choose model to use
 * const model_id = 'Xenova/donut-base-finetuned-docvqa';
 * 
 * // Prepare image inputs
 * const processor = await AutoProcessor.from_pretrained(model_id);
 * const url = 'https://huggingface.co/datasets/Xenova/transformers.js-docs/resolve/main/invoice.png';
 * const image = await RawImage.read(url);
 * const image_inputs = await processor(image);
 * 
 * // Prepare decoder inputs
 * const tokenizer = await AutoTokenizer.from_pretrained(model_id);
 * const question = 'What is the invoice number?';
 * const task_prompt = `<s_docvqa><s_question>${question}</s_question><s_answer>`;
 * const decoder_input_ids = tokenizer(task_prompt, {
 *   add_special_tokens: false,
 * }).input_ids;
 * 
 * // Create the model
 * const model = await AutoModelForVision2Seq.from_pretrained(model_id);
 * 
 * // Run inference
 * const output = await model.generate(image_inputs.pixel_values, {
 *   decoder_input_ids,
 *   max_length: model.config.decoder.max_position_embeddings,
 * });
 * 
 * // Decode output
 * const decoded = tokenizer.batch_decode(output)[0];
 * // <s_docvqa><s_question> What is the invoice number?</s_question><s_answer> us-001</s_answer></s>
 * ```
 */
export class DonutSwinModel extends DonutSwinPreTrainedModel { }
//////////////////////////////////////////////////


//////////////////////////////////////////////////
export class ConvNextPreTrainedModel extends PreTrainedModel { }

/**
 * The bare ConvNext model outputting raw features without any specific head on top.
 */
export class ConvNextModel extends ConvNextPreTrainedModel { }

/**
 * ConvNext Model with an image classification head on top (a linear layer on top of the pooled features), e.g. for ImageNet.
 */
export class ConvNextForImageClassification extends ConvNextPreTrainedModel {
    /**
     * @param {any} model_inputs
     */
    async _call(model_inputs) {
        return new SequenceClassifierOutput(await super._call(model_inputs));
    }
}
//////////////////////////////////////////////////


//////////////////////////////////////////////////
export class ConvNextV2PreTrainedModel extends PreTrainedModel { }

/**
 * The bare ConvNextV2 model outputting raw features without any specific head on top.
 */
export class ConvNextV2Model extends ConvNextV2PreTrainedModel { }

/**
 * ConvNextV2 Model with an image classification head on top (a linear layer on top of the pooled features), e.g. for ImageNet.
 */
export class ConvNextV2ForImageClassification extends ConvNextV2PreTrainedModel {
    /**
     * @param {any} model_inputs
     */
    async _call(model_inputs) {
        return new SequenceClassifierOutput(await super._call(model_inputs));
    }
}
//////////////////////////////////////////////////

//////////////////////////////////////////////////
export class Dinov2PreTrainedModel extends PreTrainedModel { }

/**
 * The bare DINOv2 Model transformer outputting raw hidden-states without any specific head on top.
 */
export class Dinov2Model extends Dinov2PreTrainedModel { }

/**
 * Dinov2 Model transformer with an image classification head on top (a linear layer on top of the final hidden state of the [CLS] token) e.g. for ImageNet.
 */
export class Dinov2ForImageClassification extends Dinov2PreTrainedModel {
    /**
     * @param {any} model_inputs
     */
    async _call(model_inputs) {
        return new SequenceClassifierOutput(await super._call(model_inputs));
    }
}
//////////////////////////////////////////////////

//////////////////////////////////////////////////
export class Dinov2WithRegistersPreTrainedModel extends PreTrainedModel { }

/**
 * The bare Dinov2WithRegisters Model transformer outputting raw hidden-states without any specific head on top.
 */
export class Dinov2WithRegistersModel extends Dinov2WithRegistersPreTrainedModel { }

/**
 * Dinov2WithRegisters Model transformer with an image classification head on top (a linear layer on top of the final hidden state of the [CLS] token) e.g. for ImageNet.
 */
export class Dinov2WithRegistersForImageClassification extends Dinov2WithRegistersPreTrainedModel {
    /**
     * @param {any} model_inputs
     */
    async _call(model_inputs) {
        return new SequenceClassifierOutput(await super._call(model_inputs));
    }
}
//////////////////////////////////////////////////

//////////////////////////////////////////////////
export class DINOv3ViTPreTrainedModel extends PreTrainedModel { }
export class DINOv3ViTModel extends DINOv3ViTPreTrainedModel { }
//////////////////////////////////////////////////

//////////////////////////////////////////////////
export class DINOv3ConvNextPreTrainedModel extends PreTrainedModel { }
export class DINOv3ConvNextModel extends DINOv3ConvNextPreTrainedModel { }
//////////////////////////////////////////////////

//////////////////////////////////////////////////
export class GroundingDinoPreTrainedModel extends PreTrainedModel { }
export class GroundingDinoForObjectDetection extends GroundingDinoPreTrainedModel { }

//////////////////////////////////////////////////
export class YolosPreTrainedModel extends PreTrainedModel { }
export class YolosModel extends YolosPreTrainedModel { }
export class YolosForObjectDetection extends YolosPreTrainedModel {
    /**
     * @param {any} model_inputs
     */
    async _call(model_inputs) {
        return new YolosObjectDetectionOutput(await super._call(model_inputs));
    }
}

export class YolosObjectDetectionOutput extends ModelOutput {
    /**
     * @param {Object} output The output of the model.
     * @param {Tensor} output.logits Classification logits (including no-object) for all queries.
     * @param {Tensor} output.pred_boxes Normalized boxes coordinates for all queries, represented as (center_x, center_y, width, height).
     * These values are normalized in [0, 1], relative to the size of each individual image in the batch (disregarding possible padding).
     */
    constructor({ logits, pred_boxes }) {
        super();
        this.logits = logits;
        this.pred_boxes = pred_boxes;
    }
}
//////////////////////////////////////////////////




//////////////////////////////////////////////////
export class SamPreTrainedModel extends PreTrainedModel { }

/**
 * Segment Anything Model (SAM) for generating segmentation masks, given an input image
 * and optional 2D location and bounding boxes.
 * 
 * **Example:** Perform mask generation w/ `Xenova/sam-vit-base`.
 * ```javascript
 * import { SamModel, AutoProcessor, RawImage } from '@huggingface/transformers';
 * 
 * const model = await SamModel.from_pretrained('Xenova/sam-vit-base');
 * const processor = await AutoProcessor.from_pretrained('Xenova/sam-vit-base');
 * 
 * const img_url = 'https://huggingface.co/ybelkada/segment-anything/resolve/main/assets/car.png';
 * const raw_image = await RawImage.read(img_url);
 * const input_points = [[[450, 600]]] // 2D localization of a window
 * 
 * const inputs = await processor(raw_image, { input_points });
 * const outputs = await model(inputs);
 * 
 * const masks = await processor.post_process_masks(outputs.pred_masks, inputs.original_sizes, inputs.reshaped_input_sizes);
 * // [
 * //   Tensor {
 * //     dims: [ 1, 3, 1764, 2646 ],
 * //     type: 'bool',
 * //     data: Uint8Array(14002632) [ ... ],
 * //     size: 14002632
 * //   }
 * // ]
 * const scores = outputs.iou_scores;
 * // Tensor {
 * //   dims: [ 1, 1, 3 ],
 * //   type: 'float32',
 * //   data: Float32Array(3) [
 * //     0.8892380595207214,
 * //     0.9311248064041138,
 * //     0.983696699142456
 * //   ],
 * //   size: 3
 * // }
 * ```
 */
export class SamModel extends SamPreTrainedModel {

    /**
     * Compute image embeddings and positional image embeddings, given the pixel values of an image.
     * @param {Object} model_inputs Object containing the model inputs.
     * @param {Tensor} model_inputs.pixel_values Pixel values obtained using a `SamProcessor`.
     * @returns {Promise<{ image_embeddings: Tensor, image_positional_embeddings: Tensor }>} The image embeddings and positional image embeddings.
     */
    async get_image_embeddings({ pixel_values }) {
        // in:
        //  - pixel_values: tensor.float32[batch_size,3,1024,1024]
        // 
        // out:
        //  - image_embeddings: tensor.float32[batch_size,256,64,64]
        //  - image_positional_embeddings: tensor.float32[batch_size,256,64,64]
        return await encoderForward(this, { pixel_values })
    }

    /**
     * @typedef {Object} SamModelInputs Object containing the model inputs.
     * @property {Tensor} pixel_values Pixel values as a Tensor with shape `(batch_size, num_channels, height, width)`.
     * These can be obtained using a `SamProcessor`.
     * @property {Tensor} [input_points] Input 2D spatial points with shape `(batch_size, num_points, 2)`.
     * This is used by the prompt encoder to encode the prompt.
     * @property {Tensor} [input_labels] Input labels for the points, as a Tensor of shape `(batch_size, point_batch_size, num_points)`.
     * This is used by the prompt encoder to encode the prompt. There are 4 types of labels:
     *  - `1`: the point is a point that contains the object of interest
     *  - `0`: the point is a point that does not contain the object of interest
     *  - `-1`: the point corresponds to the background
     *  - `-10`: the point is a padding point, thus should be ignored by the prompt encoder
     * @property {Tensor} [input_boxes] Input bounding boxes with shape `(batch_size, num_boxes, 4)`.
     * @property {Tensor} [image_embeddings] Image embeddings used by the mask decoder.
     * @property {Tensor} [image_positional_embeddings] Image positional embeddings used by the mask decoder.
     */

    /**
     * @param {SamModelInputs} model_inputs Object containing the model inputs.
     * @returns {Promise<Object>} The output of the model.
     */
    async forward(model_inputs) {
        if (!model_inputs.image_embeddings || !model_inputs.image_positional_embeddings) {
            // Compute the image embeddings if they are missing
            model_inputs = {
                ...model_inputs,
                ...(await this.get_image_embeddings(model_inputs))
            }
        } else {
            model_inputs = { ...model_inputs };
        }

        // Set default input labels if they are missing
        model_inputs.input_labels ??= ones(model_inputs.input_points.dims.slice(0, -1));

        const decoder_inputs = {
            image_embeddings: model_inputs.image_embeddings,
            image_positional_embeddings: model_inputs.image_positional_embeddings,
        };
        if (model_inputs.input_points) {
            decoder_inputs.input_points = model_inputs.input_points;
        }
        if (model_inputs.input_labels) {
            decoder_inputs.input_labels = model_inputs.input_labels;
        }
        if (model_inputs.input_boxes) {
            decoder_inputs.input_boxes = model_inputs.input_boxes;
        }

        // Returns:
        //  - iou_scores: tensor.float32[batch_size,point_batch_size,3]
        //  - pred_masks: tensor.float32[batch_size,point_batch_size,3,256,256]
        return await sessionRun(this.sessions['prompt_encoder_mask_decoder'], decoder_inputs);
    }

    /**
     * Runs the model with the provided inputs
     * @param {Object} model_inputs Model inputs
     * @returns {Promise<SamImageSegmentationOutput>} Object containing segmentation outputs
     */
    async _call(model_inputs) {
        return new SamImageSegmentationOutput(await super._call(model_inputs));
    }
}


/**
 * Base class for Segment-Anything model's output.
 */
export class SamImageSegmentationOutput extends ModelOutput {
    /**
     * @param {Object} output The output of the model.
     * @param {Tensor} output.iou_scores The output logits of the model.
     * @param {Tensor} output.pred_masks Predicted boxes.
     */
    constructor({ iou_scores, pred_masks }) {
        super();
        this.iou_scores = iou_scores;
        this.pred_masks = pred_masks;
    }
}
//////////////////////////////////////////////////

//////////////////////////////////////////////////
export class Sam2ImageSegmentationOutput extends ModelOutput {
    /**
     * @param {Object} output The output of the model.
     * @param {Tensor} output.iou_scores The output logits of the model.
     * @param {Tensor} output.pred_masks Predicted boxes.
     * @param {Tensor} output.object_score_logits Logits for the object score, indicating if an object is present.
     */
    constructor({ iou_scores, pred_masks, object_score_logits }) {
        super();
        this.iou_scores = iou_scores;
        this.pred_masks = pred_masks;
        this.object_score_logits = object_score_logits;
    }
}

export class Sam2PreTrainedModel extends PreTrainedModel { }
export class Sam2Model extends Sam2PreTrainedModel {

    /**
     * Compute image embeddings and positional image embeddings, given the pixel values of an image.
     * @param {Object} model_inputs Object containing the model inputs.
     * @param {Tensor} model_inputs.pixel_values Pixel values obtained using a `Sam2Processor`.
     * @returns {Promise<Record<String, Tensor>>} The image embeddings.
     */
    async get_image_embeddings({ pixel_values }) {
        // in:
        //  - pixel_values: tensor.float32[batch_size,3,1024,1024]
        // 
        // out:
        //  - image_embeddings.0: tensor.float32[batch_size,32,256,256]
        //  - image_embeddings.1: tensor.float32[batch_size,64,128,128]
        //  - image_embeddings.2: tensor.float32[batch_size,256,64,64]
        return await encoderForward(this, { pixel_values });
    }

    async forward(model_inputs) {
        // @ts-expect-error ts(2339)
        const { num_feature_levels } = this.config.vision_config;
        const image_embeddings_name = Array.from({ length: num_feature_levels }, (_, i) => `image_embeddings.${i}`);

        if (image_embeddings_name.some(name => !model_inputs[name])) {
            // Compute the image embeddings if they are missing
            model_inputs = {
                ...model_inputs,
                ...(await this.get_image_embeddings(model_inputs))
            }
        } else {
            model_inputs = { ...model_inputs };
        }

        if (model_inputs.input_points) {
            if (model_inputs.input_boxes && model_inputs.input_boxes.dims[1] !== 1) {
                throw new Error('When both `input_points` and `input_boxes` are provided, the number of boxes per image must be 1.');
            }
            const shape = model_inputs.input_points.dims;
            model_inputs.input_labels ??= ones(shape.slice(0, -1));
            model_inputs.input_boxes ??= full([shape[0], 0, 4], 0.0);

        } else if (model_inputs.input_boxes) { // only boxes
            const shape = model_inputs.input_boxes.dims;
            model_inputs.input_labels = full([shape[0], shape[1], 0], -1n);
            model_inputs.input_points = full([shape[0], 1, 0, 2], 0.0);

        } else {
            throw new Error('At least one of `input_points` or `input_boxes` must be provided.');
        }

        const prompt_encoder_mask_decoder_session = this.sessions['prompt_encoder_mask_decoder'];
        const decoder_inputs = pick(model_inputs, prompt_encoder_mask_decoder_session.inputNames);

        // Returns:
        //  - iou_scores: tensor.float32[batch_size,num_boxes_or_points,3]
        //  - pred_masks: tensor.float32[batch_size,num_boxes_or_points,3,256,256]
        //  - object_score_logits: tensor.float32[batch_size,num_boxes_or_points,1]
        return await sessionRun(prompt_encoder_mask_decoder_session, decoder_inputs);
    }

    /**
     * Runs the model with the provided inputs
     * @param {Object} model_inputs Model inputs
     * @returns {Promise<Sam2ImageSegmentationOutput>} Object containing segmentation outputs
     */
    async _call(model_inputs) {
        return new Sam2ImageSegmentationOutput(await super._call(model_inputs));
    }
}
export class EdgeTamModel extends Sam2Model { } // NOTE: extends Sam2Model
export class Sam3TrackerModel extends Sam2Model { } // NOTE: extends Sam2Model
//////////////////////////////////////////////////


//////////////////////////////////////////////////
// MarianMT models
export class MarianPreTrainedModel extends PreTrainedModel { };

export class MarianModel extends MarianPreTrainedModel { }

export class MarianMTModel extends MarianPreTrainedModel { }
//////////////////////////////////////////////////

//////////////////////////////////////////////////
// M2M100 models
export class M2M100PreTrainedModel extends PreTrainedModel { };

export class M2M100Model extends M2M100PreTrainedModel { }

export class M2M100ForConditionalGeneration extends M2M100PreTrainedModel { }
//////////////////////////////////////////////////

//////////////////////////////////////////////////
// Wav2Vec2 models
export class Wav2Vec2PreTrainedModel extends PreTrainedModel { };

/**
 * The bare Wav2Vec2 Model transformer outputting raw hidden-states without any specific head on top.
 * 
 * **Example:** Load and run a `Wav2Vec2Model` for feature extraction.
 * 
 * ```javascript
 * import { AutoProcessor, AutoModel, read_audio } from '@huggingface/transformers';
 * 
 * // Read and preprocess audio
 * const processor = await AutoProcessor.from_pretrained('Xenova/mms-300m');
 * const audio = await read_audio('https://huggingface.co/datasets/Narsil/asr_dummy/resolve/main/mlk.flac', 16000);
 * const inputs = await processor(audio);
 * 
 * // Run model with inputs
 * const model = await AutoModel.from_pretrained('Xenova/mms-300m');
 * const output = await model(inputs);
 * // {
 * //   last_hidden_state: Tensor {
 * //     dims: [ 1, 1144, 1024 ],
 * //     type: 'float32',
 * //     data: Float32Array(1171456) [ ... ],
 * //     size: 1171456
 * //   }
 * // }
 * ```
 */
export class Wav2Vec2Model extends Wav2Vec2PreTrainedModel { }

export class Wav2Vec2ForCTC extends Wav2Vec2PreTrainedModel {
    /**
     * @param {Object} model_inputs
     * @param {Tensor} model_inputs.input_values Float values of input raw speech waveform.
     * @param {Tensor} model_inputs.attention_mask Mask to avoid performing convolution and attention on padding token indices. Mask values selected in [0, 1]
     */
    async _call(model_inputs) {
        return new CausalLMOutput(await super._call(model_inputs));
    }
}

export class Wav2Vec2ForSequenceClassification extends Wav2Vec2PreTrainedModel {
    /**
     * Calls the model on new inputs.
     * @param {Object} model_inputs The inputs to the model.
     * @returns {Promise<SequenceClassifierOutput>} An object containing the model's output logits for sequence classification.
     */
    async _call(model_inputs) {
        return new SequenceClassifierOutput(await super._call(model_inputs));
    }
}

/**
 * Wav2Vec2 Model with a frame classification head on top for tasks like Speaker Diarization.
 */
export class Wav2Vec2ForAudioFrameClassification extends Wav2Vec2PreTrainedModel {
    /**
     * Calls the model on new inputs.
     * @param {Object} model_inputs The inputs to the model.
     * @returns {Promise<TokenClassifierOutput>} An object containing the model's output logits for sequence classification.
     */
    async _call(model_inputs) {
        return new TokenClassifierOutput(await super._call(model_inputs));
    }
}
//////////////////////////////////////////////////

//////////////////////////////////////////////////
// Parakeet models
export class ParakeetPreTrainedModel extends PreTrainedModel { };
export class ParakeetForCTC extends ParakeetPreTrainedModel {
    /**
     * @param {Object} model_inputs
     * @param {Tensor} model_inputs.input_values Float values of input raw speech waveform.
     * @param {Tensor} model_inputs.attention_mask Mask to avoid performing convolution and attention on padding token indices. Mask values selected in [0, 1]
     */
    async _call(model_inputs) {
        return new CausalLMOutput(await super._call(model_inputs));
    }
}
//////////////////////////////////////////////////


//////////////////////////////////////////////////
// PyAnnote models
export class PyAnnotePreTrainedModel extends PreTrainedModel { };

/**
 * The bare PyAnnote Model transformer outputting raw hidden-states without any specific head on top.
 */
export class PyAnnoteModel extends PyAnnotePreTrainedModel { }

/**
 * PyAnnote Model with a frame classification head on top for tasks like Speaker Diarization.
 * 
 * **Example:** Load and run a `PyAnnoteForAudioFrameClassification` for speaker diarization.
 * 
 * ```javascript
 * import { AutoProcessor, AutoModelForAudioFrameClassification, read_audio } from '@huggingface/transformers';
 * 
 * // Load model and processor
 * const model_id = 'onnx-community/pyannote-segmentation-3.0';
 * const model = await AutoModelForAudioFrameClassification.from_pretrained(model_id);
 * const processor = await AutoProcessor.from_pretrained(model_id);
 * 
 * // Read and preprocess audio
 * const url = 'https://huggingface.co/datasets/Xenova/transformers.js-docs/resolve/main/mlk.wav';
 * const audio = await read_audio(url, processor.feature_extractor.config.sampling_rate);
 * const inputs = await processor(audio);
 * 
 * // Run model with inputs
 * const { logits } = await model(inputs);
 * // {
 * //   logits: Tensor {
 * //     dims: [ 1, 767, 7 ],  // [batch_size, num_frames, num_classes]
 * //     type: 'float32',
 * //     data: Float32Array(5369) [ ... ],
 * //     size: 5369
 * //   }
 * // }
 * 
 * const result = processor.post_process_speaker_diarization(logits, audio.length);
 * // [
 * //   [
 * //     { id: 0, start: 0, end: 1.0512535626298245, confidence: 0.8220156481664611 },
 * //     { id: 2, start: 1.0512535626298245, end: 2.3398869619825127, confidence: 0.9008811707860472 },
 * //     ...
 * //   ]
 * // ]
 * 
 * // Display result
 * console.table(result[0], ['start', 'end', 'id', 'confidence']);
 * // ┌─────────┬────────────────────┬────────────────────┬────┬─────────────────────┐
 * // │ (index) │ start              │ end                │ id │ confidence          │
 * // ├─────────┼────────────────────┼────────────────────┼────┼─────────────────────┤
 * // │ 0       │ 0                  │ 1.0512535626298245 │ 0  │ 0.8220156481664611  │
 * // │ 1       │ 1.0512535626298245 │ 2.3398869619825127 │ 2  │ 0.9008811707860472  │
 * // │ 2       │ 2.3398869619825127 │ 3.5946089560890773 │ 0  │ 0.7521651315796233  │
 * // │ 3       │ 3.5946089560890773 │ 4.578039708226655  │ 2  │ 0.8491978128022479  │
 * // │ 4       │ 4.578039708226655  │ 4.594995410849717  │ 0  │ 0.2935352600416393  │
 * // │ 5       │ 4.594995410849717  │ 6.121008646925269  │ 3  │ 0.6788051309866024  │
 * // │ 6       │ 6.121008646925269  │ 6.256654267909762  │ 0  │ 0.37125512393851134 │
 * // │ 7       │ 6.256654267909762  │ 8.630452635138397  │ 2  │ 0.7467035186353542  │
 * // │ 8       │ 8.630452635138397  │ 10.088643060721703 │ 0  │ 0.7689364814666032  │
 * // │ 9       │ 10.088643060721703 │ 12.58113134631177  │ 2  │ 0.9123324509131324  │
 * // │ 10      │ 12.58113134631177  │ 13.005023911888312 │ 0  │ 0.4828358177572041  │
 * // └─────────┴────────────────────┴────────────────────┴────┴─────────────────────┘
 * ```
 */
export class PyAnnoteForAudioFrameClassification extends PyAnnotePreTrainedModel {
    /**
     * Calls the model on new inputs.
     * @param {Object} model_inputs The inputs to the model.
     * @returns {Promise<TokenClassifierOutput>} An object containing the model's output logits for sequence classification.
     */
    async _call(model_inputs) {
        return new TokenClassifierOutput(await super._call(model_inputs));
    }
}
//////////////////////////////////////////////////

//////////////////////////////////////////////////
// WeSpeakerResNet models
export class WeSpeakerResNetPreTrainedModel extends PreTrainedModel { };
export class WeSpeakerResNetModel extends WeSpeakerResNetPreTrainedModel { }
//////////////////////////////////////////////////


//////////////////////////////////////////////////
// UniSpeech models
export class UniSpeechPreTrainedModel extends PreTrainedModel { };

/**
 * The bare UniSpeech Model transformer outputting raw hidden-states without any specific head on top.
 */
export class UniSpeechModel extends UniSpeechPreTrainedModel { }

/**
 * UniSpeech Model with a `language modeling` head on top for Connectionist Temporal Classification (CTC).
 */
export class UniSpeechForCTC extends UniSpeechPreTrainedModel {
    /**
     * @param {Object} model_inputs
     * @param {Tensor} model_inputs.input_values Float values of input raw speech waveform.
     * @param {Tensor} model_inputs.attention_mask Mask to avoid performing convolution and attention on padding token indices. Mask values selected in [0, 1]
     */
    async _call(model_inputs) {
        return new CausalLMOutput(await super._call(model_inputs));
    }
}

/**
 * UniSpeech Model with a sequence classification head on top (a linear layer over the pooled output).
 */
export class UniSpeechForSequenceClassification extends UniSpeechPreTrainedModel {
    /**
     * Calls the model on new inputs.
     * @param {Object} model_inputs The inputs to the model.
     * @returns {Promise<SequenceClassifierOutput>} An object containing the model's output logits for sequence classification.
     */
    async _call(model_inputs) {
        return new SequenceClassifierOutput(await super._call(model_inputs));
    }
}
//////////////////////////////////////////////////

//////////////////////////////////////////////////
// UniSpeechSat models
export class UniSpeechSatPreTrainedModel extends PreTrainedModel { };

/**
 * The bare UniSpeechSat Model transformer outputting raw hidden-states without any specific head on top.
 */
export class UniSpeechSatModel extends UniSpeechSatPreTrainedModel { }

/**
 * UniSpeechSat Model with a `language modeling` head on top for Connectionist Temporal Classification (CTC).
 */
export class UniSpeechSatForCTC extends UniSpeechSatPreTrainedModel {
    /**
     * @param {Object} model_inputs
     * @param {Tensor} model_inputs.input_values Float values of input raw speech waveform.
     * @param {Tensor} model_inputs.attention_mask Mask to avoid performing convolution and attention on padding token indices. Mask values selected in [0, 1]
     */
    async _call(model_inputs) {
        return new CausalLMOutput(await super._call(model_inputs));
    }
}

/**
 * UniSpeechSat Model with a sequence classification head on top (a linear layer over the pooled output).
 */
export class UniSpeechSatForSequenceClassification extends UniSpeechSatPreTrainedModel {
    /**
     * Calls the model on new inputs.
     * @param {Object} model_inputs The inputs to the model.
     * @returns {Promise<SequenceClassifierOutput>} An object containing the model's output logits for sequence classification.
     */
    async _call(model_inputs) {
        return new SequenceClassifierOutput(await super._call(model_inputs));
    }
}

/**
 * UniSpeechSat Model with a frame classification head on top for tasks like Speaker Diarization.
 */
export class UniSpeechSatForAudioFrameClassification extends UniSpeechSatPreTrainedModel {
    /**
     * Calls the model on new inputs.
     * @param {Object} model_inputs The inputs to the model.
     * @returns {Promise<TokenClassifierOutput>} An object containing the model's output logits for sequence classification.
     */
    async _call(model_inputs) {
        return new TokenClassifierOutput(await super._call(model_inputs));
    }
}
//////////////////////////////////////////////////

//////////////////////////////////////////////////
// Wav2Vec2Bert models
export class Wav2Vec2BertPreTrainedModel extends PreTrainedModel { };

/**
 * The bare Wav2Vec2Bert Model transformer outputting raw hidden-states without any specific head on top.
 */
export class Wav2Vec2BertModel extends Wav2Vec2BertPreTrainedModel { }

/**
 * Wav2Vec2Bert Model with a `language modeling` head on top for Connectionist Temporal Classification (CTC).
 */
export class Wav2Vec2BertForCTC extends Wav2Vec2BertPreTrainedModel {
    /**
     * @param {Object} model_inputs
     * @param {Tensor} model_inputs.input_features Float values of input mel-spectrogram.
     * @param {Tensor} model_inputs.attention_mask Mask to avoid performing convolution and attention on padding token indices. Mask values selected in [0, 1]
     */
    async _call(model_inputs) {
        return new CausalLMOutput(await super._call(model_inputs));
    }
}

/**
 * Wav2Vec2Bert Model with a sequence classification head on top (a linear layer over the pooled output).
 */
export class Wav2Vec2BertForSequenceClassification extends Wav2Vec2BertPreTrainedModel {
    /**
     * Calls the model on new inputs.
     * @param {Object} model_inputs The inputs to the model.
     * @returns {Promise<SequenceClassifierOutput>} An object containing the model's output logits for sequence classification.
     */
    async _call(model_inputs) {
        return new SequenceClassifierOutput(await super._call(model_inputs));
    }
}
//////////////////////////////////////////////////

//////////////////////////////////////////////////
// Hubert models
export class HubertPreTrainedModel extends PreTrainedModel { }

/**
 * The bare Hubert Model transformer outputting raw hidden-states without any specific head on top.
 * 
 * **Example:** Load and run a `HubertModel` for feature extraction.
 * 
 * ```javascript
 * import { AutoProcessor, AutoModel, read_audio } from '@huggingface/transformers';
 * 
 * // Read and preprocess audio
 * const processor = await AutoProcessor.from_pretrained('Xenova/hubert-base-ls960');
 * const audio = await read_audio('https://huggingface.co/datasets/Xenova/transformers.js-docs/resolve/main/jfk.wav', 16000);
 * const inputs = await processor(audio);
 * 
 * // Load and run model with inputs
 * const model = await AutoModel.from_pretrained('Xenova/hubert-base-ls960');
 * const output = await model(inputs);
 * // {
 * //   last_hidden_state: Tensor {
 * //     dims: [ 1, 549, 768 ],
 * //     type: 'float32',
 * //     data: Float32Array(421632) [0.0682469978928566, 0.08104046434164047, -0.4975186586380005, ...],
 * //     size: 421632
 * //   }
 * // }
 * ```
 */
export class HubertModel extends Wav2Vec2PreTrainedModel { }

/**
 * Hubert Model with a `language modeling` head on top for Connectionist Temporal Classification (CTC).
 */
export class HubertForCTC extends Wav2Vec2PreTrainedModel {
    /**
     * @param {Object} model_inputs
     * @param {Tensor} model_inputs.input_values Float values of input raw speech waveform.
     * @param {Tensor} model_inputs.attention_mask Mask to avoid performing convolution and attention on padding token indices. Mask values selected in [0, 1]
     */
    async _call(model_inputs) {
        return new CausalLMOutput(await super._call(model_inputs));
    }
}

/**
 * Hubert Model with a sequence classification head on top (a linear layer over the pooled output) for tasks like SUPERB Keyword Spotting.
 */
export class HubertForSequenceClassification extends Wav2Vec2PreTrainedModel {
    /**
     * Calls the model on new inputs.
     * @param {Object} model_inputs The inputs to the model.
     * @returns {Promise<SequenceClassifierOutput>} An object containing the model's output logits for sequence classification.
     */
    async _call(model_inputs) {
        return new SequenceClassifierOutput(await super._call(model_inputs));
    }
}
//////////////////////////////////////////////////

//////////////////////////////////////////////////
// WavLM models
/**
 * An abstract class to handle weights initialization and a simple interface for downloading and loading pretrained models.
 */
export class WavLMPreTrainedModel extends PreTrainedModel { };

/**
 * The bare WavLM Model transformer outputting raw hidden-states without any specific head on top.
 * 
 * **Example:** Load and run a `WavLMModel` for feature extraction.
 * 
 * ```javascript
 * import { AutoProcessor, AutoModel, read_audio } from '@huggingface/transformers';
 * 
 * // Read and preprocess audio
 * const processor = await AutoProcessor.from_pretrained('Xenova/wavlm-base');
 * const audio = await read_audio('https://huggingface.co/datasets/Xenova/transformers.js-docs/resolve/main/jfk.wav', 16000);
 * const inputs = await processor(audio);
 * 
 * // Run model with inputs
 * const model = await AutoModel.from_pretrained('Xenova/wavlm-base');
 * const output = await model(inputs);
 * // {
 * //   last_hidden_state: Tensor {
 * //     dims: [ 1, 549, 768 ],
 * //     type: 'float32',
 * //     data: Float32Array(421632) [-0.349443256855011, -0.39341306686401367,  0.022836603224277496, ...],
 * //     size: 421632
 * //   }
 * // }
 * ```
 */
export class WavLMModel extends WavLMPreTrainedModel { }

/**
 * WavLM Model with a `language modeling` head on top for Connectionist Temporal Classification (CTC).
 */
export class WavLMForCTC extends WavLMPreTrainedModel {
    /**
     * @param {Object} model_inputs
     * @param {Tensor} model_inputs.input_values Float values of input raw speech waveform.
     * @param {Tensor} model_inputs.attention_mask Mask to avoid performing convolution and attention on padding token indices. Mask values selected in [0, 1]
     */
    async _call(model_inputs) {
        return new CausalLMOutput(await super._call(model_inputs));
    }
}

/**
 * WavLM Model with a sequence classification head on top (a linear layer over the pooled output).
 */
export class WavLMForSequenceClassification extends WavLMPreTrainedModel {
    /**
     * Calls the model on new inputs.
     * @param {Object} model_inputs The inputs to the model.
     * @returns {Promise<SequenceClassifierOutput>} An object containing the model's output logits for sequence classification.
     */
    async _call(model_inputs) {
        return new SequenceClassifierOutput(await super._call(model_inputs));
    }
}

/**
 * WavLM Model with an XVector feature extraction head on top for tasks like Speaker Verification.
 * 
 * **Example:** Extract speaker embeddings with `WavLMForXVector`.
 * ```javascript
 * import { AutoProcessor, AutoModel, read_audio } from '@huggingface/transformers';
 * 
 * // Read and preprocess audio
 * const processor = await AutoProcessor.from_pretrained('Xenova/wavlm-base-plus-sv');
 * const url = 'https://huggingface.co/datasets/Xenova/transformers.js-docs/resolve/main/jfk.wav';
 * const audio = await read_audio(url, 16000);
 * const inputs = await processor(audio);
 * 
 * // Run model with inputs
 * const model = await AutoModel.from_pretrained('Xenova/wavlm-base-plus-sv');
 * const outputs = await model(inputs);
 * // {
 * //   logits: Tensor {
 * //     dims: [ 1, 512 ],
 * //     type: 'float32',
 * //     data: Float32Array(512) [0.5847219228744507, ...],
 * //     size: 512
 * //   },
 * //   embeddings: Tensor {
 * //     dims: [ 1, 512 ],
 * //     type: 'float32',
 * //     data: Float32Array(512) [-0.09079201519489288, ...],
 * //     size: 512
 * //   }
 * // }
 * ```
 */
export class WavLMForXVector extends WavLMPreTrainedModel {
    /**
     * Calls the model on new inputs.
     * @param {Object} model_inputs The inputs to the model.
     * @returns {Promise<XVectorOutput>} An object containing the model's output logits and speaker embeddings.
     */
    async _call(model_inputs) {
        return new XVectorOutput(await super._call(model_inputs));
    }
}

/**
 * WavLM Model with a frame classification head on top for tasks like Speaker Diarization.
 * 
 * **Example:** Perform speaker diarization with `WavLMForAudioFrameClassification`.
 * ```javascript
 * import { AutoProcessor, AutoModelForAudioFrameClassification, read_audio } from '@huggingface/transformers';
 * 
 * // Read and preprocess audio
 * const processor = await AutoProcessor.from_pretrained('Xenova/wavlm-base-plus-sd');
 * const url = 'https://huggingface.co/datasets/Xenova/transformers.js-docs/resolve/main/jfk.wav';
 * const audio = await read_audio(url, 16000);
 * const inputs = await processor(audio);
 * 
 * // Run model with inputs
 * const model = await AutoModelForAudioFrameClassification.from_pretrained('Xenova/wavlm-base-plus-sd');
 * const { logits } = await model(inputs);
 * // {
 * //   logits: Tensor {
 * //     dims: [ 1, 549, 2 ],  // [batch_size, num_frames, num_speakers]
 * //     type: 'float32',
 * //     data: Float32Array(1098) [-3.5301010608673096, ...],
 * //     size: 1098
 * //   }
 * // }
 * 
 * const labels = logits[0].sigmoid().tolist().map(
 *     frames => frames.map(speaker => speaker > 0.5 ? 1 : 0)
 * );
 * console.log(labels); // labels is a one-hot array of shape (num_frames, num_speakers)
 * // [
 * //     [0, 0], [0, 0], [0, 0], [0, 0], [0, 0], [0, 0],
 * //     [0, 0], [0, 0], [0, 0], [0, 0], [0, 0], [0, 0],
 * //     [0, 0], [0, 1], [0, 1], [0, 1], [0, 1], [0, 1],
 * //     ...
 * // ]
 * ```
 */
export class WavLMForAudioFrameClassification extends WavLMPreTrainedModel {
    /**
     * Calls the model on new inputs.
     * @param {Object} model_inputs The inputs to the model.
     * @returns {Promise<TokenClassifierOutput>} An object containing the model's output logits for sequence classification.
     */
    async _call(model_inputs) {
        return new TokenClassifierOutput(await super._call(model_inputs));
    }
}

export class StyleTextToSpeech2PreTrainedModel extends PreTrainedModel { }
export class StyleTextToSpeech2Model extends StyleTextToSpeech2PreTrainedModel { }

//////////////////////////////////////////////////
// SpeechT5 models
/**
 * An abstract class to handle weights initialization and a simple interface for downloading and loading pretrained models.
 */
export class SpeechT5PreTrainedModel extends PreTrainedModel { };

/**
 * The bare SpeechT5 Encoder-Decoder Model outputting raw hidden-states without any specific pre- or post-nets.
 */
export class SpeechT5Model extends SpeechT5PreTrainedModel { };

/**
 * SpeechT5 Model with a speech encoder and a text decoder.
 * 
 * **Example:** Generate speech from text with `SpeechT5ForSpeechToText`.
 * ```javascript
 * import { AutoTokenizer, AutoProcessor, SpeechT5ForTextToSpeech, SpeechT5HifiGan, Tensor } from '@huggingface/transformers';
 * 
 * // Load the tokenizer and processor
 * const tokenizer = await AutoTokenizer.from_pretrained('Xenova/speecht5_tts');
 * const processor = await AutoProcessor.from_pretrained('Xenova/speecht5_tts');
 * 
 * // Load the models
 * // NOTE: We use the full-precision versions as they are more accurate
 * const model = await SpeechT5ForTextToSpeech.from_pretrained('Xenova/speecht5_tts', { dtype: 'fp32' });
 * const vocoder = await SpeechT5HifiGan.from_pretrained('Xenova/speecht5_hifigan', { dtype: 'fp32' });
 * 
 * // Load speaker embeddings from URL
 * const speaker_embeddings_data = new Float32Array(
 *     await (await fetch('https://huggingface.co/datasets/Xenova/transformers.js-docs/resolve/main/speaker_embeddings.bin')).arrayBuffer()
 * );
 * const speaker_embeddings = new Tensor(
 *     'float32',
 *     speaker_embeddings_data,
 *     [1, speaker_embeddings_data.length]
 * )
 * 
 * // Run tokenization
 * const { input_ids } = tokenizer('Hello, my dog is cute');
 * 
 * // Generate waveform
 * const { waveform } = await model.generate_speech(input_ids, speaker_embeddings, { vocoder });
 * console.log(waveform)
 * // Tensor {
 * //   dims: [ 26112 ],
 * //   type: 'float32',
 * //   size: 26112,
 * //   data: Float32Array(26112) [ -0.00043630177970044315, -0.00018082228780258447, ... ],
 * // }
 * ```
 */
export class SpeechT5ForSpeechToText extends SpeechT5PreTrainedModel { }

/**
 * SpeechT5 Model with a text encoder and a speech decoder.
 */
export class SpeechT5ForTextToSpeech extends SpeechT5PreTrainedModel {

    /**
     * @typedef {Object} SpeechOutput
     * @property {Tensor} [spectrogram] The predicted log-mel spectrogram of shape
     * `(output_sequence_length, config.num_mel_bins)`. Returned when no `vocoder` is provided
     * @property {Tensor} [waveform] The predicted waveform of shape `(num_frames,)`. Returned when a `vocoder` is provided.
     * @property {Tensor} [cross_attentions] The outputs of the decoder's cross-attention layers of shape
     * `(config.decoder_layers, config.decoder_attention_heads, output_sequence_length, input_sequence_length)`. returned when `output_cross_attentions` is `true`.
     */

    /**
     * Converts a sequence of input tokens into a sequence of mel spectrograms, which are subsequently turned into a speech waveform using a vocoder.
     * @param {Tensor} input_values Indices of input sequence tokens in the vocabulary.
     * @param {Tensor} speaker_embeddings Tensor containing the speaker embeddings.
     * @param {Object} options Optional parameters for generating speech.
     * @param {number} [options.threshold=0.5] The generated sequence ends when the predicted stop token probability exceeds this value.
     * @param {number} [options.minlenratio=0.0] Used to calculate the minimum required length for the output sequence.
     * @param {number} [options.maxlenratio=20.0] Used to calculate the maximum allowed length for the output sequence.
     * @param {Object} [options.vocoder=null] The vocoder that converts the mel spectrogram into a speech waveform. If `null`, the output is the mel spectrogram.
     * @param {boolean} [options.output_cross_attentions=false] Whether or not to return the attentions tensors of the decoder's cross-attention layers.
     * @returns {Promise<SpeechOutput>} A promise which resolves to an object containing the spectrogram, waveform, and cross-attention tensors.
     */
    async generate_speech(input_values, speaker_embeddings, {
        threshold = 0.5,
        minlenratio = 0.0,
        maxlenratio = 20.0,
        vocoder = null,
        // output_cross_attentions = false, // TODO add
    } = {}) {

        const model_inputs = {
            input_ids: input_values
        }

        const { encoder_outputs, encoder_attention_mask } = await encoderForward(this, model_inputs);

        // @ts-expect-error TS2339
        const r = encoder_outputs.dims[1] / this.config.reduction_factor;
        const maxlen = Math.floor(r * maxlenratio);
        const minlen = Math.floor(r * minlenratio);

        // @ts-expect-error TS2339
        const num_mel_bins = this.config.num_mel_bins;

        let spectrogramParts = [];
        let past_key_values = null;
        let decoder_outputs = null;
        let idx = 0;

        while (true) {
            ++idx;

            const use_cache_branch = boolTensor(!!decoder_outputs);
            let output_sequence;
            if (decoder_outputs) {
                output_sequence = decoder_outputs.output_sequence_out;
            } else {
                output_sequence = new Tensor(
                    'float32',
                    new Float32Array(num_mel_bins),
                    [1, 1, num_mel_bins],
                )
            }
            let decoderFeeds = {
                use_cache_branch,
                output_sequence,
                encoder_attention_mask: encoder_attention_mask,
                speaker_embeddings: speaker_embeddings,
                encoder_hidden_states: encoder_outputs,
            };

            this.addPastKeyValues(decoderFeeds, past_key_values);
            decoder_outputs = await sessionRun(this.sessions['decoder_model_merged'], decoderFeeds);
            past_key_values = this.getPastKeyValues(decoder_outputs, past_key_values);

            const { prob, spectrum } = decoder_outputs;
            spectrogramParts.push(spectrum);

            if (idx >= minlen && (
                // Finished when stop token or maximum length is reached.
                Array.from(prob.data).filter(p => p >= threshold).length > 0 || idx >= maxlen
            )) {
                break;
            }
        }

        const spectrogram = cat(spectrogramParts);
        const { waveform } = await sessionRun(vocoder.sessions['model'], { spectrogram });

        return {
            spectrogram,
            waveform,
            // cross_attentions: null, // TODO add
        }
    }
}

/**
 * HiFi-GAN vocoder.
 * 
 * See [SpeechT5ForSpeechToText](./models#module_models.SpeechT5ForSpeechToText) for example usage.
 */
export class SpeechT5HifiGan extends PreTrainedModel {
    main_input_name = 'spectrogram';
}
//////////////////////////////////////////////////

export class SupertonicPreTrainedModel extends PreTrainedModel { }
export class SupertonicForConditionalGeneration extends SupertonicPreTrainedModel {

    async generate_speech({
        // Required inputs
        input_ids,
        attention_mask,
        style,

        // Optional inputs
        num_inference_steps = 5,
        speed = 1.05,
    }) {
        // @ts-expect-error TS2339
        const { sampling_rate, chunk_compress_factor, base_chunk_size, latent_dim } = this.config;

        // 1. Text Encoder
        const { last_hidden_state, durations } = await sessionRun(this.sessions['text_encoder'], {
            input_ids, attention_mask, style,
        });
        durations.div_(speed); // Apply speed factor to duration

        // 2. Latent Denoiser
        const wav_len_max = durations.max().item() * sampling_rate;
        const chunk_size = base_chunk_size * chunk_compress_factor;
        const latent_len = Math.floor((wav_len_max + chunk_size - 1) / chunk_size);
        const batch_size = input_ids.dims[0];
        const latent_mask = ones([batch_size, latent_len]);
        const num_steps = full([batch_size], num_inference_steps);

        let noisy_latents = randn([batch_size, latent_dim * chunk_compress_factor, latent_len]);
        for (let step = 0; step < num_inference_steps; ++step) {
            const timestep = full([batch_size], step);
            ({ denoised_latents: noisy_latents } = await sessionRun(this.sessions['latent_denoiser'], {
                style,
                noisy_latents,
                latent_mask,
                encoder_outputs: last_hidden_state,
                attention_mask,
                timestep,
                num_inference_steps: num_steps,
            }));
        }

        // 3. Voice Decoder
        const { waveform } = await sessionRun(this.sessions['voice_decoder'], {
            latents: noisy_latents,
        });
        return {
            waveform,
            durations,
        }
    }
}


//////////////////////////////////////////////////
// TrOCR models
export class TrOCRPreTrainedModel extends PreTrainedModel { }

/**
 * The TrOCR Decoder with a language modeling head.
 */
export class TrOCRForCausalLM extends TrOCRPreTrainedModel { }

//////////////////////////////////////////////////


//////////////////////////////////////////////////
// Mistral models
/**
 * The bare Mistral Model outputting raw hidden-states without any specific head on top.
 */
export class MistralPreTrainedModel extends PreTrainedModel { }

export class MistralModel extends MistralPreTrainedModel { }

export class MistralForCausalLM extends MistralPreTrainedModel { }
//////////////////////////////////////////////////

//////////////////////////////////////////////////
// Ministral models
export class MinistralPreTrainedModel extends PreTrainedModel { }
export class MinistralModel extends MinistralPreTrainedModel { }
export class MinistralForCausalLM extends MinistralPreTrainedModel { }
//////////////////////////////////////////////////

//////////////////////////////////////////////////
// Ministral3 models
export class Ministral3PreTrainedModel extends PreTrainedModel { }
export class Ministral3Model extends Ministral3PreTrainedModel { }
export class Ministral3ForCausalLM extends Ministral3PreTrainedModel { }
//////////////////////////////////////////////////

//////////////////////////////////////////////////
// ERNIE-4.5 models
export class Ernie4_5PreTrainedModel extends PreTrainedModel { }

export class Ernie4_5Model extends Ernie4_5PreTrainedModel { }

export class Ernie4_5ForCausalLM extends Ernie4_5PreTrainedModel { }
//////////////////////////////////////////////////


//////////////////////////////////////////////////
// Starcoder2 models
/**
 * The bare Starcoder2 Model outputting raw hidden-states without any specific head on top.
 */
export class Starcoder2PreTrainedModel extends PreTrainedModel { }

export class Starcoder2Model extends Starcoder2PreTrainedModel { }

export class Starcoder2ForCausalLM extends Starcoder2PreTrainedModel { }
//////////////////////////////////////////////////


//////////////////////////////////////////////////
// Falcon models
/**
 * The bare Falcon Model outputting raw hidden-states without any specific head on top.
 */
export class FalconPreTrainedModel extends PreTrainedModel { }

export class FalconModel extends FalconPreTrainedModel { }

export class FalconForCausalLM extends FalconPreTrainedModel { }
//////////////////////////////////////////////////


//////////////////////////////////////////////////
// CLAP models
export class ClapPreTrainedModel extends PreTrainedModel { }

export class ClapModel extends ClapPreTrainedModel { }

/**
 * CLAP Text Model with a projection layer on top (a linear layer on top of the pooled output).
 * 
 * **Example:** Compute text embeddings with `ClapTextModelWithProjection`.
 * 
 * ```javascript
 * import { AutoTokenizer, ClapTextModelWithProjection } from '@huggingface/transformers';
 * 
 * // Load tokenizer and text model
 * const tokenizer = await AutoTokenizer.from_pretrained('Xenova/clap-htsat-unfused');
 * const text_model = await ClapTextModelWithProjection.from_pretrained('Xenova/clap-htsat-unfused');
 * 
 * // Run tokenization
 * const texts = ['a sound of a cat', 'a sound of a dog'];
 * const text_inputs = tokenizer(texts, { padding: true, truncation: true });
 * 
 * // Compute embeddings
 * const { text_embeds } = await text_model(text_inputs);
 * // Tensor {
 * //   dims: [ 2, 512 ],
 * //   type: 'float32',
 * //   data: Float32Array(1024) [ ... ],
 * //   size: 1024
 * // }
 * ```
 */
export class ClapTextModelWithProjection extends ClapPreTrainedModel {
    /** @type {typeof PreTrainedModel.from_pretrained} */
    static async from_pretrained(pretrained_model_name_or_path, options = {}) {
        return super.from_pretrained(pretrained_model_name_or_path, {
            ...options,
            // Update default model file name if not provided
            model_file_name: options.model_file_name ?? 'text_model',
        });
    }
}

/**
 * CLAP Audio Model with a projection layer on top (a linear layer on top of the pooled output).
 * 
 * **Example:** Compute audio embeddings with `ClapAudioModelWithProjection`.
 * 
 * ```javascript
 * import { AutoProcessor, ClapAudioModelWithProjection, read_audio } from '@huggingface/transformers';
 * 
 * // Load processor and audio model
 * const processor = await AutoProcessor.from_pretrained('Xenova/clap-htsat-unfused');
 * const audio_model = await ClapAudioModelWithProjection.from_pretrained('Xenova/clap-htsat-unfused');
 * 
 * // Read audio and run processor
 * const audio = await read_audio('https://huggingface.co/datasets/Xenova/transformers.js-docs/resolve/main/cat_meow.wav');
 * const audio_inputs = await processor(audio);
 * 
 * // Compute embeddings
 * const { audio_embeds } = await audio_model(audio_inputs);
 * // Tensor {
 * //   dims: [ 1, 512 ],
 * //   type: 'float32',
 * //   data: Float32Array(512) [ ... ],
 * //   size: 512
 * // }
 * ```
 */
export class ClapAudioModelWithProjection extends ClapPreTrainedModel {
    /** @type {typeof PreTrainedModel.from_pretrained} */
    static async from_pretrained(pretrained_model_name_or_path, options = {}) {
        return super.from_pretrained(pretrained_model_name_or_path, {
            ...options,
            // Update default model file name if not provided
            model_file_name: options.model_file_name ?? 'audio_model',
        });
    }
}
//////////////////////////////////////////////////


//////////////////////////////////////////////////
// VITS models
export class VitsPreTrainedModel extends PreTrainedModel { }

/**
 * The complete VITS model, for text-to-speech synthesis.
 * 
 * **Example:** Generate speech from text with `VitsModel`.
 * ```javascript
 * import { AutoTokenizer, VitsModel } from '@huggingface/transformers';
 * 
 * // Load the tokenizer and model
 * const tokenizer = await AutoTokenizer.from_pretrained('Xenova/mms-tts-eng');
 * const model = await VitsModel.from_pretrained('Xenova/mms-tts-eng');
 * 
 * // Run tokenization
 * const inputs = tokenizer('I love transformers');
 * 
 * // Generate waveform
 * const { waveform } = await model(inputs);
 * // Tensor {
 * //   dims: [ 1, 35328 ],
 * //   type: 'float32',
 * //   data: Float32Array(35328) [ ... ],
 * //   size: 35328,
 * // }
 * ```
 */
export class VitsModel extends VitsPreTrainedModel {
    /**
     * Calls the model on new inputs.
     * @param {Object} model_inputs The inputs to the model.
     * @returns {Promise<VitsModelOutput>} The outputs for the VITS model.
     */
    async _call(model_inputs) {
        return new VitsModelOutput(await super._call(model_inputs));
    }
}
//////////////////////////////////////////////////

//////////////////////////////////////////////////
// Segformer models
export class SegformerPreTrainedModel extends PreTrainedModel { }

/**
 * The bare SegFormer encoder (Mix-Transformer) outputting raw hidden-states without any specific head on top.
 */
export class SegformerModel extends SegformerPreTrainedModel { }

/**
 * SegFormer Model transformer with an image classification head on top (a linear layer on top of the final hidden states) e.g. for ImageNet.
 */
export class SegformerForImageClassification extends SegformerPreTrainedModel { }

/**
 * SegFormer Model transformer with an all-MLP decode head on top e.g. for ADE20k, CityScapes.
 */
export class SegformerForSemanticSegmentation extends SegformerPreTrainedModel { }

//////////////////////////////////////////////////

//////////////////////////////////////////////////
// StableLm models
export class StableLmPreTrainedModel extends PreTrainedModel { }

/**
 * The bare StableLm Model transformer outputting raw hidden-states without any specific head on top.
 */
export class StableLmModel extends StableLmPreTrainedModel { }

/**
 * StableLm Model with a `language modeling` head on top for Causal Language Modeling (with past).
 */
export class StableLmForCausalLM extends StableLmPreTrainedModel { }
//////////////////////////////////////////////////


//////////////////////////////////////////////////
export class EfficientNetPreTrainedModel extends PreTrainedModel { }

/**
 * The bare EfficientNet model outputting raw features without any specific head on top.
 */
export class EfficientNetModel extends EfficientNetPreTrainedModel { }

/**
 * EfficientNet Model with an image classification head on top (a linear layer on top of the pooled features).
 */
export class EfficientNetForImageClassification extends EfficientNetPreTrainedModel {
    /**
     * @param {any} model_inputs
     */
    async _call(model_inputs) {
        return new SequenceClassifierOutput(await super._call(model_inputs));
    }
}
//////////////////////////////////////////////////

//////////////////////////////////////////////////
// Musicgen models
export class MusicgenPreTrainedModel extends PreTrainedModel { }

/**
 * The bare Musicgen decoder model outputting raw hidden-states without any specific head on top.
 */
export class MusicgenModel extends MusicgenPreTrainedModel { }

/**
 * The MusicGen decoder model with a language modelling head on top.
 */
export class MusicgenForCausalLM extends MusicgenPreTrainedModel { }

/**
 * The composite MusicGen model with a text encoder, audio encoder and Musicgen decoder,
 * for music generation tasks with one or both of text and audio prompts.
 * 
 * **Example:** Generate music from text with `Xenova/musicgen-small`.
 * ```javascript
 * import { AutoTokenizer, MusicgenForConditionalGeneration } from '@huggingface/transformers';
 * 
 * // Load tokenizer and model
 * const tokenizer = await AutoTokenizer.from_pretrained('Xenova/musicgen-small');
 * const model = await MusicgenForConditionalGeneration.from_pretrained(
 *   'Xenova/musicgen-small', { dtype: 'fp32' }
 * );
 * 
 * // Prepare text input
 * const prompt = '80s pop track with bassy drums and synth';
 * const inputs = tokenizer(prompt);
 * 
 * // Generate audio
 * const audio_values = await model.generate({
 *   ...inputs,
 *   max_new_tokens: 512,
 *   do_sample: true,
 *   guidance_scale: 3,
 * });
 * 
 * // (Optional) Write the output to a WAV file
 * import wavefile from 'wavefile';
 * import fs from 'fs';
 * 
 * const wav = new wavefile.WaveFile();
 * wav.fromScratch(1, model.config.audio_encoder.sampling_rate, '32f', audio_values.data);
 * fs.writeFileSync('musicgen_out.wav', wav.toBuffer());
 * ```
 */
export class MusicgenForConditionalGeneration extends PreTrainedModel { // NOTE: not MusicgenPreTrainedModel
    forward_params = [
        'input_ids',
        'attention_mask',
        'encoder_outputs',
        'decoder_input_ids',
        'decoder_attention_mask',
        'past_key_values',
    ];

    /**
     * Apply the pattern mask to the final ids,
     * then revert the pattern delay mask by filtering the pad token id in a single step.
     * @param {Tensor} outputs The output tensor from the model.
     * @returns {Tensor} The filtered output tensor.
     */
    _apply_and_filter_by_delay_pattern_mask(outputs) {
        const [bs_x_codebooks, seqLength] = outputs.dims;
        // @ts-expect-error TS2339
        const num_codebooks = this.config.decoder.num_codebooks;
        const upperBound = (seqLength - num_codebooks);

        let newDataSize = 0;
        for (let i = 0; i < outputs.size; ++i) {
            // @ts-expect-error TS2339
            if (outputs.data[i] === this.config.decoder.pad_token_id) {
                continue;
            }

            const row = (i % seqLength);
            const col = Math.floor(i / seqLength) % num_codebooks;

            const diff = row - col;
            if (diff > 0 && diff <= upperBound) {
                outputs.data[newDataSize++] = outputs.data[i];
            }
        }

        const batch_size = Math.floor(bs_x_codebooks / num_codebooks);
        const inferred = newDataSize / (batch_size * num_codebooks);
        // TODO: assert `inferred` is an integer
        return new Tensor(
            outputs.type,
            outputs.data.slice(0, newDataSize),
            [batch_size, num_codebooks, inferred]
        );
    }


    prepare_inputs_for_generation(input_ids, model_inputs, generation_config) {
        // apply the delay pattern mask
        let clonedInputIds = structuredClone(input_ids);
        for (let i = 0; i < clonedInputIds.length; ++i) {
            for (let j = 0; j < clonedInputIds[i].length; ++j) {
                // @ts-expect-error TS2339
                if ((i % this.config.decoder.num_codebooks) >= j) {
                    // @ts-expect-error TS2339
                    clonedInputIds[i][j] = BigInt(this.config.decoder.pad_token_id);
                }
            }
        }
        // for classifier free guidance we need to replicate the decoder args across the batch dim
        // (we'll split these before sampling)
        if (generation_config.guidance_scale !== null && generation_config.guidance_scale > 1) {
            // [batch, seqLength] -> [2 * batch, seqLength]
            clonedInputIds = clonedInputIds.concat(clonedInputIds);
        }

        const prepped = super.prepare_inputs_for_generation(clonedInputIds, model_inputs, generation_config);
        return prepped;
    }

    /**
     * Generates sequences of token ids for models with a language modeling head.
     * @param {import('./generation/parameters.js').GenerationFunctionParameters} options
     * @returns {Promise<ModelOutput|Tensor>} The output of the model, which can contain the generated token ids, attentions, and scores.
     */
    async generate(options) {

        const output_ids = await super.generate(options);

        // apply the pattern mask to the final ids
        // tensor: int64[1,batch_size,4,chunk_length]
        const audio_codes = this._apply_and_filter_by_delay_pattern_mask(
            /** @type {Tensor} */(output_ids)
        ).unsqueeze_(0); // append the frame dimension back to the audio codes

        const { audio_values } = await sessionRun(this.sessions['encodec_decode'], { audio_codes })

        return audio_values;
    }
}
//////////////////////////////////////////////////

//////////////////////////////////////////////////
// MobileNetV1 models
export class MobileNetV1PreTrainedModel extends PreTrainedModel { }

/**
 * The bare MobileNetV1 model outputting raw hidden-states without any specific head on top.
 */
export class MobileNetV1Model extends MobileNetV1PreTrainedModel { }

/**
 * MobileNetV1 model with an image classification head on top (a linear layer on top of the pooled features),
 * e.g. for ImageNet.
 */
export class MobileNetV1ForImageClassification extends MobileNetV1PreTrainedModel {
    /**
     * @param {any} model_inputs
     */
    async _call(model_inputs) {
        return new SequenceClassifierOutput(await super._call(model_inputs));
    }
}

export class MobileNetV1ForSemanticSegmentation extends MobileNetV1PreTrainedModel { }
//////////////////////////////////////////////////

//////////////////////////////////////////////////
// MobileNetV2 models
export class MobileNetV2PreTrainedModel extends PreTrainedModel { }

/**
 * The bare MobileNetV2 model outputting raw hidden-states without any specific head on top.
 */
export class MobileNetV2Model extends MobileNetV2PreTrainedModel { }

/**
 * MobileNetV2 model with an image classification head on top (a linear layer on top of the pooled features),
 * e.g. for ImageNet.
 */
export class MobileNetV2ForImageClassification extends MobileNetV2PreTrainedModel {
    /**
     * @param {any} model_inputs
     */
    async _call(model_inputs) {
        return new SequenceClassifierOutput(await super._call(model_inputs));
    }
}
export class MobileNetV2ForSemanticSegmentation extends MobileNetV2PreTrainedModel { }
//////////////////////////////////////////////////

//////////////////////////////////////////////////
// MobileNetV3 models
export class MobileNetV3PreTrainedModel extends PreTrainedModel { }

/**
 * The bare MobileNetV3 model outputting raw hidden-states without any specific head on top.
 */
export class MobileNetV3Model extends MobileNetV3PreTrainedModel { }

/**
 * MobileNetV3 model with an image classification head on top (a linear layer on top of the pooled features),
 * e.g. for ImageNet.
 */
export class MobileNetV3ForImageClassification extends MobileNetV3PreTrainedModel {
    /**
     * @param {any} model_inputs
     */
    async _call(model_inputs) {
        return new SequenceClassifierOutput(await super._call(model_inputs));
    }
}
export class MobileNetV3ForSemanticSegmentation extends MobileNetV3PreTrainedModel { }
//////////////////////////////////////////////////

//////////////////////////////////////////////////
// MobileNetV4 models
export class MobileNetV4PreTrainedModel extends PreTrainedModel { }

/**
 * The bare MobileNetV4 model outputting raw hidden-states without any specific head on top.
 */
export class MobileNetV4Model extends MobileNetV4PreTrainedModel { }

/**
 * MobileNetV4 model with an image classification head on top (a linear layer on top of the pooled features),
 * e.g. for ImageNet.
 */
export class MobileNetV4ForImageClassification extends MobileNetV4PreTrainedModel {
    /**
     * @param {any} model_inputs
     */
    async _call(model_inputs) {
        return new SequenceClassifierOutput(await super._call(model_inputs));
    }
}
export class MobileNetV4ForSemanticSegmentation extends MobileNetV4PreTrainedModel { }
//////////////////////////////////////////////////

//////////////////////////////////////////////////
// Decision Transformer models
export class DecisionTransformerPreTrainedModel extends PreTrainedModel { }

/**
 * The model builds upon the GPT2 architecture to perform autoregressive prediction of actions in an offline RL setting.
 * Refer to the paper for more details: https://huggingface.co/papers/2106.01345
 */
export class DecisionTransformerModel extends DecisionTransformerPreTrainedModel { }

//////////////////////////////////////////////////

export class MultiModalityPreTrainedModel extends PreTrainedModel { }
export class MultiModalityCausalLM extends MultiModalityPreTrainedModel {
    forward_params = [
        // prepare_inputs_embeds
        'input_ids',
        'pixel_values',
        'images_seq_mask',
        'images_emb_mask',

        // language_model
        'attention_mask',
        'position_ids',
        'past_key_values',
    ];

    /**
     * @param {ConstructorParameters<typeof MultiModalityPreTrainedModel>} args
     */
    constructor(...args) {
        super(...args);

        // State-based approach to switch out which heads to use during generation
        this._generation_mode = 'text';
    }

    async forward(model_inputs) {
        const mode = this._generation_mode ?? 'text';

        // TODO support re-using PKVs for input_ids.dims[1] !== 1
        // if (model_inputs.past_key_values) {
        //     //  && model_inputs.input_ids.dims[1] === 1
        // }

        let output_1;
        if (mode === 'text' || !model_inputs.past_key_values) {
            const session = this.sessions['prepare_inputs_embeds'];
            const prep_inputs = pick(model_inputs, session.inputNames);
            output_1 = await sessionRun(session, prep_inputs);
        } else {
            const session = this.sessions['gen_img_embeds'];
            const prep_inputs = pick({
                image_ids: model_inputs.input_ids,
            }, session.inputNames);
            output_1 = await sessionRun(session, prep_inputs);
        }

        const input_2 = { ...model_inputs, ...output_1 }
        const output_2 = await decoderForward(this, input_2);

        const head = this.sessions[
            mode === 'text'
                ? 'lm_head'
                : 'gen_head'
        ];
        if (!head) {
            throw new Error(`Unable to find "${head}" generation head`);
        }

        const output_3 = await sessionRun(head, pick(output_2, head.inputNames))

        return {
            ...output_1,
            ...output_2,
            ...output_3,
        };
    }

    /**
     * @param {import('./generation/parameters.js').GenerationFunctionParameters} options
     */
    async generate(options) {
        this._generation_mode = 'text';
        return super.generate(options);
    }

    /**
     * @param {import('./generation/parameters.js').GenerationFunctionParameters} options
     */
    async generate_images(options) {
        this._generation_mode = 'image';

        const start_num_tokens = (options.inputs ?? options[this.main_input_name]).dims[1];
        const all_tokens = await super.generate(options);

        const generated_tokens = (/** @type {Tensor} */(all_tokens)).slice(null, [start_num_tokens, null])

        const image_decode = this.sessions['image_decode'];
        const { decoded_image } = await sessionRun(image_decode, {
            generated_tokens,
        });

        // Equivalent to `np.clip((dec + 1) / 2 * 255, 0, 255)`
        const clamped = decoded_image
            .add_(1)
            .mul_(255 / 2)
            .clamp_(0, 255)
            .to('uint8');

        // Return as a list of images
        const images = [];
        for (const tensor of clamped) {
            const img = RawImage.fromTensor(tensor);
            images.push(img);
        }
        return images;
    }
}

export class MgpstrModelOutput extends ModelOutput {
    constructor({ char_logits, bpe_logits, wp_logits }) {
        super();
        this.char_logits = char_logits;
        this.bpe_logits = bpe_logits;
        this.wp_logits = wp_logits;
    }

    get logits() {
        return [this.char_logits, this.bpe_logits, this.wp_logits];
    }
}

export class MgpstrPreTrainedModel extends PreTrainedModel { }

/**
 * MGP-STR Model transformer with three classification heads on top
 * (three A^3 modules and three linear layer on top of the transformer encoder output) for scene text recognition (STR).
 */
export class MgpstrForSceneTextRecognition extends MgpstrPreTrainedModel {
    /**
     * @param {any} model_inputs
     */
    async _call(model_inputs) {
        return new MgpstrModelOutput(await super._call(model_inputs));
    }
}

//////////////////////////////////////////////////
// PatchTST Transformer models
export class PatchTSTPreTrainedModel extends PreTrainedModel { }

/**
 * The bare PatchTST Model outputting raw hidden-states without any specific head.
 */
export class PatchTSTModel extends PatchTSTPreTrainedModel { }

/**
 * The PatchTST for prediction model.
 */
export class PatchTSTForPrediction extends PatchTSTPreTrainedModel { }
//////////////////////////////////////////////////

//////////////////////////////////////////////////
// PatchTSMixer Transformer models
export class PatchTSMixerPreTrainedModel extends PreTrainedModel { }

/**
 * The bare PatchTSMixer Model outputting raw hidden-states without any specific head.
 */
export class PatchTSMixerModel extends PatchTSMixerPreTrainedModel { }

/**
 * The PatchTSMixer for prediction model.
 */
export class PatchTSMixerForPrediction extends PatchTSMixerPreTrainedModel { }
//////////////////////////////////////////////////

//////////////////////////////////////////////////
export class UltravoxPreTrainedModel extends PreTrainedModel {
    forward_params = [
        'input_ids',
        'attention_mask',
        'position_ids',
        'audio_values',
        'past_key_values',
    ];
}

export class UltravoxModel extends UltravoxPreTrainedModel {

    _merge_input_ids_with_audio_features(kwargs) {
        const audio_hidden_size = kwargs.audio_features.dims.at(-1);
        const reshaped_audio_features = kwargs.audio_features.view(-1, audio_hidden_size);

        return default_merge_input_ids_with_audio_features({
            // @ts-ignore
            audio_token_id: this.config.ignore_index ?? this.config.audio_token_id,
            ...kwargs,
            audio_features: reshaped_audio_features,
        })
    }
}
//////////////////////////////////////////////////

export class VoxtralForConditionalGeneration extends UltravoxModel { }

//////////////////////////////////////////////////
// Mimi models
export class MimiPreTrainedModel extends PreTrainedModel {
    main_input_name = 'input_values';
    forward_params = ['input_values'];
}

export class MimiEncoderOutput extends ModelOutput {
    /**
     * @param {Object} output The output of the model.
     * @param {Tensor} output.audio_codes Discrete code embeddings, of shape `(batch_size, num_quantizers, codes_length)`.
     */
    constructor({ audio_codes }) {
        super();
        this.audio_codes = audio_codes;
    }
}

export class MimiDecoderOutput extends ModelOutput {
    /**
     * @param {Object} output The output of the model.
     * @param {Tensor} output.audio_values Decoded audio values, of shape `(batch_size, num_channels, sequence_length)`.
     */
    constructor({ audio_values }) {
        super();
        this.audio_values = audio_values;
    }
}

/**
 * The Mimi neural audio codec model.
 */
export class MimiModel extends MimiPreTrainedModel {
    /**
     * Encodes the input audio waveform into discrete codes.
     * @param {Object} inputs Model inputs
     * @param {Tensor} [inputs.input_values] Float values of the input audio waveform, of shape `(batch_size, channels, sequence_length)`).
     * @returns {Promise<MimiEncoderOutput>} The output tensor of shape `(batch_size, num_codebooks, sequence_length)`.
     */
    async encode(inputs) {
        return new MimiEncoderOutput(await sessionRun(this.sessions['encoder_model'], inputs));
    }

    /**
     * Decodes the given frames into an output audio waveform.
     * @param {MimiEncoderOutput} inputs The encoded audio codes.
     * @returns {Promise<MimiDecoderOutput>} The output tensor of shape `(batch_size, num_channels, sequence_length)`.
     */
    async decode(inputs) {
        return new MimiDecoderOutput(await sessionRun(this.sessions['decoder_model'], inputs));
    }
}

export class MimiEncoderModel extends MimiPreTrainedModel {
    /** @type {typeof PreTrainedModel.from_pretrained} */
    static async from_pretrained(pretrained_model_name_or_path, options = {}) {
        return super.from_pretrained(pretrained_model_name_or_path, {
            ...options,
            // Update default model file name if not provided
            model_file_name: options.model_file_name ?? 'encoder_model',
        });
    }
}
export class MimiDecoderModel extends MimiPreTrainedModel {
    /** @type {typeof PreTrainedModel.from_pretrained} */
    static async from_pretrained(pretrained_model_name_or_path, options = {}) {
        return super.from_pretrained(pretrained_model_name_or_path, {
            ...options,
            // Update default model file name if not provided
            model_file_name: options.model_file_name ?? 'decoder_model',
        });
    }
}
//////////////////////////////////////////////////


//////////////////////////////////////////////////
// Dac models
export class DacPreTrainedModel extends PreTrainedModel {
    main_input_name = 'input_values';
    forward_params = ['input_values'];
}

export class DacEncoderOutput extends ModelOutput {
    /**
     * @param {Object} output The output of the model.
     * @param {Tensor} output.audio_codes Discrete code embeddings, of shape `(batch_size, num_quantizers, codes_length)`.
     */
    constructor({ audio_codes }) {
        super();
        this.audio_codes = audio_codes;
    }
}

export class DacDecoderOutput extends ModelOutput {
    /**
     * @param {Object} output The output of the model.
     * @param {Tensor} output.audio_values Decoded audio values, of shape `(batch_size, num_channels, sequence_length)`.
     */
    constructor({ audio_values }) {
        super();
        this.audio_values = audio_values;
    }
}

/**
 * The DAC (Descript Audio Codec) model.
 */
export class DacModel extends DacPreTrainedModel {
    /**
     * Encodes the input audio waveform into discrete codes.
     * @param {Object} inputs Model inputs
     * @param {Tensor} [inputs.input_values] Float values of the input audio waveform, of shape `(batch_size, channels, sequence_length)`).
     * @returns {Promise<DacEncoderOutput>} The output tensor of shape `(batch_size, num_codebooks, sequence_length)`.
     */
    async encode(inputs) {
        return new DacEncoderOutput(await sessionRun(this.sessions['encoder_model'], inputs));
    }

    /**
     * Decodes the given frames into an output audio waveform.
     * @param {DacEncoderOutput} inputs The encoded audio codes.
     * @returns {Promise<DacDecoderOutput>} The output tensor of shape `(batch_size, num_channels, sequence_length)`.
     */
    async decode(inputs) {
        return new DacDecoderOutput(await sessionRun(this.sessions['decoder_model'], inputs));
    }
}

export class DacEncoderModel extends DacPreTrainedModel {
    /** @type {typeof PreTrainedModel.from_pretrained} */
    static async from_pretrained(pretrained_model_name_or_path, options = {}) {
        return super.from_pretrained(pretrained_model_name_or_path, {
            ...options,
            // Update default model file name if not provided
            model_file_name: options.model_file_name ?? 'encoder_model',
        });
    }
}
export class DacDecoderModel extends DacPreTrainedModel {
    /** @type {typeof PreTrainedModel.from_pretrained} */
    static async from_pretrained(pretrained_model_name_or_path, options = {}) {
        return super.from_pretrained(pretrained_model_name_or_path, {
            ...options,
            // Update default model file name if not provided
            model_file_name: options.model_file_name ?? 'decoder_model',
        });
    }
}
//////////////////////////////////////////////////


//////////////////////////////////////////////////
// Snac models
export class SnacPreTrainedModel extends PreTrainedModel {
    main_input_name = 'input_values';
    forward_params = ['input_values'];
}

/**
 * The SNAC (Multi-Scale Neural Audio Codec) model.
 */
export class SnacModel extends SnacPreTrainedModel {
    /**
     * Encodes the input audio waveform into discrete codes.
     * @param {Object} inputs Model inputs
     * @param {Tensor} [inputs.input_values] Float values of the input audio waveform, of shape `(batch_size, channels, sequence_length)`).
     * @returns {Promise<Record<string, Tensor>>} The output tensors of shape `(batch_size, num_codebooks, sequence_length)`.
     */
    async encode(inputs) {
        return await sessionRun(this.sessions['encoder_model'], inputs);
    }

    /**
     * Decodes the given frames into an output audio waveform.
     * @param {Record<string, Tensor>} inputs The encoded audio codes.
     * @returns {Promise<{audio_values: Tensor}>} The output tensor of shape `(batch_size, num_channels, sequence_length)`.
     */
    async decode(inputs) {
        return await sessionRun(this.sessions['decoder_model'], inputs);
    }
}

export class SnacEncoderModel extends SnacPreTrainedModel {
    /** @type {typeof PreTrainedModel.from_pretrained} */
    static async from_pretrained(pretrained_model_name_or_path, options = {}) {
        return super.from_pretrained(pretrained_model_name_or_path, {
            ...options,
            // Update default model file name if not provided
            model_file_name: options.model_file_name ?? 'encoder_model',
        });
    }
}
export class SnacDecoderModel extends SnacPreTrainedModel {
    /** @type {typeof PreTrainedModel.from_pretrained} */
    static async from_pretrained(pretrained_model_name_or_path, options = {}) {
        return super.from_pretrained(pretrained_model_name_or_path, {
            ...options,
            // Update default model file name if not provided
            model_file_name: options.model_file_name ?? 'decoder_model',
        });
    }
}
//////////////////////////////////////////////////

//////////////////////////////////////////////////
// AutoModels, used to simplify construction of PreTrainedModels
// (uses config to instantiate correct class)

/**
 * Base class of all AutoModels. Contains the `from_pretrained` function
 * which is used to instantiate pretrained models.
 */
export class PretrainedMixin {
    /**
     * Mapping from model type to model class.
     * @type {Map<string, Object>[]}
     */
    static MODEL_CLASS_MAPPINGS = null;

    /**
     * Whether to attempt to instantiate the base class (`PretrainedModel`) if 
     * the model type is not found in the mapping.
     */
    static BASE_IF_FAIL = false;


    /** @type {typeof PreTrainedModel.from_pretrained} */
    static async from_pretrained(pretrained_model_name_or_path, {
        progress_callback = null,
        config = null,
        cache_dir = null,
        local_files_only = false,
        revision = 'main',
        model_file_name = null,
        subfolder = 'onnx',
        device = null,
        dtype = null,
        use_external_data_format = null,
        session_options = {},
    } = {}) {

        const options = {
            progress_callback,
            config,
            cache_dir,
            local_files_only,
            revision,
            model_file_name,
            subfolder,
            device,
            dtype,
            use_external_data_format,
            session_options,
        }
        options.config = await AutoConfig.from_pretrained(pretrained_model_name_or_path, options);

        if (!this.MODEL_CLASS_MAPPINGS) {
            throw new Error("`MODEL_CLASS_MAPPINGS` not implemented for this type of `AutoClass`: " + this.name);
        }
        const model_type = options.config.model_type;
        for (const MODEL_CLASS_MAPPING of this.MODEL_CLASS_MAPPINGS) {
            let modelInfo = MODEL_CLASS_MAPPING.get(model_type);
            if (!modelInfo) {
                // As a fallback, we check if model_type is specified as the exact class
                for (const cls of MODEL_CLASS_MAPPING.values()) {
                    if (cls[0] === model_type) {
                        modelInfo = cls;
                        break;
                    }
                }
                if (!modelInfo) continue; // Item not found in this mapping
            }
            return await modelInfo[1].from_pretrained(pretrained_model_name_or_path, options);
        }

        if (this.BASE_IF_FAIL) {
            if (!(CUSTOM_ARCHITECTURES.has(model_type))) {
                console.warn(`Unknown model class "${model_type}", attempting to construct from base class.`);
            }
            return await PreTrainedModel.from_pretrained(pretrained_model_name_or_path, options);
        } else {
            throw Error(`Unsupported model type: ${model_type}`)
        }
    }
}

const MODEL_MAPPING_NAMES_ENCODER_ONLY = new Map([
    ['bert', ['BertModel', BertModel]],
    ['neobert', ['NeoBertModel', NeoBertModel]],
    ['modernbert', ['ModernBertModel', ModernBertModel]],
    ['nomic_bert', ['NomicBertModel', NomicBertModel]],
    ['roformer', ['RoFormerModel', RoFormerModel]],
    ['electra', ['ElectraModel', ElectraModel]],
    ['esm', ['EsmModel', EsmModel]],
    ['convbert', ['ConvBertModel', ConvBertModel]],
    ['camembert', ['CamembertModel', CamembertModel]],
    ['deberta', ['DebertaModel', DebertaModel]],
    ['deberta-v2', ['DebertaV2Model', DebertaV2Model]],
    ['mpnet', ['MPNetModel', MPNetModel]],
    ['albert', ['AlbertModel', AlbertModel]],
    ['distilbert', ['DistilBertModel', DistilBertModel]],
    ['roberta', ['RobertaModel', RobertaModel]],
    ['xlm', ['XLMModel', XLMModel]],
    ['xlm-roberta', ['XLMRobertaModel', XLMRobertaModel]],
    ['clap', ['ClapModel', ClapModel]],
    ['clip', ['CLIPModel', CLIPModel]],
    ['clipseg', ['CLIPSegModel', CLIPSegModel]],
    ['chinese_clip', ['ChineseCLIPModel', ChineseCLIPModel]],
    ['siglip', ['SiglipModel', SiglipModel]],
    ['jina_clip', ['JinaCLIPModel', JinaCLIPModel]],
    ['mobilebert', ['MobileBertModel', MobileBertModel]],
    ['squeezebert', ['SqueezeBertModel', SqueezeBertModel]],
    ['wav2vec2', ['Wav2Vec2Model', Wav2Vec2Model]],
    ['wav2vec2-bert', ['Wav2Vec2BertModel', Wav2Vec2BertModel]],
    ['unispeech', ['UniSpeechModel', UniSpeechModel]],
    ['unispeech-sat', ['UniSpeechSatModel', UniSpeechSatModel]],
    ['hubert', ['HubertModel', HubertModel]],
    ['wavlm', ['WavLMModel', WavLMModel]],
    ['audio-spectrogram-transformer', ['ASTModel', ASTModel]],
    ['vits', ['VitsModel', VitsModel]],
    ['pyannote', ['PyAnnoteModel', PyAnnoteModel]],
    ['wespeaker-resnet', ['WeSpeakerResNetModel', WeSpeakerResNetModel]],

    ['detr', ['DetrModel', DetrModel]],
    ['rt_detr', ['RTDetrModel', RTDetrModel]],
    ['rt_detr_v2', ['RTDetrV2Model', RTDetrV2Model]],
    ['rf_detr', ['RFDetrModel', RFDetrModel]],
    ['d_fine', ['DFineModel', DFineModel]],
    ['table-transformer', ['TableTransformerModel', TableTransformerModel]],
    ['vit', ['ViTModel', ViTModel]],
    ['ijepa', ['IJepaModel', IJepaModel]],
    ['pvt', ['PvtModel', PvtModel]],
    ['vit_msn', ['ViTMSNModel', ViTMSNModel]],
    ['vit_mae', ['ViTMAEModel', ViTMAEModel]],
    ['groupvit', ['GroupViTModel', GroupViTModel]],
    ['fastvit', ['FastViTModel', FastViTModel]],
    ['mobilevit', ['MobileViTModel', MobileViTModel]],
    ['mobilevitv2', ['MobileViTV2Model', MobileViTV2Model]],
    ['owlvit', ['OwlViTModel', OwlViTModel]],
    ['owlv2', ['Owlv2Model', Owlv2Model]],
    ['beit', ['BeitModel', BeitModel]],
    ['deit', ['DeiTModel', DeiTModel]],
    ['hiera', ['HieraModel', HieraModel]],
    ['convnext', ['ConvNextModel', ConvNextModel]],
    ['convnextv2', ['ConvNextV2Model', ConvNextV2Model]],
    ['dinov2', ['Dinov2Model', Dinov2Model]],
    ['dinov2_with_registers', ['Dinov2WithRegistersModel', Dinov2WithRegistersModel]],
    ['dinov3_vit', ['DINOv3ViTModel', DINOv3ViTModel]],
    ['dinov3_convnext', ['DINOv3ConvNextModel', DINOv3ConvNextModel]],
    ['resnet', ['ResNetModel', ResNetModel]],
    ['swin', ['SwinModel', SwinModel]],
    ['swin2sr', ['Swin2SRModel', Swin2SRModel]],
    ['donut-swin', ['DonutSwinModel', DonutSwinModel]],
    ['yolos', ['YolosModel', YolosModel]],
    ['dpt', ['DPTModel', DPTModel]],
    ['glpn', ['GLPNModel', GLPNModel]],

    ['hifigan', ['SpeechT5HifiGan', SpeechT5HifiGan]],
    ['efficientnet', ['EfficientNetModel', EfficientNetModel]],

    ['decision_transformer', ['DecisionTransformerModel', DecisionTransformerModel]],
    ['patchtst', ['PatchTSTForPrediction', PatchTSTModel]],
    ['patchtsmixer', ['PatchTSMixerForPrediction', PatchTSMixerModel]],

    ['mobilenet_v1', ['MobileNetV1Model', MobileNetV1Model]],
    ['mobilenet_v2', ['MobileNetV2Model', MobileNetV2Model]],
    ['mobilenet_v3', ['MobileNetV3Model', MobileNetV3Model]],
    ['mobilenet_v4', ['MobileNetV4Model', MobileNetV4Model]],

    ['maskformer', ['MaskFormerModel', MaskFormerModel]],
    ['mgp-str', ['MgpstrForSceneTextRecognition', MgpstrForSceneTextRecognition]],

    ['style_text_to_speech_2', ['StyleTextToSpeech2Model', StyleTextToSpeech2Model]],
]);

const MODEL_MAPPING_NAMES_ENCODER_DECODER = new Map([
    ['t5', ['T5Model', T5Model]],
    ['longt5', ['LongT5Model', LongT5Model]],
    ['mt5', ['MT5Model', MT5Model]],
    ['bart', ['BartModel', BartModel]],
    ['mbart', ['MBartModel', MBartModel]],
    ['marian', ['MarianModel', MarianModel]],
    ['whisper', ['WhisperModel', WhisperModel]],
    ['m2m_100', ['M2M100Model', M2M100Model]],
    ['blenderbot', ['BlenderbotModel', BlenderbotModel]],
    ['blenderbot-small', ['BlenderbotSmallModel', BlenderbotSmallModel]],
]);

const MODEL_MAPPING_NAMES_AUTO_ENCODER = new Map([
    ['mimi', ['MimiModel', MimiModel]],
    ['dac', ['DacModel', DacModel]],
    ['snac', ['SnacModel', SnacModel]],
]);

const MODEL_MAPPING_NAMES_DECODER_ONLY = new Map([
    ['bloom', ['BloomModel', BloomModel]],
    ['jais', ['JAISModel', JAISModel]],
    ['gpt2', ['GPT2Model', GPT2Model]],
    ['gptj', ['GPTJModel', GPTJModel]],
    ['gpt_bigcode', ['GPTBigCodeModel', GPTBigCodeModel]],
    ['gpt_neo', ['GPTNeoModel', GPTNeoModel]],
    ['gpt_neox', ['GPTNeoXModel', GPTNeoXModel]],
    ['codegen', ['CodeGenModel', CodeGenModel]],
    ['llama', ['LlamaModel', LlamaModel]],
    ['nanochat', ['NanoChatModel', NanoChatModel]],
    ['arcee', ['ArceeModel', ArceeModel]],
    ['lfm2', ['Lfm2Model', Lfm2Model]],
    ['smollm3', ['SmolLM3Model', SmolLM3Model]],
    ['exaone', ['ExaoneModel', ExaoneModel]],
    ['olmo', ['OlmoModel', OlmoModel]],
    ['olmo2', ['Olmo2Model', Olmo2Model]],
    ['mobilellm', ['MobileLLMModel', MobileLLMModel]],
    ['granite', ['GraniteModel', GraniteModel]],
    ['granitemoehybrid', ['GraniteMoeHybridModel', GraniteMoeHybridModel]],
    ['cohere', ['CohereModel', CohereModel]],
    ['gemma', ['GemmaModel', GemmaModel]],
    ['gemma2', ['Gemma2Model', Gemma2Model]],
    ['vaultgemma', ['VaultGemmaModel', VaultGemmaModel]],
    ['gemma3_text', ['Gemma3Model', Gemma3Model]],
    ['helium', ['HeliumModel', HeliumModel]],
    ['glm', ['GlmModel', GlmModel]],
    ['openelm', ['OpenELMModel', OpenELMModel]],
    ['qwen2', ['Qwen2Model', Qwen2Model]],
    ['qwen3', ['Qwen3Model', Qwen3Model]],
    ['phi', ['PhiModel', PhiModel]],
    ['phi3', ['Phi3Model', Phi3Model]],
    ['mpt', ['MptModel', MptModel]],
    ['opt', ['OPTModel', OPTModel]],
    ['mistral', ['MistralModel', MistralModel]],
<<<<<<< HEAD
    ['ministral', ['MinistralModel', MinistralModel]],
    ['ministral3', ['Ministral3Model', Ministral3Model]],
    ['ernie4_5', ['Ernie4_5_Model', Ernie4_5_Model]],
=======
    ['ernie4_5', ['Ernie4_5Model', Ernie4_5Model]],
>>>>>>> eb7dd021
    ['starcoder2', ['Starcoder2Model', Starcoder2Model]],
    ['falcon', ['FalconModel', FalconModel]],
    ['stablelm', ['StableLmModel', StableLmModel]],
    ['modernbert-decoder', ['ModernBertDecoderModel', ModernBertDecoderModel]],
]);

const MODEL_FOR_SPEECH_SEQ_2_SEQ_MAPPING_NAMES = new Map([
    ['speecht5', ['SpeechT5ForSpeechToText', SpeechT5ForSpeechToText]],
    ['whisper', ['WhisperForConditionalGeneration', WhisperForConditionalGeneration]],
    ['lite-whisper', ['LiteWhisperForConditionalGeneration', LiteWhisperForConditionalGeneration]],
    ['moonshine', ['MoonshineForConditionalGeneration', MoonshineForConditionalGeneration]],
]);

const MODEL_FOR_TEXT_TO_SPECTROGRAM_MAPPING_NAMES = new Map([
    ['speecht5', ['SpeechT5ForTextToSpeech', SpeechT5ForTextToSpeech]],
]);

const MODEL_FOR_TEXT_TO_WAVEFORM_MAPPING_NAMES = new Map([
    ['vits', ['VitsModel', VitsModel]],
    ['musicgen', ['MusicgenForConditionalGeneration', MusicgenForConditionalGeneration]],
    ['supertonic', ['SupertonicForConditionalGeneration', SupertonicForConditionalGeneration]],
]);

const MODEL_FOR_SEQUENCE_CLASSIFICATION_MAPPING_NAMES = new Map([
    ['bert', ['BertForSequenceClassification', BertForSequenceClassification]],
    ['neobert', ['NeoBertForSequenceClassification', NeoBertForSequenceClassification]],
    ['modernbert', ['ModernBertForSequenceClassification', ModernBertForSequenceClassification]],
    ['roformer', ['RoFormerForSequenceClassification', RoFormerForSequenceClassification]],
    ['electra', ['ElectraForSequenceClassification', ElectraForSequenceClassification]],
    ['esm', ['EsmForSequenceClassification', EsmForSequenceClassification]],
    ['convbert', ['ConvBertForSequenceClassification', ConvBertForSequenceClassification]],
    ['camembert', ['CamembertForSequenceClassification', CamembertForSequenceClassification]],
    ['deberta', ['DebertaForSequenceClassification', DebertaForSequenceClassification]],
    ['deberta-v2', ['DebertaV2ForSequenceClassification', DebertaV2ForSequenceClassification]],
    ['mpnet', ['MPNetForSequenceClassification', MPNetForSequenceClassification]],
    ['albert', ['AlbertForSequenceClassification', AlbertForSequenceClassification]],
    ['distilbert', ['DistilBertForSequenceClassification', DistilBertForSequenceClassification]],
    ['roberta', ['RobertaForSequenceClassification', RobertaForSequenceClassification]],
    ['xlm', ['XLMForSequenceClassification', XLMForSequenceClassification]],
    ['xlm-roberta', ['XLMRobertaForSequenceClassification', XLMRobertaForSequenceClassification]],
    ['bart', ['BartForSequenceClassification', BartForSequenceClassification]],
    ['mbart', ['MBartForSequenceClassification', MBartForSequenceClassification]],
    ['mobilebert', ['MobileBertForSequenceClassification', MobileBertForSequenceClassification]],
    ['squeezebert', ['SqueezeBertForSequenceClassification', SqueezeBertForSequenceClassification]],
]);

const MODEL_FOR_TOKEN_CLASSIFICATION_MAPPING_NAMES = new Map([
    ['bert', ['BertForTokenClassification', BertForTokenClassification]],
    ['neobert', ['NeoBertForTokenClassification', NeoBertForTokenClassification]],
    ['modernbert', ['ModernBertForTokenClassification', ModernBertForTokenClassification]],
    ['roformer', ['RoFormerForTokenClassification', RoFormerForTokenClassification]],
    ['electra', ['ElectraForTokenClassification', ElectraForTokenClassification]],
    ['esm', ['EsmForTokenClassification', EsmForTokenClassification]],
    ['convbert', ['ConvBertForTokenClassification', ConvBertForTokenClassification]],
    ['camembert', ['CamembertForTokenClassification', CamembertForTokenClassification]],
    ['deberta', ['DebertaForTokenClassification', DebertaForTokenClassification]],
    ['deberta-v2', ['DebertaV2ForTokenClassification', DebertaV2ForTokenClassification]],
    ['mpnet', ['MPNetForTokenClassification', MPNetForTokenClassification]],
    ['distilbert', ['DistilBertForTokenClassification', DistilBertForTokenClassification]],
    ['roberta', ['RobertaForTokenClassification', RobertaForTokenClassification]],
    ['xlm', ['XLMForTokenClassification', XLMForTokenClassification]],
    ['xlm-roberta', ['XLMRobertaForTokenClassification', XLMRobertaForTokenClassification]],
]);

const MODEL_FOR_SEQ_TO_SEQ_CAUSAL_LM_MAPPING_NAMES = new Map([
    ['t5', ['T5ForConditionalGeneration', T5ForConditionalGeneration]],
    ['longt5', ['LongT5ForConditionalGeneration', LongT5ForConditionalGeneration]],
    ['mt5', ['MT5ForConditionalGeneration', MT5ForConditionalGeneration]],
    ['bart', ['BartForConditionalGeneration', BartForConditionalGeneration]],
    ['mbart', ['MBartForConditionalGeneration', MBartForConditionalGeneration]],
    ['marian', ['MarianMTModel', MarianMTModel]],
    ['m2m_100', ['M2M100ForConditionalGeneration', M2M100ForConditionalGeneration]],
    ['blenderbot', ['BlenderbotForConditionalGeneration', BlenderbotForConditionalGeneration]],
    ['blenderbot-small', ['BlenderbotSmallForConditionalGeneration', BlenderbotSmallForConditionalGeneration]],
]);

const MODEL_FOR_CAUSAL_LM_MAPPING_NAMES = new Map([
    ['bloom', ['BloomForCausalLM', BloomForCausalLM]],
    ['gpt2', ['GPT2LMHeadModel', GPT2LMHeadModel]],
    ['jais', ['JAISLMHeadModel', JAISLMHeadModel]],
    ['gptj', ['GPTJForCausalLM', GPTJForCausalLM]],
    ['gpt_bigcode', ['GPTBigCodeForCausalLM', GPTBigCodeForCausalLM]],
    ['gpt_neo', ['GPTNeoForCausalLM', GPTNeoForCausalLM]],
    ['gpt_neox', ['GPTNeoXForCausalLM', GPTNeoXForCausalLM]],
    ['codegen', ['CodeGenForCausalLM', CodeGenForCausalLM]],
    ['llama', ['LlamaForCausalLM', LlamaForCausalLM]],
    ['nanochat', ['NanoChatForCausalLM', NanoChatForCausalLM]],
    ['llama4_text', ['Llama4ForCausalLM', Llama4ForCausalLM]],
    ['arcee', ['ArceeForCausalLM', ArceeForCausalLM]],
    ['lfm2', ['Lfm2ForCausalLM', Lfm2ForCausalLM]],
    ['smollm3', ['SmolLM3ForCausalLM', SmolLM3ForCausalLM]],
    ['exaone', ['ExaoneForCausalLM', ExaoneForCausalLM]],
    ['olmo', ['OlmoForCausalLM', OlmoForCausalLM]],
    ['olmo2', ['Olmo2ForCausalLM', Olmo2ForCausalLM]],
    ['mobilellm', ['MobileLLMForCausalLM', MobileLLMForCausalLM]],
    ['granite', ['GraniteForCausalLM', GraniteForCausalLM]],
    ['granitemoehybrid', ['GraniteMoeHybridForCausalLM', GraniteMoeHybridForCausalLM]],
    ['cohere', ['CohereForCausalLM', CohereForCausalLM]],
    ['gemma', ['GemmaForCausalLM', GemmaForCausalLM]],
    ['gemma2', ['Gemma2ForCausalLM', Gemma2ForCausalLM]],
    ['vaultgemma', ['VaultGemmaForCausalLM', VaultGemmaForCausalLM]],
    ['gemma3_text', ['Gemma3ForCausalLM', Gemma3ForCausalLM]],
    ['helium', ['HeliumForCausalLM', HeliumForCausalLM]],
    ['glm', ['GlmForCausalLM', GlmForCausalLM]],
    ['openelm', ['OpenELMForCausalLM', OpenELMForCausalLM]],
    ['qwen2', ['Qwen2ForCausalLM', Qwen2ForCausalLM]],
    ['qwen3', ['Qwen3ForCausalLM', Qwen3ForCausalLM]],
    ['phi', ['PhiForCausalLM', PhiForCausalLM]],
    ['phi3', ['Phi3ForCausalLM', Phi3ForCausalLM]],
    ['mpt', ['MptForCausalLM', MptForCausalLM]],
    ['opt', ['OPTForCausalLM', OPTForCausalLM]],
    ['mbart', ['MBartForCausalLM', MBartForCausalLM]],
    ['mistral', ['MistralForCausalLM', MistralForCausalLM]],
<<<<<<< HEAD
    ['ministral', ['MinistralForCausalLM', MinistralForCausalLM]],
    ['ministral3', ['Ministral3ForCausalLM', Ministral3ForCausalLM]],
    ['ernie4_5', ['Ernie4_5_ForCausalLM', Ernie4_5_ForCausalLM]],
=======
    ['ernie4_5', ['Ernie4_5ForCausalLM', Ernie4_5ForCausalLM]],
>>>>>>> eb7dd021
    ['starcoder2', ['Starcoder2ForCausalLM', Starcoder2ForCausalLM]],
    ['falcon', ['FalconForCausalLM', FalconForCausalLM]],
    ['trocr', ['TrOCRForCausalLM', TrOCRForCausalLM]],
    ['stablelm', ['StableLmForCausalLM', StableLmForCausalLM]],
    ['modernbert-decoder', ['ModernBertDecoderForCausalLM', ModernBertDecoderForCausalLM]],

    // Also image-text-to-text
    ['phi3_v', ['Phi3VForCausalLM', Phi3VForCausalLM]],
]);

const MODEL_FOR_MULTIMODALITY_MAPPING_NAMES = new Map([
    ['multi_modality', ['MultiModalityCausalLM', MultiModalityCausalLM]],
]);


const MODEL_FOR_MASKED_LM_MAPPING_NAMES = new Map([
    ['bert', ['BertForMaskedLM', BertForMaskedLM]],
    ['neobert', ['NeoBertForMaskedLM', NeoBertForMaskedLM]],
    ['modernbert', ['ModernBertForMaskedLM', ModernBertForMaskedLM]],
    ['roformer', ['RoFormerForMaskedLM', RoFormerForMaskedLM]],
    ['electra', ['ElectraForMaskedLM', ElectraForMaskedLM]],
    ['esm', ['EsmForMaskedLM', EsmForMaskedLM]],
    ['convbert', ['ConvBertForMaskedLM', ConvBertForMaskedLM]],
    ['camembert', ['CamembertForMaskedLM', CamembertForMaskedLM]],
    ['deberta', ['DebertaForMaskedLM', DebertaForMaskedLM]],
    ['deberta-v2', ['DebertaV2ForMaskedLM', DebertaV2ForMaskedLM]],
    ['mpnet', ['MPNetForMaskedLM', MPNetForMaskedLM]],
    ['albert', ['AlbertForMaskedLM', AlbertForMaskedLM]],
    ['distilbert', ['DistilBertForMaskedLM', DistilBertForMaskedLM]],
    ['roberta', ['RobertaForMaskedLM', RobertaForMaskedLM]],
    ['xlm', ['XLMWithLMHeadModel', XLMWithLMHeadModel]],
    ['xlm-roberta', ['XLMRobertaForMaskedLM', XLMRobertaForMaskedLM]],
    ['mobilebert', ['MobileBertForMaskedLM', MobileBertForMaskedLM]],
    ['squeezebert', ['SqueezeBertForMaskedLM', SqueezeBertForMaskedLM]],
]);

const MODEL_FOR_QUESTION_ANSWERING_MAPPING_NAMES = new Map([
    ['bert', ['BertForQuestionAnswering', BertForQuestionAnswering]],
    ['neobert', ['NeoBertForQuestionAnswering', NeoBertForQuestionAnswering]],
    ['roformer', ['RoFormerForQuestionAnswering', RoFormerForQuestionAnswering]],
    ['electra', ['ElectraForQuestionAnswering', ElectraForQuestionAnswering]],
    ['convbert', ['ConvBertForQuestionAnswering', ConvBertForQuestionAnswering]],
    ['camembert', ['CamembertForQuestionAnswering', CamembertForQuestionAnswering]],
    ['deberta', ['DebertaForQuestionAnswering', DebertaForQuestionAnswering]],
    ['deberta-v2', ['DebertaV2ForQuestionAnswering', DebertaV2ForQuestionAnswering]],
    ['mpnet', ['MPNetForQuestionAnswering', MPNetForQuestionAnswering]],
    ['albert', ['AlbertForQuestionAnswering', AlbertForQuestionAnswering]],
    ['distilbert', ['DistilBertForQuestionAnswering', DistilBertForQuestionAnswering]],
    ['roberta', ['RobertaForQuestionAnswering', RobertaForQuestionAnswering]],
    ['xlm', ['XLMForQuestionAnswering', XLMForQuestionAnswering]],
    ['xlm-roberta', ['XLMRobertaForQuestionAnswering', XLMRobertaForQuestionAnswering]],
    ['mobilebert', ['MobileBertForQuestionAnswering', MobileBertForQuestionAnswering]],
    ['squeezebert', ['SqueezeBertForQuestionAnswering', SqueezeBertForQuestionAnswering]],
]);

const MODEL_FOR_VISION_2_SEQ_MAPPING_NAMES = new Map([
    ['vision-encoder-decoder', ['VisionEncoderDecoderModel', VisionEncoderDecoderModel]],
    ['idefics3', ['Idefics3ForConditionalGeneration', Idefics3ForConditionalGeneration]],
    ['smolvlm', ['SmolVLMForConditionalGeneration', SmolVLMForConditionalGeneration]],
]);

const MODEL_FOR_IMAGE_TEXT_TO_TEXT_MAPPING_NAMES = new Map([
    ['llava', ['LlavaForConditionalGeneration', LlavaForConditionalGeneration]],
    ['llava_onevision', ['LlavaOnevisionForConditionalGeneration', LlavaOnevisionForConditionalGeneration]],
    ['moondream1', ['Moondream1ForConditionalGeneration', Moondream1ForConditionalGeneration]],
    ['florence2', ['Florence2ForConditionalGeneration', Florence2ForConditionalGeneration]],
    ['qwen2-vl', ['Qwen2VLForConditionalGeneration', Qwen2VLForConditionalGeneration]],
    ['idefics3', ['Idefics3ForConditionalGeneration', Idefics3ForConditionalGeneration]],
    ['smolvlm', ['SmolVLMForConditionalGeneration', SmolVLMForConditionalGeneration]],
    ['paligemma', ['PaliGemmaForConditionalGeneration', PaliGemmaForConditionalGeneration]],
    ['llava_qwen2', ['LlavaQwen2ForCausalLM', LlavaQwen2ForCausalLM]],
    ['gemma3n', ['Gemma3nForConditionalGeneration', Gemma3nForConditionalGeneration]],
    ['mistral3', ['Mistral3ForConditionalGeneration', Mistral3ForConditionalGeneration]],
]);

const MODEL_FOR_AUDIO_TEXT_TO_TEXT_MAPPING_NAMES = new Map([
    ['ultravox', ['UltravoxModel', UltravoxModel]],
    ['voxtral', ['VoxtralForConditionalGeneration', VoxtralForConditionalGeneration]],
]);


const MODEL_FOR_DOCUMENT_QUESTION_ANSWERING_MAPPING_NAMES = new Map([
    ['vision-encoder-decoder', ['VisionEncoderDecoderModel', VisionEncoderDecoderModel]],
]);

const MODEL_FOR_IMAGE_CLASSIFICATION_MAPPING_NAMES = new Map([
    ['vit', ['ViTForImageClassification', ViTForImageClassification]],
    ['ijepa', ['IJepaForImageClassification', IJepaForImageClassification]],
    ['pvt', ['PvtForImageClassification', PvtForImageClassification]],
    ['vit_msn', ['ViTMSNForImageClassification', ViTMSNForImageClassification]],
    ['fastvit', ['FastViTForImageClassification', FastViTForImageClassification]],
    ['mobilevit', ['MobileViTForImageClassification', MobileViTForImageClassification]],
    ['mobilevitv2', ['MobileViTV2ForImageClassification', MobileViTV2ForImageClassification]],
    ['beit', ['BeitForImageClassification', BeitForImageClassification]],
    ['deit', ['DeiTForImageClassification', DeiTForImageClassification]],
    ['hiera', ['HieraForImageClassification', HieraForImageClassification]],
    ['convnext', ['ConvNextForImageClassification', ConvNextForImageClassification]],
    ['convnextv2', ['ConvNextV2ForImageClassification', ConvNextV2ForImageClassification]],
    ['dinov2', ['Dinov2ForImageClassification', Dinov2ForImageClassification]],
    ['dinov2_with_registers', ['Dinov2WithRegistersForImageClassification', Dinov2WithRegistersForImageClassification]],
    ['resnet', ['ResNetForImageClassification', ResNetForImageClassification]],
    ['swin', ['SwinForImageClassification', SwinForImageClassification]],
    ['segformer', ['SegformerForImageClassification', SegformerForImageClassification]],
    ['efficientnet', ['EfficientNetForImageClassification', EfficientNetForImageClassification]],
    ['mobilenet_v1', ['MobileNetV1ForImageClassification', MobileNetV1ForImageClassification]],
    ['mobilenet_v2', ['MobileNetV2ForImageClassification', MobileNetV2ForImageClassification]],
    ['mobilenet_v3', ['MobileNetV3ForImageClassification', MobileNetV3ForImageClassification]],
    ['mobilenet_v4', ['MobileNetV4ForImageClassification', MobileNetV4ForImageClassification]],
]);

const MODEL_FOR_OBJECT_DETECTION_MAPPING_NAMES = new Map([
    ['detr', ['DetrForObjectDetection', DetrForObjectDetection]],
    ['rt_detr', ['RTDetrForObjectDetection', RTDetrForObjectDetection]],
    ['rt_detr_v2', ['RTDetrV2ForObjectDetection', RTDetrV2ForObjectDetection]],
    ['rf_detr', ['RFDetrForObjectDetection', RFDetrForObjectDetection]],
    ['d_fine', ['DFineForObjectDetection', DFineForObjectDetection]],
    ['table-transformer', ['TableTransformerForObjectDetection', TableTransformerForObjectDetection]],
    ['yolos', ['YolosForObjectDetection', YolosForObjectDetection]],
]);

const MODEL_FOR_ZERO_SHOT_OBJECT_DETECTION_MAPPING_NAMES = new Map([
    ['owlvit', ['OwlViTForObjectDetection', OwlViTForObjectDetection]],
    ['owlv2', ['Owlv2ForObjectDetection', Owlv2ForObjectDetection]],
    ['grounding-dino', ['GroundingDinoForObjectDetection', GroundingDinoForObjectDetection]],
]);

const MODEL_FOR_IMAGE_SEGMENTATION_MAPPING_NAMES = new Map([
    // TODO: Do not add new models here
    ['detr', ['DetrForSegmentation', DetrForSegmentation]],
    ['clipseg', ['CLIPSegForImageSegmentation', CLIPSegForImageSegmentation]],
]);

const MODEL_FOR_SEMANTIC_SEGMENTATION_MAPPING_NAMES = new Map([
    ['segformer', ['SegformerForSemanticSegmentation', SegformerForSemanticSegmentation]],
    ['sapiens', ['SapiensForSemanticSegmentation', SapiensForSemanticSegmentation]],

    ['swin', ['SwinForSemanticSegmentation', SwinForSemanticSegmentation]],
    ['mobilenet_v1', ['MobileNetV1ForSemanticSegmentation', MobileNetV1ForSemanticSegmentation]],
    ['mobilenet_v2', ['MobileNetV2ForSemanticSegmentation', MobileNetV2ForSemanticSegmentation]],
    ['mobilenet_v3', ['MobileNetV3ForSemanticSegmentation', MobileNetV3ForSemanticSegmentation]],
    ['mobilenet_v4', ['MobileNetV4ForSemanticSegmentation', MobileNetV4ForSemanticSegmentation]],
]);

const MODEL_FOR_UNIVERSAL_SEGMENTATION_MAPPING_NAMES = new Map([
    ['detr', ['DetrForSegmentation', DetrForSegmentation]],
    ['maskformer', ['MaskFormerForInstanceSegmentation', MaskFormerForInstanceSegmentation]],
]);

const MODEL_FOR_MASK_GENERATION_MAPPING_NAMES = new Map([
    ['sam', ['SamModel', SamModel]],
    ['sam2', ['Sam2Model', Sam2Model]],
    ['edgetam', ['EdgeTamModel', EdgeTamModel]],
    ['sam3_tracker', ['Sam3TrackerModel', Sam3TrackerModel]],
]);

const MODEL_FOR_CTC_MAPPING_NAMES = new Map([
    ['wav2vec2', ['Wav2Vec2ForCTC', Wav2Vec2ForCTC]],
    ['wav2vec2-bert', ['Wav2Vec2BertForCTC', Wav2Vec2BertForCTC]],
    ['unispeech', ['UniSpeechForCTC', UniSpeechForCTC]],
    ['unispeech-sat', ['UniSpeechSatForCTC', UniSpeechSatForCTC]],
    ['wavlm', ['WavLMForCTC', WavLMForCTC]],
    ['hubert', ['HubertForCTC', HubertForCTC]],
    ['parakeet_ctc', ['ParakeetForCTC', ParakeetForCTC]],
]);

const MODEL_FOR_AUDIO_CLASSIFICATION_MAPPING_NAMES = new Map([
    ['wav2vec2', ['Wav2Vec2ForSequenceClassification', Wav2Vec2ForSequenceClassification]],
    ['wav2vec2-bert', ['Wav2Vec2BertForSequenceClassification', Wav2Vec2BertForSequenceClassification]],
    ['unispeech', ['UniSpeechForSequenceClassification', UniSpeechForSequenceClassification]],
    ['unispeech-sat', ['UniSpeechSatForSequenceClassification', UniSpeechSatForSequenceClassification]],
    ['wavlm', ['WavLMForSequenceClassification', WavLMForSequenceClassification]],
    ['hubert', ['HubertForSequenceClassification', HubertForSequenceClassification]],
    ['audio-spectrogram-transformer', ['ASTForAudioClassification', ASTForAudioClassification]],
]);

const MODEL_FOR_AUDIO_XVECTOR_MAPPING_NAMES = new Map([
    ['wavlm', ['WavLMForXVector', WavLMForXVector]],
]);

const MODEL_FOR_AUDIO_FRAME_CLASSIFICATION_MAPPING_NAMES = new Map([
    ['unispeech-sat', ['UniSpeechSatForAudioFrameClassification', UniSpeechSatForAudioFrameClassification]],
    ['wavlm', ['WavLMForAudioFrameClassification', WavLMForAudioFrameClassification]],
    ['wav2vec2', ['Wav2Vec2ForAudioFrameClassification', Wav2Vec2ForAudioFrameClassification]],
    ['pyannote', ['PyAnnoteForAudioFrameClassification', PyAnnoteForAudioFrameClassification]],
]);

const MODEL_FOR_IMAGE_MATTING_MAPPING_NAMES = new Map([
    ['vitmatte', ['VitMatteForImageMatting', VitMatteForImageMatting]],
]);

const MODEL_FOR_TIME_SERIES_PREDICTION_MAPPING_NAMES = new Map([
    ['patchtst', ['PatchTSTForPrediction', PatchTSTForPrediction]],
    ['patchtsmixer', ['PatchTSMixerForPrediction', PatchTSMixerForPrediction]],
])

const MODEL_FOR_IMAGE_TO_IMAGE_MAPPING_NAMES = new Map([
    ['swin2sr', ['Swin2SRForImageSuperResolution', Swin2SRForImageSuperResolution]],
])

const MODEL_FOR_DEPTH_ESTIMATION_MAPPING_NAMES = new Map([
    ['dpt', ['DPTForDepthEstimation', DPTForDepthEstimation]],
    ['depth_anything', ['DepthAnythingForDepthEstimation', DepthAnythingForDepthEstimation]],
    ['glpn', ['GLPNForDepthEstimation', GLPNForDepthEstimation]],
    ['sapiens', ['SapiensForDepthEstimation', SapiensForDepthEstimation]],
    ['depth_pro', ['DepthProForDepthEstimation', DepthProForDepthEstimation]],
    ['metric3d', ['Metric3DForDepthEstimation', Metric3DForDepthEstimation]],
    ['metric3dv2', ['Metric3Dv2ForDepthEstimation', Metric3Dv2ForDepthEstimation]],
])

const MODEL_FOR_NORMAL_ESTIMATION_MAPPING_NAMES = new Map([
    ['sapiens', ['SapiensForNormalEstimation', SapiensForNormalEstimation]],
])

const MODEL_FOR_POSE_ESTIMATION_MAPPING_NAMES = new Map([
    ['vitpose', ['VitPoseForPoseEstimation', VitPoseForPoseEstimation]],
])

// NOTE: This is custom to Transformers.js, and is necessary because certain models
// (e.g., CLIP) are split into vision and text components
const MODEL_FOR_IMAGE_FEATURE_EXTRACTION_MAPPING_NAMES = new Map([
    ['clip', ['CLIPVisionModelWithProjection', CLIPVisionModelWithProjection]],
    ['siglip', ['SiglipVisionModel', SiglipVisionModel]],
    ['jina_clip', ['JinaCLIPVisionModel', JinaCLIPVisionModel]],
])

const MODEL_CLASS_TYPE_MAPPING = [
    // MODEL_MAPPING_NAMES:
    [MODEL_MAPPING_NAMES_ENCODER_ONLY, MODEL_TYPES.EncoderOnly],
    [MODEL_MAPPING_NAMES_ENCODER_DECODER, MODEL_TYPES.EncoderDecoder],
    [MODEL_MAPPING_NAMES_DECODER_ONLY, MODEL_TYPES.DecoderOnly],
    [MODEL_MAPPING_NAMES_AUTO_ENCODER, MODEL_TYPES.AutoEncoder],

    [MODEL_FOR_SEQUENCE_CLASSIFICATION_MAPPING_NAMES, MODEL_TYPES.EncoderOnly],
    [MODEL_FOR_TOKEN_CLASSIFICATION_MAPPING_NAMES, MODEL_TYPES.EncoderOnly],
    [MODEL_FOR_SEQ_TO_SEQ_CAUSAL_LM_MAPPING_NAMES, MODEL_TYPES.Seq2Seq],
    [MODEL_FOR_SPEECH_SEQ_2_SEQ_MAPPING_NAMES, MODEL_TYPES.Seq2Seq],
    [MODEL_FOR_CAUSAL_LM_MAPPING_NAMES, MODEL_TYPES.DecoderOnly],
    [MODEL_FOR_MULTIMODALITY_MAPPING_NAMES, MODEL_TYPES.MultiModality],
    [MODEL_FOR_MASKED_LM_MAPPING_NAMES, MODEL_TYPES.EncoderOnly],
    [MODEL_FOR_QUESTION_ANSWERING_MAPPING_NAMES, MODEL_TYPES.EncoderOnly],
    [MODEL_FOR_VISION_2_SEQ_MAPPING_NAMES, MODEL_TYPES.Vision2Seq],
    [MODEL_FOR_IMAGE_TEXT_TO_TEXT_MAPPING_NAMES, MODEL_TYPES.ImageTextToText],
    [MODEL_FOR_AUDIO_TEXT_TO_TEXT_MAPPING_NAMES, MODEL_TYPES.AudioTextToText],
    [MODEL_FOR_IMAGE_CLASSIFICATION_MAPPING_NAMES, MODEL_TYPES.EncoderOnly],
    [MODEL_FOR_IMAGE_SEGMENTATION_MAPPING_NAMES, MODEL_TYPES.EncoderOnly],
    [MODEL_FOR_UNIVERSAL_SEGMENTATION_MAPPING_NAMES, MODEL_TYPES.EncoderOnly],
    [MODEL_FOR_SEMANTIC_SEGMENTATION_MAPPING_NAMES, MODEL_TYPES.EncoderOnly],
    [MODEL_FOR_IMAGE_MATTING_MAPPING_NAMES, MODEL_TYPES.EncoderOnly],
    [MODEL_FOR_TIME_SERIES_PREDICTION_MAPPING_NAMES, MODEL_TYPES.EncoderOnly],
    [MODEL_FOR_IMAGE_TO_IMAGE_MAPPING_NAMES, MODEL_TYPES.EncoderOnly],
    [MODEL_FOR_DEPTH_ESTIMATION_MAPPING_NAMES, MODEL_TYPES.EncoderOnly],
    [MODEL_FOR_NORMAL_ESTIMATION_MAPPING_NAMES, MODEL_TYPES.EncoderOnly],
    [MODEL_FOR_POSE_ESTIMATION_MAPPING_NAMES, MODEL_TYPES.EncoderOnly],
    [MODEL_FOR_OBJECT_DETECTION_MAPPING_NAMES, MODEL_TYPES.EncoderOnly],
    [MODEL_FOR_ZERO_SHOT_OBJECT_DETECTION_MAPPING_NAMES, MODEL_TYPES.EncoderOnly],
    [MODEL_FOR_MASK_GENERATION_MAPPING_NAMES, MODEL_TYPES.MaskGeneration],
    [MODEL_FOR_CTC_MAPPING_NAMES, MODEL_TYPES.EncoderOnly],
    [MODEL_FOR_AUDIO_CLASSIFICATION_MAPPING_NAMES, MODEL_TYPES.EncoderOnly],
    [MODEL_FOR_TEXT_TO_SPECTROGRAM_MAPPING_NAMES, MODEL_TYPES.Seq2Seq],
    [MODEL_FOR_TEXT_TO_WAVEFORM_MAPPING_NAMES, MODEL_TYPES.EncoderOnly],
    [MODEL_FOR_AUDIO_XVECTOR_MAPPING_NAMES, MODEL_TYPES.EncoderOnly],
    [MODEL_FOR_AUDIO_FRAME_CLASSIFICATION_MAPPING_NAMES, MODEL_TYPES.EncoderOnly],

    // Custom:
    [MODEL_FOR_IMAGE_FEATURE_EXTRACTION_MAPPING_NAMES, MODEL_TYPES.EncoderOnly],
];

for (const [mappings, type] of MODEL_CLASS_TYPE_MAPPING) {
    // @ts-ignore
    for (const [name, model] of mappings.values()) {
        MODEL_TYPE_MAPPING.set(name, type);
        MODEL_CLASS_TO_NAME_MAPPING.set(model, name);
        MODEL_NAME_TO_CLASS_MAPPING.set(name, model);
    }
}

const CUSTOM_MAPPING = [
    // OVERRIDE:
    // TODO: Refactor to allow class to specify model
    ['MusicgenForConditionalGeneration', MusicgenForConditionalGeneration, MODEL_TYPES.Musicgen],
    ['Phi3VForCausalLM', Phi3VForCausalLM, MODEL_TYPES.Phi3V],

    ['CLIPTextModelWithProjection', CLIPTextModelWithProjection, MODEL_TYPES.EncoderOnly],
    ['SiglipTextModel', SiglipTextModel, MODEL_TYPES.EncoderOnly],
    ['JinaCLIPTextModel', JinaCLIPTextModel, MODEL_TYPES.EncoderOnly],
    ['ClapTextModelWithProjection', ClapTextModelWithProjection, MODEL_TYPES.EncoderOnly],
    ['ClapAudioModelWithProjection', ClapAudioModelWithProjection, MODEL_TYPES.EncoderOnly],

    ['DacEncoderModel', DacEncoderModel, MODEL_TYPES.EncoderOnly],
    ['DacDecoderModel', DacDecoderModel, MODEL_TYPES.EncoderOnly],
    ['MimiEncoderModel', MimiEncoderModel, MODEL_TYPES.EncoderOnly],
    ['MimiDecoderModel', MimiDecoderModel, MODEL_TYPES.EncoderOnly],
    ['SnacEncoderModel', SnacEncoderModel, MODEL_TYPES.EncoderOnly],
    ['SnacDecoderModel', SnacDecoderModel, MODEL_TYPES.EncoderOnly],

    ['Gemma3nForConditionalGeneration', Gemma3nForConditionalGeneration, MODEL_TYPES.ImageAudioTextToText],
    ['SupertonicForConditionalGeneration', SupertonicForConditionalGeneration, MODEL_TYPES.Supertonic],
]
for (const [name, model, type] of CUSTOM_MAPPING) {
    MODEL_TYPE_MAPPING.set(name, type);
    MODEL_CLASS_TO_NAME_MAPPING.set(model, name);
    MODEL_NAME_TO_CLASS_MAPPING.set(name, model);
}

const CUSTOM_ARCHITECTURES = new Map([
    ['modnet', MODEL_FOR_IMAGE_SEGMENTATION_MAPPING_NAMES],
    ['birefnet', MODEL_FOR_IMAGE_SEGMENTATION_MAPPING_NAMES],
    ['isnet', MODEL_FOR_IMAGE_SEGMENTATION_MAPPING_NAMES],
    ['ben', MODEL_FOR_IMAGE_SEGMENTATION_MAPPING_NAMES],
]);
for (const [name, mapping] of CUSTOM_ARCHITECTURES.entries()) {
    mapping.set(name, ['PreTrainedModel', PreTrainedModel])
    MODEL_TYPE_MAPPING.set(name, MODEL_TYPES.EncoderOnly);
    MODEL_CLASS_TO_NAME_MAPPING.set(PreTrainedModel, name);
    MODEL_NAME_TO_CLASS_MAPPING.set(name, PreTrainedModel);
}


/**
 * Helper class which is used to instantiate pretrained models with the `from_pretrained` function.
 * The chosen model class is determined by the type specified in the model config.
 * 
 * @example
 * let model = await AutoModel.from_pretrained('Xenova/bert-base-uncased');
 */
export class AutoModel extends PretrainedMixin {
    /** @type {Map<string, Object>[]} */
    // @ts-ignore
    static MODEL_CLASS_MAPPINGS = MODEL_CLASS_TYPE_MAPPING.map(x => x[0]);
    static BASE_IF_FAIL = true;
}

/**
 * Helper class which is used to instantiate pretrained sequence classification models with the `from_pretrained` function.
 * The chosen model class is determined by the type specified in the model config.
 * 
 * @example
 * let model = await AutoModelForSequenceClassification.from_pretrained('Xenova/distilbert-base-uncased-finetuned-sst-2-english');
 */
export class AutoModelForSequenceClassification extends PretrainedMixin {
    static MODEL_CLASS_MAPPINGS = [MODEL_FOR_SEQUENCE_CLASSIFICATION_MAPPING_NAMES];
}

/**
 * Helper class which is used to instantiate pretrained token classification models with the `from_pretrained` function.
 * The chosen model class is determined by the type specified in the model config.
 * 
 * @example
 * let model = await AutoModelForTokenClassification.from_pretrained('Xenova/distilbert-base-multilingual-cased-ner-hrl');
 */
export class AutoModelForTokenClassification extends PretrainedMixin {
    static MODEL_CLASS_MAPPINGS = [MODEL_FOR_TOKEN_CLASSIFICATION_MAPPING_NAMES];
}

/**
 * Helper class which is used to instantiate pretrained sequence-to-sequence models with the `from_pretrained` function.
 * The chosen model class is determined by the type specified in the model config.
 * 
 * @example
 * let model = await AutoModelForSeq2SeqLM.from_pretrained('Xenova/t5-small');
 */
export class AutoModelForSeq2SeqLM extends PretrainedMixin {
    static MODEL_CLASS_MAPPINGS = [MODEL_FOR_SEQ_TO_SEQ_CAUSAL_LM_MAPPING_NAMES];
}

/**
 * Helper class which is used to instantiate pretrained sequence-to-sequence speech-to-text models with the `from_pretrained` function.
 * The chosen model class is determined by the type specified in the model config.
 * 
 * @example
 * let model = await AutoModelForSpeechSeq2Seq.from_pretrained('openai/whisper-tiny.en');
 */
export class AutoModelForSpeechSeq2Seq extends PretrainedMixin {
    static MODEL_CLASS_MAPPINGS = [MODEL_FOR_SPEECH_SEQ_2_SEQ_MAPPING_NAMES];
}

/**
 * Helper class which is used to instantiate pretrained sequence-to-sequence text-to-spectrogram models with the `from_pretrained` function.
 * The chosen model class is determined by the type specified in the model config.
 * 
 * @example
 * let model = await AutoModelForTextToSpectrogram.from_pretrained('microsoft/speecht5_tts');
 */
export class AutoModelForTextToSpectrogram extends PretrainedMixin {
    static MODEL_CLASS_MAPPINGS = [MODEL_FOR_TEXT_TO_SPECTROGRAM_MAPPING_NAMES];
}

/**
 * Helper class which is used to instantiate pretrained text-to-waveform models with the `from_pretrained` function.
 * The chosen model class is determined by the type specified in the model config.
 * 
 * @example
 * let model = await AutoModelForTextToSpectrogram.from_pretrained('facebook/mms-tts-eng');
 */
export class AutoModelForTextToWaveform extends PretrainedMixin {
    static MODEL_CLASS_MAPPINGS = [MODEL_FOR_TEXT_TO_WAVEFORM_MAPPING_NAMES];
}

/**
 * Helper class which is used to instantiate pretrained causal language models with the `from_pretrained` function.
 * The chosen model class is determined by the type specified in the model config.
 * 
 * @example
 * let model = await AutoModelForCausalLM.from_pretrained('Xenova/gpt2');
 */
export class AutoModelForCausalLM extends PretrainedMixin {
    static MODEL_CLASS_MAPPINGS = [MODEL_FOR_CAUSAL_LM_MAPPING_NAMES];
}

/**
 * Helper class which is used to instantiate pretrained masked language models with the `from_pretrained` function.
 * The chosen model class is determined by the type specified in the model config.
 * 
 * @example
 * let model = await AutoModelForMaskedLM.from_pretrained('Xenova/bert-base-uncased');
 */
export class AutoModelForMaskedLM extends PretrainedMixin {
    static MODEL_CLASS_MAPPINGS = [MODEL_FOR_MASKED_LM_MAPPING_NAMES];
}

/**
 * Helper class which is used to instantiate pretrained question answering models with the `from_pretrained` function.
 * The chosen model class is determined by the type specified in the model config.
 * 
 * @example
 * let model = await AutoModelForQuestionAnswering.from_pretrained('Xenova/distilbert-base-cased-distilled-squad');
 */
export class AutoModelForQuestionAnswering extends PretrainedMixin {
    static MODEL_CLASS_MAPPINGS = [MODEL_FOR_QUESTION_ANSWERING_MAPPING_NAMES];
}

/**
 * Helper class which is used to instantiate pretrained vision-to-sequence models with the `from_pretrained` function.
 * The chosen model class is determined by the type specified in the model config.
 * 
 * @example
 * let model = await AutoModelForVision2Seq.from_pretrained('Xenova/vit-gpt2-image-captioning');
 */
export class AutoModelForVision2Seq extends PretrainedMixin {
    static MODEL_CLASS_MAPPINGS = [MODEL_FOR_VISION_2_SEQ_MAPPING_NAMES];
}

/**
 * Helper class which is used to instantiate pretrained image classification models with the `from_pretrained` function.
 * The chosen model class is determined by the type specified in the model config.
 * 
 * @example
 * let model = await AutoModelForImageClassification.from_pretrained('Xenova/vit-base-patch16-224');
 */
export class AutoModelForImageClassification extends PretrainedMixin {
    static MODEL_CLASS_MAPPINGS = [MODEL_FOR_IMAGE_CLASSIFICATION_MAPPING_NAMES];
}

/**
 * Helper class which is used to instantiate pretrained image segmentation models with the `from_pretrained` function.
 * The chosen model class is determined by the type specified in the model config.
 * 
 * @example
 * let model = await AutoModelForImageSegmentation.from_pretrained('Xenova/detr-resnet-50-panoptic');
 */
export class AutoModelForImageSegmentation extends PretrainedMixin {
    static MODEL_CLASS_MAPPINGS = [MODEL_FOR_IMAGE_SEGMENTATION_MAPPING_NAMES];
}

/**
 * Helper class which is used to instantiate pretrained image segmentation models with the `from_pretrained` function.
 * The chosen model class is determined by the type specified in the model config.
 * 
 * @example
 * let model = await AutoModelForSemanticSegmentation.from_pretrained('nvidia/segformer-b3-finetuned-cityscapes-1024-1024');
 */
export class AutoModelForSemanticSegmentation extends PretrainedMixin {
    static MODEL_CLASS_MAPPINGS = [MODEL_FOR_SEMANTIC_SEGMENTATION_MAPPING_NAMES];
}

/**
 * Helper class which is used to instantiate pretrained universal image segmentation models with the `from_pretrained` function.
 * The chosen model class is determined by the type specified in the model config.
 * 
 * @example
 * let model = await AutoModelForUniversalSegmentation.from_pretrained('hf-internal-testing/tiny-random-MaskFormerForInstanceSegmentation');
 */
export class AutoModelForUniversalSegmentation extends PretrainedMixin {
    static MODEL_CLASS_MAPPINGS = [MODEL_FOR_UNIVERSAL_SEGMENTATION_MAPPING_NAMES];
}

/**
 * Helper class which is used to instantiate pretrained object detection models with the `from_pretrained` function.
 * The chosen model class is determined by the type specified in the model config.
 * 
 * @example
 * let model = await AutoModelForObjectDetection.from_pretrained('Xenova/detr-resnet-50');
 */
export class AutoModelForObjectDetection extends PretrainedMixin {
    static MODEL_CLASS_MAPPINGS = [MODEL_FOR_OBJECT_DETECTION_MAPPING_NAMES];
}

export class AutoModelForZeroShotObjectDetection extends PretrainedMixin {
    static MODEL_CLASS_MAPPINGS = [MODEL_FOR_ZERO_SHOT_OBJECT_DETECTION_MAPPING_NAMES];
}


/**
 * Helper class which is used to instantiate pretrained mask generation models with the `from_pretrained` function.
 * The chosen model class is determined by the type specified in the model config.
 * 
 * @example
 * let model = await AutoModelForMaskGeneration.from_pretrained('Xenova/sam-vit-base');
 */
export class AutoModelForMaskGeneration extends PretrainedMixin {
    static MODEL_CLASS_MAPPINGS = [MODEL_FOR_MASK_GENERATION_MAPPING_NAMES];
}

export class AutoModelForCTC extends PretrainedMixin {
    static MODEL_CLASS_MAPPINGS = [MODEL_FOR_CTC_MAPPING_NAMES];
}

export class AutoModelForAudioClassification extends PretrainedMixin {
    static MODEL_CLASS_MAPPINGS = [MODEL_FOR_AUDIO_CLASSIFICATION_MAPPING_NAMES];
}

export class AutoModelForXVector extends PretrainedMixin {
    static MODEL_CLASS_MAPPINGS = [MODEL_FOR_AUDIO_XVECTOR_MAPPING_NAMES];
}

export class AutoModelForAudioFrameClassification extends PretrainedMixin {
    static MODEL_CLASS_MAPPINGS = [MODEL_FOR_AUDIO_FRAME_CLASSIFICATION_MAPPING_NAMES];
}

export class AutoModelForDocumentQuestionAnswering extends PretrainedMixin {
    static MODEL_CLASS_MAPPINGS = [MODEL_FOR_DOCUMENT_QUESTION_ANSWERING_MAPPING_NAMES];
}

export class AutoModelForImageMatting extends PretrainedMixin {
    static MODEL_CLASS_MAPPINGS = [MODEL_FOR_IMAGE_MATTING_MAPPING_NAMES];
}

export class AutoModelForImageToImage extends PretrainedMixin {
    static MODEL_CLASS_MAPPINGS = [MODEL_FOR_IMAGE_TO_IMAGE_MAPPING_NAMES];
}

export class AutoModelForDepthEstimation extends PretrainedMixin {
    static MODEL_CLASS_MAPPINGS = [MODEL_FOR_DEPTH_ESTIMATION_MAPPING_NAMES];
}

export class AutoModelForNormalEstimation extends PretrainedMixin {
    static MODEL_CLASS_MAPPINGS = [MODEL_FOR_NORMAL_ESTIMATION_MAPPING_NAMES];
}

export class AutoModelForPoseEstimation extends PretrainedMixin {
    static MODEL_CLASS_MAPPINGS = [MODEL_FOR_POSE_ESTIMATION_MAPPING_NAMES];
}

export class AutoModelForImageFeatureExtraction extends PretrainedMixin {
    static MODEL_CLASS_MAPPINGS = [MODEL_FOR_IMAGE_FEATURE_EXTRACTION_MAPPING_NAMES];
}

export class AutoModelForImageTextToText extends PretrainedMixin {
    static MODEL_CLASS_MAPPINGS = [MODEL_FOR_IMAGE_TEXT_TO_TEXT_MAPPING_NAMES];
}

export class AutoModelForAudioTextToText extends PretrainedMixin {
    static MODEL_CLASS_MAPPINGS = [MODEL_FOR_AUDIO_TEXT_TO_TEXT_MAPPING_NAMES];
}

//////////////////////////////////////////////////

//////////////////////////////////////////////////
export class Seq2SeqLMOutput extends ModelOutput {
    /**
     * @param {Object} output The output of the model.
     * @param {Tensor} output.logits The output logits of the model.
     * @param {Tensor} output.past_key_values An tensor of key/value pairs that represent the previous state of the model.
     * @param {Tensor} output.encoder_outputs The output of the encoder in a sequence-to-sequence model.
     * @param {Tensor} [output.decoder_attentions] Attentions weights of the decoder, after the attention softmax, used to compute the weighted average in the self-attention heads.
     * @param {Tensor} [output.cross_attentions] Attentions weights of the decoder's cross-attention layer, after the attention softmax, used to compute the weighted average in the cross-attention heads.
     */
    constructor({ logits, past_key_values, encoder_outputs, decoder_attentions = null, cross_attentions = null }) {
        super();
        this.logits = logits;
        this.past_key_values = past_key_values;
        this.encoder_outputs = encoder_outputs;
        this.decoder_attentions = decoder_attentions;
        this.cross_attentions = cross_attentions;
    }
}

/**
 * Base class for outputs of sentence classification models.
 */
export class SequenceClassifierOutput extends ModelOutput {
    /**
     * @param {Object} output The output of the model.
     * @param {Tensor} output.logits classification (or regression if config.num_labels==1) scores (before SoftMax).
     * @param {Record<string, Tensor>} [output.attentions] Object of `torch.FloatTensor` (one for each layer) of shape `(batch_size, num_heads, sequence_length, sequence_length)`.
     * Attentions weights after the attention softmax, used to compute the weighted average in the self-attention heads.
     */
    constructor({ logits, ...attentions }) {
        super();
        this.logits = logits;
        const attentions_list = Object.values(attentions);
        if (attentions_list.length > 0) {
            // Only set attentions if they are not empty
            this.attentions = attentions_list;
        }
    }
}

/**
 * Base class for outputs of XVector models.
 */
export class XVectorOutput extends ModelOutput {
    /**
     * @param {Object} output The output of the model.
     * @param {Tensor} output.logits Classification hidden states before AMSoftmax, of shape `(batch_size, config.xvector_output_dim)`.
     * @param {Tensor} output.embeddings Utterance embeddings used for vector similarity-based retrieval, of shape `(batch_size, config.xvector_output_dim)`.
     */
    constructor({ logits, embeddings }) {
        super();
        this.logits = logits;
        this.embeddings = embeddings;
    }
}

/**
 * Base class for outputs of token classification models.
 */
export class TokenClassifierOutput extends ModelOutput {
    /**
     * @param {Object} output The output of the model.
     * @param {Tensor} output.logits Classification scores (before SoftMax).
     */
    constructor({ logits }) {
        super();
        this.logits = logits;
    }
}

/**
 * Base class for masked language models outputs.
 */
export class MaskedLMOutput extends ModelOutput {
    /**
     * @param {Object} output The output of the model.
     * @param {Tensor} output.logits Prediction scores of the language modeling head (scores for each vocabulary token before SoftMax).
     */
    constructor({ logits }) {
        super();
        this.logits = logits;
    }
}

/**
 * Base class for outputs of question answering models.
 */
export class QuestionAnsweringModelOutput extends ModelOutput {
    /**
     * @param {Object} output The output of the model.
     * @param {Tensor} output.start_logits Span-start scores (before SoftMax).
     * @param {Tensor} output.end_logits Span-end scores (before SoftMax).
     */
    constructor({ start_logits, end_logits }) {
        super();
        this.start_logits = start_logits;
        this.end_logits = end_logits;
    }
}


/**
 * Base class for causal language model (or autoregressive) outputs.
 */
export class CausalLMOutput extends ModelOutput {
    /**
     * @param {Object} output The output of the model.
     * @param {Tensor} output.logits Prediction scores of the language modeling head (scores for each vocabulary token before softmax).
     */
    constructor({ logits }) {
        super();
        this.logits = logits;
    }
}

/**
 * Base class for causal language model (or autoregressive) outputs.
 */
export class CausalLMOutputWithPast extends ModelOutput {
    /**
     * @param {Object} output The output of the model.
     * @param {Tensor} output.logits Prediction scores of the language modeling head (scores for each vocabulary token before softmax).
     * @param {Tensor} output.past_key_values Contains pre-computed hidden-states (key and values in the self-attention blocks)
     * that can be used (see `past_key_values` input) to speed up sequential decoding.
     */
    constructor({ logits, past_key_values }) {
        super();
        this.logits = logits;
        this.past_key_values = past_key_values;
    }
}

export class ImageMattingOutput extends ModelOutput {
    /**
     * @param {Object} output The output of the model.
     * @param {Tensor} output.alphas Estimated alpha values, of shape `(batch_size, num_channels, height, width)`.
     */
    constructor({ alphas }) {
        super();
        this.alphas = alphas;
    }
}

/**
 * Describes the outputs for the VITS model.
 */
export class VitsModelOutput extends ModelOutput {
    /**
     * @param {Object} output The output of the model.
     * @param {Tensor} output.waveform The final audio waveform predicted by the model, of shape `(batch_size, sequence_length)`.
     * @param {Tensor} output.spectrogram The log-mel spectrogram predicted at the output of the flow model.
     * This spectrogram is passed to the Hi-Fi GAN decoder model to obtain the final audio waveform.
     */
    constructor({ waveform, spectrogram }) {
        super();
        this.waveform = waveform;
        this.spectrogram = spectrogram;
    }
}<|MERGE_RESOLUTION|>--- conflicted
+++ resolved
@@ -8057,13 +8057,9 @@
     ['mpt', ['MptModel', MptModel]],
     ['opt', ['OPTModel', OPTModel]],
     ['mistral', ['MistralModel', MistralModel]],
-<<<<<<< HEAD
     ['ministral', ['MinistralModel', MinistralModel]],
     ['ministral3', ['Ministral3Model', Ministral3Model]],
-    ['ernie4_5', ['Ernie4_5_Model', Ernie4_5_Model]],
-=======
     ['ernie4_5', ['Ernie4_5Model', Ernie4_5Model]],
->>>>>>> eb7dd021
     ['starcoder2', ['Starcoder2Model', Starcoder2Model]],
     ['falcon', ['FalconModel', FalconModel]],
     ['stablelm', ['StableLmModel', StableLmModel]],
@@ -8177,13 +8173,9 @@
     ['opt', ['OPTForCausalLM', OPTForCausalLM]],
     ['mbart', ['MBartForCausalLM', MBartForCausalLM]],
     ['mistral', ['MistralForCausalLM', MistralForCausalLM]],
-<<<<<<< HEAD
     ['ministral', ['MinistralForCausalLM', MinistralForCausalLM]],
     ['ministral3', ['Ministral3ForCausalLM', Ministral3ForCausalLM]],
-    ['ernie4_5', ['Ernie4_5_ForCausalLM', Ernie4_5_ForCausalLM]],
-=======
     ['ernie4_5', ['Ernie4_5ForCausalLM', Ernie4_5ForCausalLM]],
->>>>>>> eb7dd021
     ['starcoder2', ['Starcoder2ForCausalLM', Starcoder2ForCausalLM]],
     ['falcon', ['FalconForCausalLM', FalconForCausalLM]],
     ['trocr', ['TrOCRForCausalLM', TrOCRForCausalLM]],
