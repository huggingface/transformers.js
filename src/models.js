--- conflicted
+++ resolved
@@ -3485,17 +3485,6 @@
 ]);
 
 const MODEL_MAPPING_NAMES_ENCODER_DECODER = new Map([
-<<<<<<< HEAD
-    ['t5', T5Model],
-    ['mt5', MT5Model],
-    ['bart', BartModel],
-    ['mbart', MBartModel],
-    ['marian', MarianModel],
-    ['whisper', WhisperModel],
-    ['m2m_100', M2M100Model],
-    ['blenderbot', BlenderbotModel],
-    ['blenderbot-small', BlenderbotSmallModel],
-=======
     ['t5', ['T5Model', T5Model]],
     ['mt5', ['MT5Model', MT5Model]],
     ['bart', ['BartModel', BartModel]],
@@ -3503,7 +3492,8 @@
     ['marian', ['MarianModel', MarianModel]],
     ['whisper', ['WhisperModel', WhisperModel]],
     ['m2m_100', ['M2M100Model', M2M100Model]],
->>>>>>> 6f1842a2
+    ['blenderbot', ['BlenderbotModel', BlenderbotModel]],
+    ['blenderbot-small', ['BlenderbotSmallModel', BlenderbotSmallModel]],
 ]);
 
 
@@ -3550,17 +3540,6 @@
 ]);
 
 const MODEL_FOR_SEQ_2_SEQ_MAPPING_NAMES = new Map([
-<<<<<<< HEAD
-    ['t5', T5ForConditionalGeneration],
-    ['mt5', MT5ForConditionalGeneration],
-    ['bart', BartForConditionalGeneration],
-    ['mbart', MBartForConditionalGeneration],
-    ['whisper', WhisperForConditionalGeneration],
-    ['marian', MarianMTModel],
-    ['m2m_100', M2M100ForConditionalGeneration],
-    ['blenderbot', BlenderbotForConditionalGeneration],
-    ['blenderbot-small', BlenderbotSmallForConditionalGeneration],
-=======
     ['t5', ['T5ForConditionalGeneration', T5ForConditionalGeneration]],
     ['mt5', ['MT5ForConditionalGeneration', MT5ForConditionalGeneration]],
     ['bart', ['BartForConditionalGeneration', BartForConditionalGeneration]],
@@ -3568,7 +3547,8 @@
     ['whisper', ['WhisperForConditionalGeneration', WhisperForConditionalGeneration]],
     ['marian', ['MarianMTModel', MarianMTModel]],
     ['m2m_100', ['M2M100ForConditionalGeneration', M2M100ForConditionalGeneration]],
->>>>>>> 6f1842a2
+    ['blenderbot', ['BlenderbotForConditionalGeneration', BlenderbotForConditionalGeneration]],
+    ['blenderbot-small', ['BlenderbotSmallForConditionalGeneration', BlenderbotSmallForConditionalGeneration]],
 ]);
 
 const MODEL_WITH_LM_HEAD_MAPPING_NAMES = new Map([
