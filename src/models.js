const {
    Callable,
    getModelFile,
    fetchJSON,
    dispatchCallback,
    isIntegralNumber,
} = require("./utils.js");

const {
    Sampler,
} = require("./samplers.js");


const {
    LogitsProcessorList,
    GenerationConfig,
    ForceTokensLogitsProcessor,
    ForcedBOSTokenLogitsProcessor,
    ForcedEOSTokenLogitsProcessor,
    WhisperTimeStampLogitsProcessor,
    NoRepeatNGramLogitsProcessor,
    RepetitionPenaltyLogitsProcessor
} = require("./generation.js");

const { executionProviders, ONNX } = require('./backends/onnx.js');
const {
    Tensor,
    cat
} = require('./tensor_utils');
const { InferenceSession, Tensor: ONNXTensor } = ONNX;

//////////////////////////////////////////////////
// Helper functions
/**
 * Constructs an InferenceSession using a model file located at the specified path.
 * @param {string} modelPath - The path to the directory containing the model file.
 * @param {string} fileName - The name of the model file.
 * @param {function} [progressCallback=null] - An optional function to track progress during the creation of the session.
 * @returns {Promise<InferenceSession>} - A Promise that resolves to an InferenceSession object.
 */
async function constructSession(modelPath, fileName, progressCallback = null) {
    let buffer = await getModelFile(modelPath, fileName, progressCallback);

    // TODO add option for user to force specify their desired execution provider
    try {
        return await InferenceSession.create(buffer, {
            executionProviders,
        });
    } catch (err) {
        console.warn(err);
        console.warn(
            'Something went wrong during model construction (most likely a missing operation). ' +
            'Using `wasm` as a fallback. '
        )
        return await InferenceSession.create(buffer, {
            executionProviders: ['wasm']
        });
    }
}

/**
 * Executes an InferenceSession using the specified inputs.
 * @param {InferenceSession} session - The InferenceSession object to run.
 * @param {Object} inputs - An object that maps input names to input tensors.
 * @returns {Promise<Object>} - A Promise that resolves to an object that maps output names to output tensors.
 */
async function sessionRun(session, inputs) {
    try {
        let output = await session.run(inputs);
        output = replaceTensors(output);
        return output;
    } catch (e) {
        console.error(`An error occurred during model execution: "${e}".`);
        console.error('Inputs given to model:', inputs);
        throw e;
    }
}

/**
 * Replaces ONNX Tensor objects with custom Tensor objects to support additional functions.
 * @param {Object} obj - The object to replace tensor objects in.
 * @returns {Object} - The object with tensor objects replaced by custom Tensor objects.
 */
function replaceTensors(obj) {
    // Convert ONNX Tensors with our custom Tensor class
    // to support additional functions
    for (let prop in obj) {
        if (obj[prop] instanceof ONNXTensor) {
            obj[prop] = new Tensor(obj[prop]);
        }
    }
    return obj;
}

/**
 * Prepares an attention mask for a sequence of tokens based on configuration options.
 * @param {Object} self - The calling object instance.
 * @param {Tensor} tokens - The input tokens.
 * @returns {Tensor} - The attention mask tensor.
 */
function _prepare_attention_mask(self, tokens) {

    // Prepare attention mask
    let pad_token_id = self.config.pad_token_id ?? null;
    let eos_token_id = self.config.eos_token_id ?? null;
    if (isIntegralNumber(eos_token_id)) {
        eos_token_id = [eos_token_id];
    }

    let is_pad_token_in_inputs = tokens.indexOf(pad_token_id) !== -1;
    let is_pad_token_not_equal_to_eos_token_id = (eos_token_id === null) || !eos_token_id.includes(pad_token_id)

    if (is_pad_token_in_inputs && is_pad_token_not_equal_to_eos_token_id) {
        let data = BigInt64Array.from(
            // Note: != so that int matches bigint
            tokens.data.map(x => x != pad_token_id)
        )
        return new Tensor('int64', data, tokens.dims)
    } else {
        return new Tensor(
            'int64',
            new BigInt64Array(tokens.data.length).fill(1n),
            tokens.dims
        )
    }
}

/**
 * Creates a boolean tensor with a single value.
 * @param {boolean} value - The value of the tensor.
 * @returns {Tensor} - The boolean tensor.
 */
function boolTensor(value) {
    // Create boolean tensor
    return new Tensor('bool', [value], [1]);
}

// JS doesn't support mixings, so we define some reused functions here, and allow "this" to be passed in
/**
 * Loads a sequence-to-sequence model from the specified path.
 * @param {string} modelPath - The path to the model directory.
 * @param {function} progressCallback - The optional progress callback function.
 * @returns {Promise<[any, any, any, any]>} - A promise that resolves with information about the loaded model.
 */
async function seq2seqLoadModel(modelPath, progressCallback) {
    let info = await Promise.all([
        fetchJSON(modelPath, 'config.json', progressCallback),
        constructSession(modelPath, 'encoder_model.onnx', progressCallback),
        constructSession(modelPath, 'decoder_model_merged.onnx', progressCallback),
        fetchJSON(modelPath, 'generation_config.json', progressCallback, false),
    ])

    // Called when all parts are loaded
    dispatchCallback(progressCallback, {
        status: 'loaded',
        name: modelPath
    });

    return info;
}

/**
 * Perform forward pass on the seq2seq model.
 * @async
 * @function
 * @param {Object} self - The seq2seq model object.
 * @param {Object} model_inputs - The input object for the model containing encoder and decoder inputs.
 * @param {Object} options - The options
 * @param {string} [options.encoder_input_name='input_ids'] - The name of the input tensor for the encoder.
 * @param {boolean} [options.add_decoder_pkv=true] - Flag to add the decoder past key values.
 * @returns {Promise<Seq2SeqLMOutput>} - Promise that resolves with the output of the seq2seq model.
 */
async function seq2seq_forward(self, model_inputs, {
    encoder_input_name = 'input_ids',
    add_decoder_pkv = true
} = {}) {
    let encoderOutputs = model_inputs.encoder_outputs;
    let pastKeyValues = model_inputs.past_key_values;

    if (encoderOutputs === null) {
        const encoderFeeds = {
            [encoder_input_name]: model_inputs[encoder_input_name],
        }

        if (self.session.inputNames.includes('attention_mask')) {
            encoderFeeds.attention_mask = model_inputs.attention_mask
        }
        const encoderResults = await sessionRun(self.session, encoderFeeds);
        encoderOutputs = encoderResults.last_hidden_state;
    }
    let decoderFeeds = {
        input_ids: model_inputs.decoder_input_ids,
        encoder_hidden_states: encoderOutputs,
        use_cache_branch: boolTensor(pastKeyValues !== null)
    };

    if (self.decoder_merged_session.inputNames.includes('encoder_attention_mask')) {
        decoderFeeds.encoder_attention_mask = model_inputs.attention_mask
    }
    self.addPastKeyValues(decoderFeeds, pastKeyValues, add_decoder_pkv);

    const decoderResults = await sessionRun(self.decoder_merged_session, decoderFeeds);
    let logits = decoderResults.logits;
    pastKeyValues = self.getPastKeyValues(decoderResults, pastKeyValues);
    return new Seq2SeqLMOutput(logits, pastKeyValues, encoderOutputs);
}

/**
 * Start the beam search process for the seq2seq model.
 * @function
 * @param {Object} self - The seq2seq model object.
 * @param {Object[]} inputTokenIds - Array of input token ids for each input sequence.
 * @param {number} numOutputTokens - The maximum number of output tokens for the model.
 * @param {boolean} [requires_attention_mask=true] - Flag to indicate if the model requires an attention mask.
 * @returns {Object[]} - Array of beam search objects.
 */
function seq2seqStartBeams(self, inputTokenIds, numOutputTokens, requires_attention_mask = true) {
    let beams = [];
    let beamId = 0;
    for (let tokens of inputTokenIds) {
        // TODO: Improve
        // Currently, just add back batch dimension.
        // In future, allow for true parallel execution
        tokens.dims = [1, ...tokens.dims]

        // Create beam
        let start = {
            inputs: tokens,
            encoder_outputs: null,
            past_key_values: null,

            // decoder_input_ids == output_token_ids
            output_token_ids: [self.config.decoder_start_token_id],
            done: false,
            score: 0,
            id: beamId++ // assign unique id to beams
        }

        if (requires_attention_mask) {
            start.attention_mask = _prepare_attention_mask(self, tokens);
        }

        beams.push(start);
    }

    return beams;
}

/**
 * Run beam search on the seq2seq model for a single beam.
 * @async
 * @function
 * @param {Object} self - The seq2seq model object.
 * @param {Object} beam - The beam search object for which to run the model.
 * @param {Object} options - options
 * @param {string} [options.input_name='input_ids'] - The name of the input tensor for the encoder.
 * @returns {Promise<Object>} - Promise that resolves with the output of the seq2seq model for the given beam.
 */
async function seq2seqRunBeam(self, beam, {
    input_name = 'input_ids',
} = {}
) {
    // 1. Prepare
    let model_inputs = {
        [input_name]: beam.inputs,
        decoder_input_ids: self.toI64Tensor(beam.output_token_ids.slice(-1)),
        encoder_outputs: beam.encoder_outputs,
        past_key_values: beam.past_key_values,
    }
    if (beam.attention_mask) {
        model_inputs.attention_mask = beam.attention_mask
    }

    // 2. Run
    let output = await self.forward(model_inputs);

    // 3. Update
    beam.past_key_values = output.past_key_values;
    beam.encoder_outputs = output.encoder_outputs;

    return output;
}

/**
 * Forward pass of the text generation model.
 * @async
 * @function
 * @param {Object} self - The text generation model object.
 * @param {Object} model_inputs - The input data to be used for the forward pass.
 * @returns {Promise<Object>} - Promise that resolves with an object containing the logits and past key values.
 */
async function textgen_forward(self, model_inputs) {
    let past_key_values = model_inputs.past_key_values;
    let decoderFeeds = {
        input_ids: model_inputs.input_ids,
        attention_mask: model_inputs.attention_mask,
        use_cache_branch: boolTensor(past_key_values !== null)
    }
    self.addPastKeyValues(decoderFeeds, past_key_values)

    let decoderResults = await sessionRun(self.session, decoderFeeds);
    let logits = decoderResults.logits;

    past_key_values = self.getPastKeyValues(decoderResults, past_key_values);
    return { logits, past_key_values };
}

/**
 * Starts the generation of text by initializing the beams for the given input token IDs.
 * @param {Object} self - The text generation model object.
 * @param {any} inputTokenIds - An array of input token IDs to generate text from.
 * @param {number} numOutputTokens - The maximum number of tokens to generate for each beam.
 * @param {Tensor} [inputs_attention_mask] - The attention mask tensor for the input token IDs.
 * @returns {Object[]} An array of beams initialized with the given inputs and parameters.
 */
function textgenStartBeams(self, inputTokenIds, numOutputTokens, inputs_attention_mask) {
    let beams = [];

    let beamId = 0;
    for (let tokens of inputTokenIds) {
        // TODO: Improve
        // Currently, just add back batch dimension.
        // In future, allow for true parallel execution
        tokens.dims = [1, ...tokens.dims]

        let attn_mask;
        if (inputs_attention_mask) {
            attn_mask = inputs_attention_mask.get(beamId)
            attn_mask.dims = [1, ...attn_mask.dims]

        } else {
            attn_mask = _prepare_attention_mask(self, tokens)
        }

        let start = {
            input: tokens,
            model_input_ids: tokens,
            attention_mask: attn_mask,
            past_key_values: null,

            output_token_ids: [],
            num_output_tokens: numOutputTokens,

            done: false,
            score: 0,
            id: beamId++ // assign unique id to beams
        }

        beams.push(start);
    }
    return beams;
}

/**
 * Runs a single step of the text generation process for a given beam.
 *
 * @async
 * @function textgenRunBeam
 * @param {Object} self - The textgen object.
 * @param {Object} beam - The beam to run.
 * @param {Tensor} beam.input - The input tensor.
 * @param {Tensor} beam.model_input_ids - The input ids to the model.
 * @param {Tensor} beam.attention_mask - The attention mask.
 * @param {Object} beam.past_key_values - The past key values.
 * @param {number[]} beam.output_token_ids - The output token ids.
 * @returns {Promise<Object>} The output of the generation step.
 */
async function textgenRunBeam(self, beam) {
    let attnMaskData = new BigInt64Array(beam.input.data.length + beam.output_token_ids.length).fill(1n)

    // 1. Prepare
    let model_inputs = {
        input_ids: beam.model_input_ids,
        attention_mask: new Tensor(
            'int64',
            attnMaskData,
            [1, attnMaskData.length]
        ),
        past_key_values: beam.past_key_values,
    }

    // 2. Run
    let output = await self.forward(model_inputs);

    // 3. Update
    beam.past_key_values = output.past_key_values;

    return output;
}

/**
 * Update a beam with a new token ID.
 * @param {object} beam - The beam to update.
 * @param {number} newTokenId - The new token ID to add to the beam's output.
 */
function textgenUpdatebeam(beam, newTokenId) {
    beam.output_token_ids = [...beam.output_token_ids, newTokenId];
    beam.model_input_ids = new Tensor('int64', [BigInt(newTokenId)], [1, 1]);
}
//////////////////////////////////////////////////

//////////////////////////////////////////////////
// Base class
/**
 * A base class for pre-trained models that provides the model configuration and a TensorFlow session.
 * @extends Callable
 */
class PreTrainedModel extends Callable {
    constructor(config, session) {
        super();

        this.config = config;
        this.session = session;
        this.num_encoder_heads = undefined;
        this.encoder_dim_kv = undefined;
        this.num_decoder_heads = undefined;
        this.decoder_dim_kv = undefined;
        this.num_decoder_layers = undefined;
        this.num_heads = undefined;
        this.dim_kv = undefined;
        this.num_layers = undefined;
    }

    /**
    * Disposes of all the ONNX sessions that were created during inference.
    * @returns {Promise<unknown[]>} - An array of promises, one for each ONNX session that is being disposed.
    */
    async dispose() {
        // Dispose of all ONNX sessions sessions
        // TODO use: https://developer.mozilla.org/en-US/docs/Web/JavaScript/Reference/Global_Objects/FinalizationRegistry

        let promises = [];
        for (let key of Object.keys(this)) {
            let item = this[key];
            if (item instanceof InferenceSession) {
                promises.push(item.handler.dispose())
            }
        }
        return await Promise.all(promises);
    }

    /**
     * Loads a pre-trained model from the given modelPath.
     * @static
     * @async
     * @param {string} modelPath - The path to the pre-trained model.
     * @param {function} progressCallback - A function to be called with progress updates.
     * @returns {Promise<PreTrainedModel>} A new instance of the PreTrainedModel class.
     */
    static async from_pretrained(modelPath, progressCallback = null) {

        let config = await fetchJSON(modelPath, 'config.json', progressCallback);
        let modelName = config.is_encoder_decoder ? 'encoder_model.onnx' : 'model.onnx';

        // Load model
        let session = await constructSession(modelPath, modelName, progressCallback);

        // Called when all parts are loaded
        dispatchCallback(progressCallback, {
            status: 'loaded',
            name: modelPath
        });

        return new this(config, session);
    }

    /**
     * Converts an array or Tensor of integers to an int64 Tensor.
     * @param {Array|Tensor} items - The input integers to be converted.
     * @returns {Tensor} The int64 Tensor with the converted values.
     * @throws {Error} If the input array is empty or the input is a batched Tensor and not all sequences have the same length.
     */
    toI64Tensor(items) {
        if (items instanceof Tensor) {
            return items;
        }
        // items is an array
        if (items.length === 0) {
            throw Error("items must be non-empty");
        }

        if (Array.isArray(items[0])) {
            // batched
            if (items.some(x => x.length !== items[0].length)) {
                throw Error("Unable to create tensor, you should probably activate truncation and/or padding with 'padding=True' and/or 'truncation=True' to have batched tensors with the same length.")
            }

            return new Tensor('int64',
                BigInt64Array.from(items.flat().map(x => BigInt(x))),
                [items.length, items[0].length]
            );
        } else {
            //flat
            return new Tensor('int64',
                BigInt64Array.from(items.map(x => BigInt(x))),
                [1, items.length]
            );
        }
    }

    /**
     * Runs the model with the provided inputs
     * @param {Object} model_inputs - Object containing input tensors
     * @returns {Promise<Object>} - Object containing output tensors
     */
    async _call(model_inputs) {
        return await sessionRun(this.session, model_inputs);
    }

    /**
     * Forward method should be implemented in subclasses.
     * @abstract
     * @param {object} model_inputs - The input data to the model in the format specified in the ONNX model.
     * @returns {Promise<object>} - The output data from the model in the format specified in the ONNX model.
     * @throws {Error} - This method must be implemented in subclasses.
     */
    async forward(model_inputs) {
        throw Error("forward should be implemented in subclasses.")
    }

    /**
     * @param {GenerationConfig} generation_config 
     * @param {number} input_ids_seq_length 
     * @returns {LogitsProcessorList}
     */
    _get_logits_processor(
        generation_config,
        input_ids_seq_length,
        // encoder_input_ids, TODO
        // prefix_allowed_tokens_fn, TODO
        logits_processor = null
    ) {
        const processors = new LogitsProcessorList();

        // if (generation_config.diversity_penalty !== null && generation_config.diversity_penalty > 0.0) {
        //     processors.push(new HammingDiversityLogitsProcessor(
        //         generation_config.diversity_penalty,
        //         generation_config.num_beams,
        //         generation_config.num_beam_groups
        //     ));
        // }

        // if (generation_config.encoder_repetition_penalty !== null && generation_config.encoder_repetition_penalty !== 1.0) {
        //     processors.push(new EncoderRepetitionPenaltyLogitsProcessor(
        //         generation_config.encoder_repetition_penalty,
        //         encoder_input_ids
        //     ));
        // }

        if (generation_config.repetition_penalty !== null && generation_config.repetition_penalty !== 1.0) {
            processors.push(new RepetitionPenaltyLogitsProcessor(generation_config.repetition_penalty));
        }

        if (generation_config.no_repeat_ngram_size !== null && generation_config.no_repeat_ngram_size > 0) {
            processors.push(new NoRepeatNGramLogitsProcessor(generation_config.no_repeat_ngram_size));
        }

        // if (generation_config.encoder_no_repeat_ngram_size !== null && generation_config.encoder_no_repeat_ngram_size > 0) {
        //     if (this.config.is_encoder_decoder) {
        //         processors.push(new EncoderNoRepeatNGramLogitsProcessor(
        //             generation_config.encoder_no_repeat_ngram_size,
        //             encoder_input_ids
        //         ));
        //     } else {
        //         throw new Error("It's impossible to use `encoder_no_repeat_ngram_size` with decoder-only architecture");
        //     }
        // }

        // if (generation_config.bad_words_ids !== null) {
        //     processors.push(new NoBadWordsLogitsProcessor(generation_config.bad_words_ids, generation_config.eos_token_id));
        // }

        // if (generation_config.min_length !== null && generation_config.eos_token_id !== null && generation_config.min_length > 0) {
        //     processors.push(new MinLengthLogitsProcessor(generation_config.min_length, generation_config.eos_token_id));
        // }

        // if (generation_config.min_new_tokens !== null && generation_config.eos_token_id !== null && generation_config.min_new_tokens > 0) {
        //     processors.push(new MinNewTokensLengthLogitsProcessor(
        //         input_ids_seq_length,
        //         generation_config.min_new_tokens,
        //         generation_config.eos_token_id
        //     ));
        // }

        // if (prefix_allowed_tokens_fn !== null) {
        //     processors.push(new PrefixConstrainedLogitsProcessor(
        //         prefix_allowed_tokens_fn,
        //         generation_config.num_beams / generation_config.num_beam_groups
        //     ));
        // }


        if (generation_config.forced_bos_token_id !== null) {
            processors.push(new ForcedBOSTokenLogitsProcessor(generation_config.forced_bos_token_id));
        }

        if (generation_config.forced_eos_token_id !== null) {
            processors.push(new ForcedEOSTokenLogitsProcessor(
                generation_config.max_length,
                generation_config.forced_eos_token_id
            ));
        }

        // if (generation_config.remove_invalid_values === true) {
        //     processors.push(new InfNanRemoveLogitsProcessor());
        // }

        // if (generation_config.exponential_decay_length_penalty !== null) {
        //     processors.push(new ExponentialDecayLengthPenalty(
        //         generation_config.exponential_decay_length_penalty,
        //         generation_config.eos_token_id,
        //         input_ids_seq_length
        //     ));
        // }

        // if (generation_config.suppress_tokens !== null) {
        //     processors.push(new SuppressTokensLogitsProcessor(generation_config.suppress_tokens));
        // }

        // if (generation_config.begin_suppress_tokens !== null) {
        //     let begin_index = input_ids_seq_length;
        //     begin_index = (input_ids_seq_length > 1 || generation_config.forced_bos_token_id === null) ? begin_index : begin_index + 1;
        //     if (generation_config.forced_decoder_ids !== null) {
        //         begin_index += generation_config.forced_decoder_ids[generation_config.forced_decoder_ids.length - 1][0];
        //     }
        //     processors.push(new SuppressTokensAtBeginLogitsProcessor(generation_config.begin_suppress_tokens, begin_index));
        // }

        if (generation_config.forced_decoder_ids !== null) {
            processors.push(new ForceTokensLogitsProcessor(generation_config.forced_decoder_ids));
        }

        if (logits_processor !== null) {
            processors.extend(logits_processor)
        }

        // `LogitNormalization` should always be the last logit processor, when present
        // if (generation_config.renormalize_logits === true) {
        //     processors.push(new LogitNormalization());
        // }

        return processors;
    }

    /**
   * This function merges multiple generation configs together to form a final generation config to be used by the model for text generation.
   * It first creates an empty `GenerationConfig` object, then it applies the model's own `generation_config` property to it. Finally, if a `generation_config` object was passed in the arguments, it overwrites the corresponding properties in the final config with those of the passed config object.
   *
   * @param {GenerationConfig} generation_config - A `GenerationConfig` object containing generation parameters.
   * @returns {GenerationConfig} The final generation config object to be used by the model for text generation.
   */
    _get_generation_config(generation_config) {
        // Create empty generation config (contains defaults)
        let gen_config = new GenerationConfig();

        // Apply model's generation config
        Object.assign(gen_config, this.generation_config);

        // Finally, use any generation config specified by the user
        // when calling `generate`
        if (generation_config !== null) {
            Object.assign(gen_config, generation_config);
        }
        return gen_config;
    }

    /**
   * Generates text based on the given inputs and generation configuration using the model.
   * @param {Array} inputs - An array of input token IDs.
   * @param {Object|null} generation_config - The generation configuration to use. If null, default configuration will be used.
   * @param {Object|null} logits_processor - An optional logits processor to use. If null, a new LogitsProcessorList instance will be created.
   * @param {Object} options - options
   * @param {Object} [options.inputs_attention_mask=null] - An optional attention mask for the inputs.
   * @returns {Promise<Array>} An array of generated output sequences, where each sequence is an array of token IDs.
   * @throws {Error} Throws an error if the inputs array is empty.
   */
    async generate(
        inputs,
        generation_config = null,
        logits_processor = null,
        {
            inputs_attention_mask = null
        } = {},
    ) {

        if (inputs.length === 0) {
            throw Error("Must supply a non-empty array of input token ids.")
        }

        // Update generation config with defaults
        generation_config = this._get_generation_config(generation_config);

        logits_processor = logits_processor ?? new LogitsProcessorList()

        // TODO Update generation config
        // this.generation_config

        // Update logits processor
        logits_processor = this._get_logits_processor(
            generation_config,
            inputs.length,
            logits_processor
        )

        // TODO implement early_stopping
        // https://huggingface.co/blog/how-to-generate

        let numOutputTokens = 1;
        const maxOutputTokens = numOutputTokens + (generation_config.max_new_tokens ?? Infinity);

        let sampler = Sampler.getSampler(generation_config);

        let beams = this.getStartBeams(inputs, numOutputTokens, inputs_attention_mask);

        while (beams.some(x => !x.done) && numOutputTokens < maxOutputTokens) {
            let newest_beams = [];
            for (let beam of beams) {
                if (beam.done) {
                    // TODO add length penalty (for ending early)
                    // Add this beam back into the pool
                    newest_beams.push(beam);
                    continue
                }

                let output = await this.runBeam(beam);

                // Logits are of the form [batch_size, out_seq_length, vocab_size]
                // In most cases, this will be [batch_size, 1, vocab_size]
                // So, we select the last token's logits:
                // (equivalent to `logits = outputs.logits[:, -1, :]`)
                let extractedLogits = [];
                for (const batch of output.logits) {
                    // Extract logits corresponding to the last token
                    let lastLogits = batch.get(batch.dims[0] - 1);

                    // Add back batch dimension (needed for `cat`)
                    lastLogits.dims = [1, ...lastLogits.dims];
                    extractedLogits.push(lastLogits)
                }
                let logits = cat(extractedLogits);
                logits_processor(beam.output_token_ids, logits)

                let sampledTokens = sampler(logits);
                for (let [newTokenId, logProb] of sampledTokens) {
                    // use previous beam as a starting point
                    let newBeam = { ...beam };

                    // update new beam
                    this.updateBeam(newBeam, newTokenId);

                    newBeam.score += logProb;

                    if (newTokenId === this.config.eos_token_id) {
                        newBeam.done = true;
                    }
                    newest_beams.push(newBeam);
                }
            }
            ++numOutputTokens;

            // Next, we get the best beams, per ID
            newest_beams = this.groupBeams(newest_beams).map(
                group => group
                    .sort((a, b) => b.score - a.score)  // sort based on score
                    .slice(0, generation_config.num_beams)        // remove outside beam width
            );

            // Flatten beams
            beams = newest_beams.flat();

            // Run callback
            if (generation_config.callback_function) {
                generation_config.callback_function(beams);
            }
        }

        return this.groupBeams(beams).map(
            batch => {
                if (generation_config.num_return_sequences > 1) {
                    return batch.slice(0, generation_config.num_return_sequences).map(x => x.output_token_ids);
                } else {
                    return [batch[0].output_token_ids];
                }
            }
        )
    }

    /**
     * Groups an array of beam objects by their ids.
     *
     * @param {Array} beams - The array of beam objects to group.
     * @returns {Array} - An array of arrays, where each inner array contains beam objects with the same id.
     */
    groupBeams(beams) {
        // Group beams by their ids
        const groups = {};
        for (const obj of beams) {
            if (groups[obj.id] === undefined) {
                groups[obj.id] = [obj];
            } else {
                groups[obj.id].push(obj);
            }
        }

        return Object.values(groups);
    }
<<<<<<< HEAD

    /**
     * Returns an object containing past key values from the given decoder results object.
     *
     * @param {Object} decoderResults - The decoder results object.
     * @returns {Object} - An object containing past key values.
     */
    getPastKeyValues(decoderResults) {
=======
    getPastKeyValues(decoderResults, pastKeyValues) {
>>>>>>> 48689184
        const pkvs = {};

        for (const name in decoderResults) {
            if (name.startsWith('present')) {
                let newName = name.replace('present', 'past_key_values');

                if (pastKeyValues !== null && name.includes('encoder')) {
                    // Optimization introduced by optimum to reuse past key values. So, we just replace the constant
                    // outputs with the previous past key values.
                    // https://github.com/huggingface/optimum/blob/0bf2c05fb7e1182b52d21b703cfc95fd9e4ea3dc/optimum/onnxruntime/base.py#L677-L704
                    pkvs[newName] = pastKeyValues[newName];
                } else {
                    pkvs[newName] = decoderResults[name];
                }
            }
        }
        return pkvs;
    }

    /**
     * Adds past key values to the decoder feeds object. If pastKeyValues is null, creates new tensors for past key values.
     *
     * @param {Object} decoderFeeds - The decoder feeds object to add past key values to.
     * @param {Object} pastKeyValues - An object containing past key values.
     * @param {boolean} [hasDecoder=false] - Whether the model has a decoder.
     */
    addPastKeyValues(decoderFeeds, pastKeyValues, hasDecoder = false) {
        if (pastKeyValues === null) {
            // TODO support batches (i.e., batch_size > 1)
            if (hasDecoder) {
                let encoder_dims = [1, this.num_encoder_heads, 0, this.encoder_dim_kv];
                for (let i = 0; i < this.num_encoder_layers; ++i) {
                    decoderFeeds[`past_key_values.${i}.encoder.key`] = new Tensor('float32', [], encoder_dims)
                    decoderFeeds[`past_key_values.${i}.encoder.value`] = new Tensor('float32', [], encoder_dims)
                }

                let decoder_dims = [1, this.num_decoder_heads, 0, this.decoder_dim_kv];
                for (let i = 0; i < this.num_decoder_layers; ++i) {
                    decoderFeeds[`past_key_values.${i}.decoder.key`] = new Tensor('float32', [], decoder_dims)
                    decoderFeeds[`past_key_values.${i}.decoder.value`] = new Tensor('float32', [], decoder_dims)
                }

            } else {
                let dims = [1, this.num_heads, 0, this.dim_kv]
                for (let i = 0; i < this.num_layers; ++i) {
                    decoderFeeds[`past_key_values.${i}.key`] = new Tensor('float32', [], dims)
                    decoderFeeds[`past_key_values.${i}.value`] = new Tensor('float32', [], dims)
                }
            }

        } else {
            Object.assign(decoderFeeds, pastKeyValues)
        }
    }
}
//////////////////////////////////////////////////
// Base model output class
class ModelOutput { }


//////////////////////////////////////////////////
// Bert models
class BertPreTrainedModel extends PreTrainedModel { }
class BertModel extends BertPreTrainedModel { }

/**
 * BertForMaskedLM is a class representing a BERT model for masked language modeling.
 * @extends BertPreTrainedModel
 */
class BertForMaskedLM extends BertPreTrainedModel {
    /**
     * Calls the model on new inputs.
     *
     * @param {Object} model_inputs - The inputs to the model.
     * @returns {Promise<MaskedLMOutput>} - An object containing the model's output logits for masked language modeling.
     */
    async _call(model_inputs) {
        let logits = (await super._call(model_inputs)).logits;
        return new MaskedLMOutput(logits)
    }
}

/**
 * BertForSequenceClassification is a class representing a BERT model for sequence classification.
 * @extends BertPreTrainedModel
 */
class BertForSequenceClassification extends BertPreTrainedModel {
    /**
     * Calls the model on new inputs.
     *
     * @param {Object} model_inputs - The inputs to the model.
     * @returns {Promise<SequenceClassifierOutput>} - An object containing the model's output logits for sequence classification.
     */
    async _call(model_inputs) {
        let logits = (await super._call(model_inputs)).logits;
        return new SequenceClassifierOutput(logits)
    }
}

/**
 * BertForQuestionAnswering is a class representing a BERT model for question answering.
 * @extends BertPreTrainedModel
 */
class BertForQuestionAnswering extends BertPreTrainedModel {
    /**
     * Calls the model on new inputs.
     *
     * @param {Object} model_inputs - The inputs to the model.
     * @returns {Promise<QuestionAnsweringModelOutput>} - An object containing the model's output logits for question answering.
     */
    async _call(model_inputs) {
        let outputs = await super._call(model_inputs);
        return new QuestionAnsweringModelOutput(outputs.start_logits, outputs.end_logits);
    }
}
//////////////////////////////////////////////////

//////////////////////////////////////////////////
// DistilBert models
class DistilBertPreTrainedModel extends PreTrainedModel { }
class DistilBertModel extends DistilBertPreTrainedModel { }

/**
 * DistilBertForSequenceClassification is a class representing a DistilBERT model for sequence classification.
 * @extends DistilBertPreTrainedModel
 */
class DistilBertForSequenceClassification extends DistilBertPreTrainedModel {
    /**
     * Calls the model on new inputs.
     *
     * @param {Object} model_inputs - The inputs to the model.
     * @returns {Promise<SequenceClassifierOutput>} - An object containing the model's output logits for question answering.
     */
    async _call(model_inputs) {
        let logits = (await super._call(model_inputs)).logits;
        return new SequenceClassifierOutput(logits)
    }
}

/**
 * DistilBertForQuestionAnswering is a class representing a DistilBERT model for question answering.
 * @extends DistilBertPreTrainedModel
 */
class DistilBertForQuestionAnswering extends DistilBertPreTrainedModel {
    /**
     * Calls the model on new inputs.
     *
     * @param {Object} model_inputs - The inputs to the model.
     * @returns {Promise<QuestionAnsweringModelOutput>} - An object containing the model's output logits for question answering.
     */
    async _call(model_inputs) {
        let outputs = await super._call(model_inputs);
        return new QuestionAnsweringModelOutput(outputs.start_logits, outputs.end_logits);
    }
}

/**
 * DistilBertForMaskedLM is a class representing a DistilBERT model for masking task.
 * @extends DistilBertPreTrainedModel
 */
class DistilBertForMaskedLM extends DistilBertPreTrainedModel {
    /**
     * Calls the model on new inputs.
     *
     * @param {Object} model_inputs - The inputs to the model.
     * @returns {Promise<MaskedLMOutput>} - returned object
     */
    async _call(model_inputs) {
        let logits = (await super._call(model_inputs)).logits;
        return new MaskedLMOutput(logits)
    }
}
//////////////////////////////////////////////////


//////////////////////////////////////////////////
// MobileBert models
class MobileBertPreTrainedModel extends PreTrainedModel { }
class MobileBertModel extends MobileBertPreTrainedModel { }

/**
 * MobileBertForMaskedLM is a class representing a MobileBERT model for masking task.
 * @extends MobileBertPreTrainedModel
 */
class MobileBertForMaskedLM extends MobileBertPreTrainedModel {
    /**
     * Calls the model on new inputs.
     *
     * @param {Object} model_inputs - The inputs to the model.
     * @returns {Promise<MaskedLMOutput>} - returned object
     */
    async _call(model_inputs) {
        let logits = (await super._call(model_inputs)).logits;
        return new MaskedLMOutput(logits)
    }
}

/**
 * @extends MobileBertPreTrainedModel
 */
class MobileBertForSequenceClassification extends MobileBertPreTrainedModel {
    /**
     * Calls the model on new inputs.
     *
     * @param {Object} model_inputs - The inputs to the model.
     * @returns {Promise<SequenceClassifierOutput>} - returned object
     */
    async _call(model_inputs) {
        let logits = (await super._call(model_inputs)).logits;
        return new SequenceClassifierOutput(logits)
    }
}

/**
 * @extends MobileBertPreTrainedModel
 */
class MobileBertForQuestionAnswering extends MobileBertPreTrainedModel {
    /**
     * Calls the model on new inputs.
     *
     * @param {Object} model_inputs - The inputs to the model.
     * @returns {Promise<QuestionAnsweringModelOutput>} - returned object
     */
    async _call(model_inputs) {
        let outputs = await super._call(model_inputs);
        return new QuestionAnsweringModelOutput(outputs.start_logits, outputs.end_logits);
    }
}
//////////////////////////////////////////////////


//////////////////////////////////////////////////
// SqueezeBert models
class SqueezeBertPreTrainedModel extends PreTrainedModel { }
class SqueezeBertModel extends SqueezeBertPreTrainedModel { }
class SqueezeBertForMaskedLM extends SqueezeBertPreTrainedModel {
    /**
     * Calls the model on new inputs.
     *
     * @param {Object} model_inputs - The inputs to the model.
     * @returns {Promise<MaskedLMOutput>} - returned object
     */
    async _call(model_inputs) {
        let logits = (await super._call(model_inputs)).logits;
        return new MaskedLMOutput(logits)
    }
}
class SqueezeBertForSequenceClassification extends SqueezeBertPreTrainedModel {
    /**
     * Calls the model on new inputs.
     *
     * @param {Object} model_inputs - The inputs to the model.
     * @returns {Promise<SequenceClassifierOutput>} - returned object
     */
    async _call(model_inputs) {
        let logits = (await super._call(model_inputs)).logits;
        return new SequenceClassifierOutput(logits)
    }
}
class SqueezeBertForQuestionAnswering extends SqueezeBertPreTrainedModel {
    /**
     * Calls the model on new inputs.
     *
     * @param {Object} model_inputs - The inputs to the model.
     * @returns {Promise<QuestionAnsweringModelOutput>} - returned object
     */
    async _call(model_inputs) {
        let outputs = await super._call(model_inputs);
        return new QuestionAnsweringModelOutput(outputs.start_logits, outputs.end_logits);
    }
}
//////////////////////////////////////////////////


//////////////////////////////////////////////////
// Albert models
class AlbertPreTrainedModel extends PreTrainedModel { }
class AlbertModel extends AlbertPreTrainedModel { }
class AlbertForSequenceClassification extends AlbertPreTrainedModel {
    /**
     * Calls the model on new inputs.
     *
     * @param {Object} model_inputs - The inputs to the model.
     * @returns {Promise<SequenceClassifierOutput>} - returned object
     */
    async _call(model_inputs) {
        let logits = (await super._call(model_inputs)).logits;
        return new SequenceClassifierOutput(logits)
    }
}
class AlbertForQuestionAnswering extends AlbertPreTrainedModel {
    /**
     * Calls the model on new inputs.
     *
     * @param {Object} model_inputs - The inputs to the model.
     * @returns {Promise<QuestionAnsweringModelOutput>} - returned object
     */
    async _call(model_inputs) {
        let outputs = await super._call(model_inputs);
        return new QuestionAnsweringModelOutput(outputs.start_logits, outputs.end_logits);
    }
}
class AlbertForMaskedLM extends AlbertPreTrainedModel {
    /**
     * Calls the model on new inputs.
     *
     * @param {Object} model_inputs - The inputs to the model.
     * @returns {Promise<MaskedLMOutput>} - returned object
     */
    async _call(model_inputs) {
        let logits = (await super._call(model_inputs)).logits;
        return new MaskedLMOutput(logits)
    }
}
//////////////////////////////////////////////////


//////////////////////////////////////////////////
// T5 models
class T5PreTrainedModel extends PreTrainedModel { };

class T5Model extends T5PreTrainedModel {
    /**
     * Generates text based on the provided arguments.
     * @throws {Error} - Throws an error as the current model class (T5Model) is not compatible with `.generate()`.
     * @returns {Promise<any>}
     * @param {any[]} args
     */
    async generate(...args) {
        throw Error(
            "The current model class (T5Model) is not compatible with `.generate()`, as it doesn't have a language model head. Please use one of the following classes instead: {'T5ForConditionalGeneration'}"
        )
    }
}

/**
 * T5Model is a class representing a T5 model for conditional generation.
 * @extends T5PreTrainedModel
 */
class T5ForConditionalGeneration extends T5PreTrainedModel {
    /**
     * @param {object} config - The model configuration.
     * @param {any} session - session for the model.
     * @param {any} decoder_merged_session - session for the decoder.
     * @param {GenerationConfig} generation_config - The generation configuration.
     */
    constructor(config, session, decoder_merged_session, generation_config) {
        super(config, session);
        this.decoder_merged_session = decoder_merged_session;
        this.generation_config = generation_config;

        this.num_decoder_layers = this.config.num_decoder_layers;
        this.num_decoder_heads = this.config.num_heads;
        this.decoder_dim_kv = this.config.d_kv;

        this.num_encoder_layers = this.config.num_layers;
        this.num_encoder_heads = this.config.num_heads;
        this.encoder_dim_kv = this.config.d_kv;
    }

    /**
     * Loads the pre-trained model from a given path.
     * @async
     * @param {string} modelPath - The path to the pre-trained model.
     * @param {function} progressCallback - A function to call with progress updates (optional).
     * @returns {Promise<T5ForConditionalGeneration>} The loaded model instance.
     */
    static async from_pretrained(modelPath, progressCallback = null) {
        let info = await seq2seqLoadModel(modelPath, progressCallback);
        return new this(...info);
    }

    /**
     * Generates the start beams for a given set of inputs and output length.
     * @param {number[][]} inputs - The input token IDs.
     * @param {number} numOutputTokens - The desired output length.
     * @returns {Array} The start beams.
     */
    getStartBeams(inputs, numOutputTokens, ...args) {
        return seq2seqStartBeams(this, inputs, numOutputTokens);
    }

    /**
     * Runs the beam search for a given beam.
     * @async
     * @param {any} beam - The current beam.
     * @returns {Promise<any>} The model output.
     */
    async runBeam(beam) {
        return await seq2seqRunBeam(this, beam);
    }

    /**
     * Updates the given beam with a new token ID.
     * @param {any} beam - The current beam.
     * @param {number} newTokenId - The new token ID to add to the output sequence.
     */
    updateBeam(beam, newTokenId) {
        beam.output_token_ids = [...beam.output_token_ids, newTokenId];
    }

    /**
     * Runs the forward pass of the model for a given set of inputs.
     * @async
     * @param {Object} model_inputs - The model inputs.
     * @returns {Promise<Object>} The model output.
     */
    async forward(model_inputs) {
        return await seq2seq_forward(this, model_inputs);
    }
}
//////////////////////////////////////////////////

//////////////////////////////////////////////////
// MT5 models
class MT5PreTrainedModel extends PreTrainedModel { };

class MT5Model extends MT5PreTrainedModel {
    /**
     * 
     * @param  {...any} args
     * @returns {Promise<any>}
     * @throws {Error}
     */
    async generate(...args) {
        throw Error(
            "The current model class (MT5Model) is not compatible with `.generate()`, as it doesn't have a language model head. Please use one of the following classes instead: {'MT5ForConditionalGeneration'}"
        )
    }
}

/**
 * A class representing a conditional sequence-to-sequence model based on the MT5 architecture.
 *
 * @extends MT5PreTrainedModel
 */
class MT5ForConditionalGeneration extends MT5PreTrainedModel {
    /**
     * Creates a new instance of the `MT5ForConditionalGeneration` class.
     *
     * @param {any} config - The model configuration.
     * @param {any} session - The TensorFlow.js session containing the encoder weights.
     * @param {any} decoder_merged_session - The TensorFlow.js session containing the merged decoder weights.
     * @param {GenerationConfig} generation_config - The generation configuration.
     */
    constructor(config, session, decoder_merged_session, generation_config) {
        super(config, session);
        this.decoder_merged_session = decoder_merged_session;
        this.generation_config = generation_config;

        this.num_decoder_layers = this.config.num_decoder_layers;
        this.num_decoder_heads = this.config.num_heads;
        this.decoder_dim_kv = this.config.d_kv;

        this.num_encoder_layers = this.config.num_layers;
        this.num_encoder_heads = this.config.num_heads;
        this.encoder_dim_kv = this.config.d_kv;
    }

    /**
     * Loads a pre-trained model from the given path.
     *
     * @param {string} modelPath - The path to the pre-trained model.
     * @param {function} [progressCallback=null] - A callback function that is called with the download progress percentage (0-100).
     * @returns {Promise<any>} - A Promise that resolves to a new `MT5ForConditionalGeneration` instance.
     * @static
     */
    static async from_pretrained(modelPath, progressCallback = null) {
        let info = await seq2seqLoadModel(modelPath, progressCallback);
        return new this(...info);
    }

    /**
   * Generates the start beams for the given input tokens and output sequence length.
   *
   * @param {any[]} inputs - The input sequence.
   * @param {number} numOutputTokens - The desired length of the output sequence.
   * @param {...*} args - Additional arguments to pass to the `seq2seqStartBeams` function.
   * @returns {any[]} - An array of `Beam` objects representing the start beams.
   */
    getStartBeams(inputs, numOutputTokens, ...args) {
        return seq2seqStartBeams(this, inputs, numOutputTokens);
    }

    /**
    * Runs the given beam through
    * the model and returns the next token prediction.
    * @param {any} beam - The beam to run.
    * @returns {Promise<number>} - A Promise that resolves to the index of the predicted token.
    */
    async runBeam(beam) {
        return await seq2seqRunBeam(this, beam);
    }

    /**
     * Updates the given beam with the new predicted token.
     * @param {any} beam - The beam to update.
     * @param {number} newTokenId - The index of the predicted token.
    */
    updateBeam(beam, newTokenId) {
        beam.output_token_ids = [...beam.output_token_ids, newTokenId];
    }

    /**
    * Runs the forward pass of the model on the given inputs.
    * @param {any} model_inputs - The model inputs.
    * @returns {Promise<any>} - A Promise that resolves to the model outputs.
    */
    async forward(model_inputs) {
        return await seq2seq_forward(this, model_inputs);
    }
}
//////////////////////////////////////////////////

//////////////////////////////////////////////////
// Bart models
class BartPretrainedModel extends PreTrainedModel { };

/**
 * BART encoder and decoder model.
 * 
 * @hideconstructor
 * @extends BartPretrainedModel
 */
class BartModel extends BartPretrainedModel {
    /**
     * Throws an error because the current model class (BartModel) is not compatible with `.generate()`.
     * 
     * @async
     * @throws {Error} The current model class (BartModel) is not compatible with `.generate()`.
     * @returns {Promise<any>}
     */
    async generate(...args) {
        throw Error(
            "The current model class (BartModel) is not compatible with `.generate()`, as it doesn't have a language model head. Please use one of the following classes instead: {'BartForConditionalGeneration'}"
        )
    }
}

/**
 * BART model with a language model head for conditional generation.
 * @extends BartPretrainedModel
 */
class BartForConditionalGeneration extends BartPretrainedModel {
    /**
     * Create a new BartForConditionalGeneration instance.
     * @param {object} config - The configuration object for the Bart model.
     * @param {object} session - The TensorFlow.js session used to execute the model.
     * @param {object} decoder_merged_session - The TensorFlow.js session used to execute the decoder.
     * @param {object} generation_config - The generation configuration object.
     */
    constructor(config, session, decoder_merged_session, generation_config) {
        super(config, session);
        this.decoder_merged_session = decoder_merged_session;
        this.generation_config = generation_config;

        this.num_decoder_layers = this.config.decoder_layers;
        this.num_decoder_heads = this.config.decoder_attention_heads;
        this.decoder_dim_kv = this.config.d_model / this.num_decoder_heads;

        this.num_encoder_layers = this.config.encoder_layers;
        this.num_encoder_heads = this.config.encoder_attention_heads;
        this.encoder_dim_kv = this.config.d_model / this.num_encoder_heads;
    }

    /**
     * Loads a BartForConditionalGeneration instance from a pretrained model stored on disk.
     * @param {string} modelPath - The path to the directory containing the pretrained model.
     * @param {function} [progressCallback=null] - An optional callback function to track the download progress.
     * @returns {Promise<BartForConditionalGeneration>} - The pretrained BartForConditionalGeneration instance.
     */
    static async from_pretrained(modelPath, progressCallback = null) {
        let info = await seq2seqLoadModel(modelPath, progressCallback);
        return new this(...info);
    }

    /**
     * Returns the initial beam for generating output text.
     * @param {object} inputs - The input object containing the encoded input text.
     * @param {number} numOutputTokens - The maximum number of output tokens to generate.
     * @param  {...any} args - Additional arguments to pass to the sequence-to-sequence generation function.
     * @returns {any} - The initial beam for generating output text.
     */
    getStartBeams(inputs, numOutputTokens, ...args) {
        return seq2seqStartBeams(this, inputs, numOutputTokens);
    }

    /**
     * Runs a single step of the beam search generation algorithm.
     * @param {any} beam - The current beam being generated.
     * @returns {Promise<any>} - The updated beam after a single generation step.
     */
    async runBeam(beam) {
        return await seq2seqRunBeam(this, beam);
    }

    /**
     * Updates the beam by appending the newly generated token ID to the list of output token IDs.
     * @param {any} beam - The current beam being generated.
     * @param {number} newTokenId - The ID of the newly generated token to append to the list of output token IDs.
     */
    updateBeam(beam, newTokenId) {
        beam.output_token_ids = [...beam.output_token_ids, newTokenId];
    }

    /**
     * Runs the forward pass of the model for a given set of inputs.
     * @async
     * @param {Object} model_inputs - The model inputs.
     * @returns {Promise<Object>} The model output.
     */
    async forward(model_inputs) {
        return await seq2seq_forward(this, model_inputs);
    }
}

class BartForSequenceClassification extends BartPretrainedModel {
    async _call(model_inputs) {
        let logits = (await super._call(model_inputs)).logits;
        return new SequenceClassifierOutput(logits)
    }
}

//////////////////////////////////////////////////

//////////////////////////////////////////////////
// Roberta models
class RobertaPreTrainedModel extends PreTrainedModel { }
class RobertaModel extends RobertaPreTrainedModel { }

/**
 * RobertaForMaskedLM class for performing masked language modeling on Roberta models.
 * @extends RobertaPreTrainedModel
 */
class RobertaForMaskedLM extends RobertaPreTrainedModel {
    /**
     * Calls the model on new inputs.
     *
     * @param {Object} model_inputs - The inputs to the model.
     * @returns {Promise<MaskedLMOutput>} - returned object
     */
    async _call(model_inputs) {
        let logits = (await super._call(model_inputs)).logits;
        return new MaskedLMOutput(logits)
    }
}

/**
 * RobertaForSequenceClassification class for performing sequence classification on Roberta models.
 * @extends RobertaPreTrainedModel
 */
class RobertaForSequenceClassification extends RobertaPreTrainedModel {
    /**
     * Calls the model on new inputs.
     *
     * @param {Object} model_inputs - The inputs to the model.
     * @returns {Promise<SequenceClassifierOutput>} - returned object
     */
    async _call(model_inputs) {
        let logits = (await super._call(model_inputs)).logits;
        return new SequenceClassifierOutput(logits)
    }
}

/**
 * RobertaForQuestionAnswering class for performing question answering on Roberta models.
 * @extends RobertaPreTrainedModel
 */
class RobertaForQuestionAnswering extends RobertaPreTrainedModel {
    /**
     * Calls the model on new inputs.
     *
     * @param {Object} model_inputs - The inputs to the model.
     * @returns {Promise<QuestionAnsweringModelOutput>} - returned object
     */
    async _call(model_inputs) {
        let outputs = await super._call(model_inputs);
        return new QuestionAnsweringModelOutput(outputs.start_logits, outputs.end_logits);
    }
}
//////////////////////////////////////////////////

//////////////////////////////////////////////////
// T5 models
class WhisperPreTrainedModel extends PreTrainedModel { };

/**
 * WhisperModel class for training Whisper models without a language model head.
 * @extends WhisperPreTrainedModel
 */
class WhisperModel extends WhisperPreTrainedModel {
    /**
     * Throws an error when attempting to generate output since this model doesn't have a language model head.
     * @throws Error
     * @returns {Promise<any>}
     * @param {any[]} args
     */
    async generate(...args) {
        throw Error(
            "The current model class (WhisperModel) is not compatible with `.generate()`, as it doesn't have a language model head. Please use one of the following classes instead: {'WhisperForConditionalGeneration'}"
        )
    }
}

/**
 * WhisperForConditionalGeneration class for generating conditional outputs from Whisper models.
 * @extends WhisperPreTrainedModel
 */
class WhisperForConditionalGeneration extends WhisperPreTrainedModel {
    /**
     * Initializes the WhisperForConditionalGeneration object.
     * @param {Object} config - Configuration object for the model.
     * @param {Object} session - TensorFlow.js Session object for the model.
     * @param {Object} decoder_merged_session - TensorFlow.js Session object for the decoder.
     * @param {Object} generation_config - Configuration object for the generation process.
     */
    constructor(config, session, decoder_merged_session, generation_config) {
        super(config, session);
        this.decoder_merged_session = decoder_merged_session;
        this.generation_config = generation_config;

        this.num_decoder_layers = this.config.decoder_layers;
        this.num_decoder_heads = this.config.decoder_attention_heads;
        this.decoder_dim_kv = this.config.d_model / this.num_decoder_heads;

        this.num_encoder_layers = this.config.encoder_layers;
        this.num_encoder_heads = this.config.encoder_attention_heads;
        this.encoder_dim_kv = this.config.d_model / this.num_encoder_heads;


    }

    /**
     * Generates outputs based on input and generation configuration.
     * @param {Object} inputs - Input data for the model.
     * @param {Object} generation_config - Configuration object for the generation process.
     * @param {Object} logits_processor - Optional logits processor object.
     * @returns {Promise<Object>} Promise object represents the generated outputs.
     */
    async generate(
        inputs,
        generation_config = null,
        logits_processor = null,
    ) {
        // Create generation config object
        generation_config = this._get_generation_config(generation_config);


        // Whisper has additional options for returning timestamps
        generation_config.return_timestamps ??= false;

        // TODO add language and task

        if (generation_config.return_timestamps) {
            logits_processor = [new WhisperTimeStampLogitsProcessor(generation_config)]
        }



        // Modify forced_decoder_ids_mapping. This is the way HF also does it,
        // but it would probably be best to not modify the class' mapping, and
        // rather create a copy?


        return super.generate(inputs, generation_config, logits_processor)
    }

    /**
     * Loads a pre-trained model from a saved model directory.
     * @param {string} modelPath - Path to the saved model directory.
     * @param {function} progressCallback - Optional function for tracking loading progress.
     * @returns {Promise<WhisperForConditionalGeneration>} Promise object represents the loaded model.
     */
    static async from_pretrained(modelPath, progressCallback = null) {
        let info = await seq2seqLoadModel(modelPath, progressCallback);
        return new this(...info);
    }

    /**
     * Gets the start beams for generating outputs.
     * @param {Array} inputTokenIds - Array of input token IDs.
     * @param {number} numOutputTokens - Number of output tokens to generate.
     * @returns {Array} Array of start beams.
     */
    getStartBeams(inputTokenIds, numOutputTokens, ...args) {
        // arguments ignored in this case
        return seq2seqStartBeams(this, inputTokenIds, numOutputTokens, false);
    }

    /**
     * Runs a beam for generating outputs.
     * @param {Object} beam - Beam object.
     * @returns {Promise<Object>} Promise object represents the generated outputs for the beam.
     */
    async runBeam(beam) {
        return await seq2seqRunBeam(this, beam, {
            input_name: 'input_features',
        });
    }

    /**
     * Updates the beam by appending the newly generated token ID to the list of output token IDs.
     * @param {any} beam - The current beam being generated.
     * @param {number} newTokenId - The ID of the newly generated token to append to the list of output token IDs.
     */
    updateBeam(beam, newTokenId) {
        beam.output_token_ids = [...beam.output_token_ids, newTokenId];
    }

    /**
     * Runs the forward pass of the model for a given set of inputs.
     * @async
     * @param {Object} model_inputs - The model inputs.
     * @returns {Promise<Object>} The model output.
     */
    async forward(model_inputs) {
        return await seq2seq_forward(this, model_inputs, {
            encoder_input_name: 'input_features',
        });
    }
}
//////////////////////////////////////////////////

//////////////////////////////////////////////////
/**
 * Vision Encoder-Decoder model based on OpenAI's GPT architecture for image captioning and other vision tasks
 * @extends PreTrainedModel
 */
class VisionEncoderDecoderModel extends PreTrainedModel {
    /**
     * @param {object} config - The configuration object specifying the hyperparameters and other model settings.
     * @param {object} session - The TensorFlow.js session containing the encoder model.
     * @param {any} decoder_merged_session - The TensorFlow.js session containing the merged decoder model.
     */
    constructor(config, session, decoder_merged_session) {
        super(config, session);
        this.decoder_merged_session = decoder_merged_session;

        this.num_layers = this.config.decoder.n_layer;
        this.num_heads = this.config.decoder.n_head;
        this.dim_kv = this.config.decoder.n_embd / this.num_heads;
    }

    /**
     * Loads a VisionEncoderDecoderModel from the given path.
     *
     * @param {string} modelPath - The path to the folder containing the saved model files.
     * @param {function} [progressCallback=null] - Optional callback function to track the progress of model loading.
     * @returns {Promise<VisionEncoderDecoderModel>} A Promise that resolves with the loaded VisionEncoderDecoderModel instance.
     */
    static async from_pretrained(modelPath, progressCallback = null) {

        let [config, session, decoder_merged_session] = await Promise.all([
            fetchJSON(modelPath, 'config.json', progressCallback),
            constructSession(modelPath, 'encoder_model.onnx', progressCallback),
            constructSession(modelPath, 'decoder_merged_session.onnx', progressCallback),
        ])

        // Called when all parts are loaded
        dispatchCallback(progressCallback, {
            status: 'loaded',
            name: modelPath
        });

        return new this(config, session, decoder_merged_session);
    }

    /**
     * Generate beam search outputs for the given input pixels and number of output tokens.
     *
     * @param {array} inputs - The input pixels as a Tensor.
     * @param {number} numOutputTokens - The number of output tokens to generate.
     * @param {...*} args - Optional additional arguments to pass to seq2seqStartBeams.
     * @returns {any} An array of Beam objects representing the top-K output sequences.
     */
    getStartBeams(inputs, numOutputTokens, ...args) {
        return seq2seqStartBeams(this, inputs, numOutputTokens);
    }

    /**
     * Generate the next beam step for the given beam.
     *
     * @param {any} beam - The current beam.
     * @returns {Promise<any>} The updated beam with the additional predicted token ID.
     */
    async runBeam(beam) {
        return seq2seqRunBeam(this, beam, {
            input_name: 'pixel_values',
        });
    }

    /**
     * Update the given beam with the additional predicted token ID.
     *
     * @param {any} beam - The current beam.
     * @param {number} newTokenId - The new predicted token ID to add to the beam's output sequence.
     */
    updateBeam(beam, newTokenId) {
        beam.output_token_ids = [...beam.output_token_ids, newTokenId];
    }

    /**
     * Compute the forward pass of the model on the given input tensors.
     *
     * @param {object} model_inputs - The input tensors as an object with keys 'pixel_values' and 'decoder_input_ids'.
     * @returns {Promise<any>} The output tensor of the model.
     */
    async forward(model_inputs) {
        return await seq2seq_forward(this, model_inputs, {
            encoder_input_name: 'pixel_values',
            add_decoder_pkv: false
        })
    }
}
//////////////////////////////////////////////////

//////////////////////////////////////////////////
// CLIP models
class CLIPPreTrainedModel extends PreTrainedModel { }
class CLIPModel extends CLIPPreTrainedModel {

}

//////////////////////////////////////////////////

//////////////////////////////////////////////////
// GPT2 models
class GPT2PreTrainedModel extends PreTrainedModel { }
/**
 * GPT2Model is not compatible with `.generate()`, as it doesn't have a language model head.
 * @extends GPT2PreTrainedModel
 */
class GPT2Model extends GPT2PreTrainedModel {
    /**
     * 
     * @param  {...any} args 
     * @throws {Error}
     * @returns {Promise<any>}
     */
    async generate(...args) {
        throw Error(
            "The current model class (GPT2Model) is not compatible with `.generate()`, as it doesn't have a language model head. Please use one of the following classes instead: {'GPT2LMHeadModel'}"
        )
    }
}

/**
 * GPT-2 language model head on top of the GPT-2 base model. This model is suitable for text generation tasks.
 * @extends GPT2PreTrainedModel
 */
class GPT2LMHeadModel extends GPT2PreTrainedModel {
    /**
     * @param {object} config - The configuration of the model.
     * @param {any} session - The ONNX session containing the model weights.
     */
    constructor(config, session) {
        super(config, session);

        // config doesn't contain pad_token_id, so we assume it is the eos_token_id
        this.config.pad_token_id = this.config.eos_token_id

        this.num_heads = this.config.n_head
        this.num_layers = this.config.n_layer
        this.dim_kv = this.config.n_embd / this.num_heads;
    }

    /**
     * Initializes and returns the beam for text generation task
     * @param {Tensor} inputTokenIds - The input token ids.
     * @param {number} numOutputTokens - The number of tokens to be generated.
     * @param {Tensor} inputs_attention_mask - Optional input attention mask.
     * @returns {any} A Beam object representing the initialized beam.
     */
    getStartBeams(inputTokenIds, numOutputTokens, inputs_attention_mask) {
        return textgenStartBeams(this, inputTokenIds, numOutputTokens, inputs_attention_mask)
    }

    /**
     * Runs beam search for text generation given a beam.
     * @param {any} beam - The Beam object representing the beam.
     * @returns {Promise<any>} A Beam object representing the updated beam after running beam search.
     */
    async runBeam(beam) {
        return await textgenRunBeam(this, beam);
    }

    /**
     * Updates the given beam with the new generated token id.
     * @param {any} beam - The Beam object representing the beam.
     * @param {number} newTokenId - The new generated token id to be added to the beam.
     */
    updateBeam(beam, newTokenId) {
        return textgenUpdatebeam(beam, newTokenId);
    }

    /**
     * Forward pass for the model.
     * @param {object} model_inputs - The inputs for the model.
     * @returns {Promise<any>} The output tensor of the model.
     */
    async forward(model_inputs) {
        return await textgen_forward(this, model_inputs)
    }

}
// class GPT2ForSequenceClassification extends GPT2PreTrainedModel {
// TODO
// }
//////////////////////////////////////////////////
class GPTNeoPreTrainedModel extends PreTrainedModel { }
class GPTNeoModel extends GPTNeoPreTrainedModel {
    /**
     * 
     * @param  {...any} args 
     * @throws {Error}
     * @returns {Promise<any>}
     */
    async generate(...args) {
        throw Error(
            "The current model class (GPTNeoModel) is not compatible with `.generate()`, as it doesn't have a language model head. Please use one of the following classes instead: {'GPTNeoForCausalLM'}"
        )
    }
}

class GPTNeoForCausalLM extends GPTNeoPreTrainedModel {
    /**
     * @param {object} config - The configuration of the model.
     * @param {any} session - The ONNX session containing the model weights.
     */
    constructor(config, session) {
        super(config, session);

        // config doesn't contain pad_token_id, so we assume it is the eos_token_id
        this.config.pad_token_id = this.config.eos_token_id

        this.num_heads = this.config.num_heads;
        this.num_layers = this.config.num_layers;
        this.dim_kv = this.config.hidden_size / this.num_heads;
    }

    /**
     * Initializes and returns the beam for text generation task
     * @param {Tensor} inputTokenIds - The input token ids.
     * @param {number} numOutputTokens - The number of tokens to be generated.
     * @param {Tensor} inputs_attention_mask - Optional input attention mask.
     * @returns {any} A Beam object representing the initialized beam.
     */
    getStartBeams(inputTokenIds, numOutputTokens, inputs_attention_mask) {
        return textgenStartBeams(this, inputTokenIds, numOutputTokens, inputs_attention_mask)
    }

    /**
     * Runs beam search for text generation given a beam.
     * @param {any} beam - The Beam object representing the beam.
     * @returns {Promise<any>} A Beam object representing the updated beam after running beam search.
     */
    async runBeam(beam) {
        return await textgenRunBeam(this, beam);
    }

    /**
     * Updates the given beam with the new generated token id.
     * @param {any} beam - The Beam object representing the beam.
     * @param {number} newTokenId - The new generated token id to be added to the beam.
     */
    updateBeam(beam, newTokenId) {
        return textgenUpdatebeam(beam, newTokenId);
    }

    /**
     * Forward pass for the model.
     * @param {object} model_inputs - The inputs for the model.
     * @returns {Promise<any>} The output tensor of the model.
     */
    async forward(model_inputs) {
        return await textgen_forward(this, model_inputs)
    }
}

//////////////////////////////////////////////////
// CodeGen models
class CodeGenPreTrainedModel extends PreTrainedModel { }
/**
 * CodeGenModel is a class representing a code generation model without a language model head.
 * 
 * @extends CodeGenPreTrainedModel
 */
class CodeGenModel extends CodeGenPreTrainedModel {
    /**
     * Throws an error indicating that the current model class is not compatible with `.generate()`,
     * as it doesn't have a language model head.
     * 
     * @throws {Error} The current model class is not compatible with `.generate()`
     * 
     * @param  {...any} args - Arguments passed to the generate function
     * @returns {Promise<any>}
     */
    async generate(...args) {
        throw Error(
            "The current model class (CodeGenModel) is not compatible with `.generate()`, as it doesn't have a language model head. Please use one of the following classes instead: {'CodeGenForCausalLM'}"
        )
    }
}

/**
 * CodeGenForCausalLM is a class that represents a code generation model based on the GPT-2 architecture. It extends the `CodeGenPreTrainedModel` class.
 * @extends CodeGenPreTrainedModel
 */
class CodeGenForCausalLM extends CodeGenPreTrainedModel {
    /**
    * @param {object} config The model configuration object.
    * @param {object} session The ONNX session object.
    */
    constructor(config, session) {
        super(config, session);

        // config doesn't contain pad_token_id, so we assume it is the eos_token_id
        this.config.pad_token_id = this.config.eos_token_id

        this.num_heads = this.config.n_head
        this.num_layers = this.config.n_layer
        this.dim_kv = this.config.n_embd / this.num_heads;
    }

    /**
     * Initializes and returns the beam for text generation task
     * @param {Tensor} inputTokenIds - The input token ids.
     * @param {number} numOutputTokens - The number of tokens to be generated.
     * @param {Tensor} inputs_attention_mask - Optional input attention mask.
     * @returns {any} A Beam object representing the initialized beam.
     */
    getStartBeams(inputTokenIds, numOutputTokens, inputs_attention_mask) {
        return textgenStartBeams(this, inputTokenIds, numOutputTokens, inputs_attention_mask)
    }

    /**
     * Runs beam search for text generation given a beam.
     * @param {any} beam - The Beam object representing the beam.
     * @returns {Promise<any>} A Beam object representing the updated beam after running beam search.
     */
    async runBeam(beam) {
        return await textgenRunBeam(this, beam);
    }

    /**
     * Updates the given beam with the new generated token id.
     * @param {any} beam - The Beam object representing the beam.
     * @param {number} newTokenId - The new generated token id to be added to the beam.
     */
    updateBeam(beam, newTokenId) {
        return textgenUpdatebeam(beam, newTokenId);
    }

    /**
     * Forward pass for the model.
     * @param {object} model_inputs - The inputs for the model.
     * @returns {Promise<any>} The output tensor of the model.
     */
    async forward(model_inputs) {
        return await textgen_forward(this, model_inputs)
    }

}
//////////////////////////////////////////////////

//////////////////////////////////////////////////
class ViTPreTrainedModel extends PreTrainedModel { }
class ViTForImageClassification extends ViTPreTrainedModel {
    /**
     * @param {any} model_inputs
     */
    async _call(model_inputs) {
        let logits = (await super._call(model_inputs)).logits;
        return new SequenceClassifierOutput(logits)
    }
}
//////////////////////////////////////////////////

//////////////////////////////////////////////////
class DetrPreTrainedModel extends PreTrainedModel { }
class DetrForObjectDetection extends DetrPreTrainedModel {
    /**
     * @param {any} model_inputs
     */
    async _call(model_inputs) {
        let output = (await super._call(model_inputs));
        return new DetrObjectDetectionOutput(output.logits, output.pred_boxes)
    }
}

class DetrObjectDetectionOutput extends ModelOutput {
    /**
     * @param {any} logits
     * @param {any} pred_boxes
     */
    constructor(logits, pred_boxes) {
        super();
        this.logits = logits;
        this.pred_boxes = pred_boxes;
    }
}
//////////////////////////////////////////////////


//////////////////////////////////////////////////
// MarianMT models
class MarianPreTrainedModel extends PreTrainedModel { };

class MarianModel extends MarianPreTrainedModel {
    /**
     * 
     * @param  {...any} args 
     * @throws {Error}
     * @returns {Promise<any>}
     */
    async generate(...args) {
        throw Error(
            "The current model class (T5Model) is not compatible with `.generate()`, as it doesn't have a language model head. Please use one of the following classes instead: {'T5ForConditionalGeneration'}"
        )
    }
}

class MarianMTModel extends MarianPreTrainedModel {
    /**
    * @param {object} config The model configuration object.
    * @param {object} session The ONNX session object.
    * @param {any} decoder_merged_session 
    * @param {any} generation_config 
    */
    constructor(config, session, decoder_merged_session, generation_config) {
        super(config, session);
        this.decoder_merged_session = decoder_merged_session;
        this.generation_config = generation_config;

        this.num_decoder_layers = this.config.decoder_layers;
        this.num_decoder_heads = this.config.decoder_attention_heads;
        this.decoder_dim_kv = this.config.d_model / this.num_decoder_heads;

        this.num_encoder_layers = this.config.encoder_layers;
        this.num_encoder_heads = this.config.encoder_attention_heads;
        this.encoder_dim_kv = this.config.d_model / this.num_encoder_heads;
    }

    /**
     * @param {string} modelPath
     */
    static async from_pretrained(modelPath, progressCallback = null) {
        let info = await seq2seqLoadModel(modelPath, progressCallback);
        return new this(...info);
    }

    /**
     * Initializes and returns the beam for text generation task
     * @param {any[]} inputs - The input token ids.
     * @param {number} numOutputTokens - The number of tokens to be generated.
     * @returns {any} A Beam object representing the initialized beam.
     * @param {any[]} args
     */
    getStartBeams(inputs, numOutputTokens, ...args) {
        return seq2seqStartBeams(this, inputs, numOutputTokens);
    }

    /**
     * @param {any} beam
     * @returns {Promise<any>}
     */
    async runBeam(beam) {
        return await seq2seqRunBeam(this, beam);
    }

    /**
     * @param {any} beam
     * @param {any} newTokenId
     */
    updateBeam(beam, newTokenId) {
        beam.output_token_ids = [...beam.output_token_ids, newTokenId];
    }

    /**
     * @param {any} model_inputs
     * @returns {Promise<Seq2SeqLMOutput>}
     */
    async forward(model_inputs) {
        return await seq2seq_forward(this, model_inputs);
    }
}
//////////////////////////////////////////////////


//////////////////////////////////////////////////
// AutoModels, used to simplify construction of PreTrainedModels
// (uses config to instantiate correct class)
/**
 * Helper class to determine model type from config
 */
class AutoModel {
    // Helper class to determine model type from config
    static MODEL_CLASS_MAPPING = {
        'bert': BertModel,
        'albert': AlbertModel,
        'distilbert': DistilBertModel,
        't5': T5Model,
        'mt5': MT5Model,
        'gpt2': GPT2Model,
        'gpt_neo': GPTNeoModel,
        'codegen': CodeGenModel,
        'bart': BartModel,
        'roberta': RobertaModel,
        'whisper': WhisperModel,
        'clip': CLIPModel,
        'mobilebert': MobileBertModel,
        'squeezebert': SqueezeBertModel,
    }

    /**
     * Instantiates a pre-trained model based on the given model path and config.
     * @param {string} modelPath - The path to the pre-trained model.
     * @param {function} progressCallback - Optional. A callback function that can be used to track loading progress.
     * @returns {Promise<PreTrainedModel>} - A promise that resolves to an instance of a pre-trained model.
     */
    static async from_pretrained(modelPath, progressCallback = null) {

        let config = await fetchJSON(modelPath, 'config.json', progressCallback);
        let modelName = config.is_encoder_decoder ? 'encoder_model.onnx' : 'model.onnx';

        let session = await constructSession(modelPath, modelName, progressCallback);

        // Called when all parts are loaded
        dispatchCallback(progressCallback, {
            status: 'loaded',
            name: modelPath
        });

        let cls = this.MODEL_CLASS_MAPPING[config.model_type];
        if (!cls) {
            console.warn(`Unknown model class "${config.model_type}", attempting to construct from base class.`);
            cls = PreTrainedModel;
        }
        return new cls(config, session)
    }
}

/**
 * Helper class for loading sequence classification models from pretrained checkpoints
 */
class AutoModelForSequenceClassification {

    static MODEL_CLASS_MAPPING = {
        'bert': BertForSequenceClassification,
        'albert': AlbertForSequenceClassification,
        'distilbert': DistilBertForSequenceClassification,
        'roberta': RobertaForSequenceClassification,
        'bart': BartForSequenceClassification,
        'mobilebert': MobileBertForSequenceClassification,
        'squeezebert': SqueezeBertForSequenceClassification,
    }

    /**
     * Load a sequence classification model from a pretrained checkpoint
     * @param {string} modelPath - The path to the model checkpoint directory
     * @param {function} [progressCallback=null] - An optional callback function to receive progress updates
     * @returns {Promise<PreTrainedModel>} A promise that resolves to a pre-trained sequence classification model
     * @throws {Error} if an unsupported model type is encountered
     */
    static async from_pretrained(modelPath, progressCallback = null) {

        let [config, session] = await Promise.all([
            fetchJSON(modelPath, 'config.json', progressCallback),
            constructSession(modelPath, 'model.onnx', progressCallback)
        ]);

        // Called when all parts are loaded
        dispatchCallback(progressCallback, {
            status: 'loaded',
            name: modelPath
        });

        let cls = this.MODEL_CLASS_MAPPING[config.model_type];
        if (!cls) {
            throw Error(`Unsupported model type: ${config.model_type}`)
        }
        return new cls(config, session);
    }
}

/**
 * Class representing an automatic sequence-to-sequence language model.
 */
class AutoModelForSeq2SeqLM {
    static MODEL_CLASS_MAPPING = {
        't5': T5ForConditionalGeneration,
        'mt5': MT5ForConditionalGeneration,
        'bart': BartForConditionalGeneration,
        'whisper': WhisperForConditionalGeneration,
        'marian': MarianMTModel,
    }

    /**
     * Loads a pretrained sequence-to-sequence language model from a file path.
     * @param {string} modelPath - The path to the model files.
     * @param {function} [progressCallback=null] - A callback function to track loading progress.
     * @returns {Promise<Object>} A Promise that resolves to an instance of the appropriate model class.
     * @throws {Error} If the model type is unsupported.
     * @static
     */
    static async from_pretrained(modelPath, progressCallback = null) {
        let info = await seq2seqLoadModel(modelPath, progressCallback);
        let config = info[0];
        let cls = this.MODEL_CLASS_MAPPING[config.model_type];
        if (!cls) {
            throw Error(`Unsupported model type: ${config.model_type}`)
        }
        return new cls(...info)
    }
}

/**
 * A class for loading pre-trained models for causal language modeling tasks.
 */
class AutoModelForCausalLM {
    static MODEL_CLASS_MAPPING = {
        'gpt2': GPT2LMHeadModel,
        'gpt_neo': GPTNeoForCausalLM,
        'codegen': CodeGenForCausalLM,
    }

    /**
     * Loads a pre-trained model from the given path and returns an instance of the appropriate class.
     * @param {string} modelPath - The path to the pre-trained model.
     * @param {function} [progressCallback=null] - An optional callback function to track the progress of the loading process.
     * @returns {Promise<GPT2LMHeadModel|CodeGenForCausalLM>} An instance of the appropriate class for the loaded model.
     * @throws {Error} If the loaded model type is not supported.
     */
    static async from_pretrained(modelPath, progressCallback = null) {

        let [config, session] = await Promise.all([
            fetchJSON(modelPath, 'config.json', progressCallback),
            constructSession(modelPath, 'decoder_model_merged.onnx', progressCallback)
        ])

        // Called when all parts are loaded
        dispatchCallback(progressCallback, {
            status: 'loaded',
            name: modelPath
        });

        let cls = this.MODEL_CLASS_MAPPING[config.model_type];
        if (!cls) {
            throw Error(`Unsupported model type: ${config.model_type}`)
        }
        return new cls(config, session);

    }
}

/**
 * A class to automatically select the appropriate model for Masked Language Modeling (MLM) tasks.
 */
class AutoModelForMaskedLM {
    static MODEL_CLASS_MAPPING = {
        'bert': BertForMaskedLM,
        'albert': AlbertForMaskedLM,
        'distilbert': DistilBertForMaskedLM,
        'roberta': RobertaForMaskedLM,
        'mobilebert': MobileBertForMaskedLM,
        'squeezebert': SqueezeBertForMaskedLM,
    }

    /**
     * Loads a pre-trained model from a given directory and returns an instance of the appropriate model class.
     *
     * @async
     * @param {string} modelPath - The path to the pre-trained model directory.
     * @param {function} [progressCallback=null] - An optional callback function to track the loading progress.
     * @returns {Promise<PreTrainedModel>} An instance of the appropriate model class for MLM tasks.
     * @throws {Error} If an unsupported model type is encountered.
     */
    static async from_pretrained(modelPath, progressCallback = null) {

        let config = await fetchJSON(modelPath, 'config.json', progressCallback);
        let modelName = config.is_encoder_decoder ? 'encoder_model.onnx' : 'model.onnx';

        let session = await constructSession(modelPath, modelName, progressCallback);

        // Called when all parts are loaded
        dispatchCallback(progressCallback, {
            status: 'loaded',
            name: modelPath
        });

        let cls = this.MODEL_CLASS_MAPPING[config.model_type];
        if (!cls) {
            throw Error(`Unsupported model type: ${config.model_type}`)
        }
        return new cls(config, session);
    }
}

/**
 * Automatic model class for question answering tasks.
 */
class AutoModelForQuestionAnswering {
    static MODEL_CLASS_MAPPING = {
        'bert': BertForQuestionAnswering,
        'albert': AlbertForQuestionAnswering,
        'distilbert': DistilBertForQuestionAnswering,
        'roberta': RobertaForQuestionAnswering,
        'mobilebert': MobileBertForQuestionAnswering,
        'squeezebert': SqueezeBertForQuestionAnswering,
    }

    /**
     * Loads and returns a question answering model from a pretrained model path.
     * @param {string} modelPath - The path to the pretrained model.
     * @param {function} [progressCallback=null] - Optional callback function to track loading progress.
     * @returns {Promise<PreTrainedModel>} - The loaded question answering model.
     * @throws Will throw an error if an unsupported model type is encountered.
     */
    static async from_pretrained(modelPath, progressCallback = null) {

        let [config, session] = await Promise.all([
            fetchJSON(modelPath, 'config.json', progressCallback),
            constructSession(modelPath, 'model.onnx', progressCallback)
        ]);

        // Called when all parts are loaded
        dispatchCallback(progressCallback, {
            status: 'loaded',
            name: modelPath
        });

        let cls = this.MODEL_CLASS_MAPPING[config.model_type];
        if (!cls) {
            throw Error(`Unsupported model type: ${config.model_type}`)
        }
        return new cls(config, session);
    }
}

/**
 * Class representing an autoencoder-decoder model for vision-to-sequence tasks.
 */
class AutoModelForVision2Seq {
    static MODEL_CLASS_MAPPING = {
        'vision-encoder-decoder': VisionEncoderDecoderModel
    }

    /**
     * Loads a pretrained model from a given path.
     * @param {string} modelPath - The path to the pretrained model.
     * @param {function} progressCallback - Optional callback function to track progress of the model loading.
     * @returns {Promise<VisionEncoderDecoderModel>} - A Promise that resolves to a new instance of VisionEncoderDecoderModel.
     */
    static async from_pretrained(modelPath, progressCallback = null) {

        let [config, session, decoder_merged_session] = await Promise.all([
            fetchJSON(modelPath, 'config.json', progressCallback),
            constructSession(modelPath, 'encoder_model.onnx', progressCallback),
            constructSession(modelPath, 'decoder_model_merged.onnx', progressCallback)
        ])

        // Called when all parts are loaded
        dispatchCallback(progressCallback, {
            status: 'loaded',
            name: modelPath
        });

        let cls = this.MODEL_CLASS_MAPPING[config.model_type];
        if (!cls) {
            throw Error(`Unsupported model type: ${config.model_type}`)
        }
        return new cls(config, session, decoder_merged_session);

    }
}

/**
 * AutoModelForImageClassification is a class for loading pre-trained image classification models from ONNX format.
 */
class AutoModelForImageClassification {
    static MODEL_CLASS_MAPPING = {
        'vit': ViTForImageClassification,
    }

    /**
     * Loads a pre-trained image classification model from a given directory path.
     * @param {string} modelPath - The path to the directory containing the pre-trained model.
     * @param {function} [progressCallback=null] - A callback function to monitor the loading progress.
     * @returns {Promise<ViTForImageClassification>} A Promise that resolves with an instance of the ViTForImageClassification class.
     * @throws {Error} If the specified model type is not supported.
     */
    static async from_pretrained(modelPath, progressCallback = null) {

        let [config, session] = await Promise.all([
            fetchJSON(modelPath, 'config.json', progressCallback),
            constructSession(modelPath, 'model.onnx', progressCallback),
        ])

        // Called when all parts are loaded
        dispatchCallback(progressCallback, {
            status: 'loaded',
            name: modelPath
        });

        let cls = this.MODEL_CLASS_MAPPING[config.model_type];
        if (!cls) {
            throw Error(`Unsupported model type: ${config.model_type}`)
        }
        return new cls(config, session);
    }
}
//////////////////////////////////////////////////

//////////////////////////////////////////////////
class AutoModelForObjectDetection {
    static MODEL_CLASS_MAPPING = {
        'detr': DetrForObjectDetection,
    }

    /**
     * Loads a pre-trained image classification model from a given directory path.
     * @param {string} modelPath - The path to the directory containing the pre-trained model.
     * @param {function} [progressCallback=null] - A callback function to monitor the loading progress.
     * @returns {Promise<any>} A Promise that resolves with an instance of the ViTForImageClassification class.
     * @throws {Error} If the specified model type is not supported.
     */
    static async from_pretrained(modelPath, progressCallback = null) {

        let [config, session] = await Promise.all([
            fetchJSON(modelPath, 'config.json', progressCallback),
            constructSession(modelPath, 'model.onnx', progressCallback),
        ])

        // Called when all parts are loaded
        dispatchCallback(progressCallback, {
            status: 'loaded',
            name: modelPath
        });

        let cls = this.MODEL_CLASS_MAPPING[config.model_type];
        if (!cls) {
            throw Error(`Unsupported model type: ${config.model_type}`)
        }
        return new cls(config, session);
    }
}
//////////////////////////////////////////////////

//////////////////////////////////////////////////
class Seq2SeqLMOutput extends ModelOutput {
    /**
     * @param {Tensor} logits - The output logits of the model.
     * @param {Array} past_key_values - An array of key/value pairs that represent the previous state of the model.
     * @param {Tensor} encoder_outputs - The output of the encoder in a sequence-to-sequence model.
     */
    constructor(logits, past_key_values, encoder_outputs) {
        super();
        this.logits = logits;
        this.past_key_values = past_key_values;
        this.encoder_outputs = encoder_outputs;
    }
}

class SequenceClassifierOutput extends ModelOutput {
    /**
     * @param {Tensor} logits 
     */
    constructor(logits) {
        super();
        this.logits = logits;
    }
}

class MaskedLMOutput extends ModelOutput {
    /**
     * @param {Tensor} logits 
     */
    constructor(logits) {
        super();
        this.logits = logits;
    }
}

class QuestionAnsweringModelOutput extends ModelOutput {
    /**
     * @param {Float32Array} start_logits - The logits for start positions of the answer.
     * @param {Float32Array} end_logits - The logits for end positions of the answer.
     */
    constructor(start_logits, end_logits) {
        super();
        this.start_logits = start_logits;
        this.end_logits = end_logits;
    }
}

module.exports = {
    AutoModel,
    AutoModelForSeq2SeqLM,
    AutoModelForSequenceClassification,
    AutoModelForCausalLM,
    AutoModelForMaskedLM,
    AutoModelForQuestionAnswering,
    AutoModelForVision2Seq,
    AutoModelForImageClassification,
    AutoModelForObjectDetection,
};<|MERGE_RESOLUTION|>--- conflicted
+++ resolved
@@ -804,18 +804,16 @@
 
         return Object.values(groups);
     }
-<<<<<<< HEAD
 
     /**
      * Returns an object containing past key values from the given decoder results object.
      *
      * @param {Object} decoderResults - The decoder results object.
+     * @param {Object} pastKeyValues - The previous past key values.
      * @returns {Object} - An object containing past key values.
      */
-    getPastKeyValues(decoderResults) {
-=======
     getPastKeyValues(decoderResults, pastKeyValues) {
->>>>>>> 48689184
+
         const pkvs = {};
 
         for (const name in decoderResults) {
