/**
 * @file Definitions of all models available in Transformers.js.
 *
 * **Example:** Load and run an `AutoModel`.
 *
 * ```javascript
 * import { AutoModel, AutoTokenizer } from '@huggingface/transformers';
 *
 * let tokenizer = await AutoTokenizer.from_pretrained('Xenova/bert-base-uncased');
 * let model = await AutoModel.from_pretrained('Xenova/bert-base-uncased');
 *
 * let inputs = await tokenizer('I love transformers!');
 * let { logits } = await model(inputs);
 * // Tensor {
 * //     data: Float32Array(183132) [-7.117443084716797, -7.107812881469727, -7.092104911804199, ...]
 * //     dims: (3) [1, 6, 30522],
 * //     type: "float32",
 * //     size: 183132,
 * // }
 * ```
 *
 * We also provide other `AutoModel`s (listed below), which you can use in the same way as the Python library. For example:
 *
 * **Example:** Load and run an `AutoModelForSeq2SeqLM`.
 * ```javascript
 * import { AutoModelForSeq2SeqLM, AutoTokenizer } from '@huggingface/transformers';
 *
 * let tokenizer = await AutoTokenizer.from_pretrained('Xenova/t5-small');
 * let model = await AutoModelForSeq2SeqLM.from_pretrained('Xenova/t5-small');
 *
 * let { input_ids } = await tokenizer('translate English to German: I love transformers!');
 * let outputs = await model.generate(input_ids);
 * let decoded = tokenizer.decode(outputs[0], { skip_special_tokens: true });
 * // 'Ich liebe Transformatoren!'
 * ```
 *
 * @module models
 */

import { AutoConfig, getCacheShapes } from './configs.js';

import {
    deviceToExecutionProviders,
    createInferenceSession,
    isONNXTensor,
    isONNXProxy,
    runInferenceSession,
} from './backends/onnx.js';
import {
    DATA_TYPES,
    DEFAULT_DEVICE_DTYPE_MAPPING,
    DEFAULT_DTYPE_SUFFIX_MAPPING,
    isWebGpuFp16Supported,
} from './utils/dtypes.js';

import { Callable } from './utils/generic.js';

import { mergeArrays, pick } from './utils/core.js';

import { getModelFile, getModelJSON, MAX_EXTERNAL_DATA_CHUNKS } from './utils/hub.js';

import { GITHUB_ISSUE_URL } from './utils/constants.js';

import {
    LogitsProcessorList,
    ForcedBOSTokenLogitsProcessor,
    ForcedEOSTokenLogitsProcessor,
    SuppressTokensAtBeginLogitsProcessor,
    WhisperTimeStampLogitsProcessor,
    NoRepeatNGramLogitsProcessor,
    RepetitionPenaltyLogitsProcessor,
    NoBadWordsLogitsProcessor,
    MinLengthLogitsProcessor,
    MinNewTokensLengthLogitsProcessor,
    TemperatureLogitsWarper,
    ClassifierFreeGuidanceLogitsProcessor,
} from './generation/logits_process.js';

import { GenerationConfig } from './generation/configuration_utils.js';

import {
    cat,
    mean,
    zeros,
    zeros_like,
    ones,
    ones_like,
    full,
    full_like,
    stack,
    std_mean,
    Tensor,
    DataTypeMap,
} from './utils/tensor.js';
import { RawImage } from './utils/image.js';

import { dynamic_time_warping, max, medianFilter } from './utils/maths.js';
import { EosTokenCriteria, MaxLengthCriteria, StoppingCriteriaList } from './generation/stopping_criteria.js';
import { LogitsSampler } from './generation/logits_sampler.js';
import { apis, env } from './env.js';

import { WhisperGenerationConfig } from './models/whisper/generation_whisper.js';
import { whisper_language_to_code } from './models/whisper/common_whisper.js';

//////////////////////////////////////////////////
// Model types: used internally
const MODEL_TYPES = {
    EncoderOnly: 0,
    EncoderDecoder: 1,
    Seq2Seq: 2,
    Vision2Seq: 3,
    DecoderOnly: 4,
    MaskGeneration: 5,
    ImageTextToText: 6,
    Musicgen: 7,
    MultiModality: 8,
    Phi3V: 9,
    AudioTextToText: 10,
    AutoEncoder: 11,
    ImageAudioTextToText: 12,
    Chatterbox: 13,
};
//////////////////////////////////////////////////

//////////////////////////////////////////////////
// Helper functions

// NOTE: These will be populated fully later
const MODEL_TYPE_MAPPING = new Map();
const MODEL_NAME_TO_CLASS_MAPPING = new Map();
const MODEL_CLASS_TO_NAME_MAPPING = new Map();

/**
 * Constructs an InferenceSession using a model file located at the specified path.
 * @param {string} pretrained_model_name_or_path The path to the directory containing the model file.
 * @param {string} fileName The name of the model file.
 * @param {import('./utils/hub.js').PretrainedModelOptions} options Additional options for loading the model.
 * @param {boolean} [is_decoder=false] Whether the model is a decoder model.
 * @returns {Promise<{buffer_or_path: Uint8Array|string, session_options: Object, session_config: Object}>} A Promise that resolves to the data needed to create an InferenceSession object.
 * @private
 */
async function getSession(pretrained_model_name_or_path, fileName, options, is_decoder = false) {
    let custom_config = options.config?.['transformers.js_config'] ?? {};

    let device = options.device ?? custom_config.device;
    if (device && typeof device !== 'string') {
        if (device.hasOwnProperty(fileName)) {
            device = device[fileName];
        } else {
            console.warn(`device not specified for "${fileName}". Using the default device.`);
            device = null;
        }
    }

    // If the device is not specified, we use the default (supported) execution providers.
    const selectedDevice = /** @type {import("./utils/devices.js").DeviceType} */ (
        device ?? (apis.IS_NODE_ENV ? 'cpu' : 'wasm')
    );

    const executionProviders = deviceToExecutionProviders(selectedDevice);

    // Update custom config with the selected device's config, if it exists
    const device_config = custom_config.device_config ?? {};
    if (device_config.hasOwnProperty(selectedDevice)) {
        custom_config = {
            ...custom_config,
            ...device_config[selectedDevice],
        };
    }

    // If options.dtype is specified, we use it to choose the suffix for the model file.
    // Otherwise, we use the default dtype for the device.
    let dtype = options.dtype ?? custom_config.dtype;
    if (typeof dtype !== 'string') {
        if (dtype && dtype.hasOwnProperty(fileName)) {
            dtype = dtype[fileName];
        } else {
            dtype = DEFAULT_DEVICE_DTYPE_MAPPING[selectedDevice] ?? DATA_TYPES.fp32;
            console.warn(
                `dtype not specified for "${fileName}". Using the default dtype (${dtype}) for this device (${selectedDevice}).`,
            );
        }
    }

    if (dtype === DATA_TYPES.auto) {
        // Try to choose the auto dtype based on the custom config
        let config_dtype = custom_config.dtype;
        if (typeof config_dtype !== 'string') {
            config_dtype = config_dtype?.[fileName];
        }

        if (config_dtype && config_dtype !== DATA_TYPES.auto && DATA_TYPES.hasOwnProperty(config_dtype)) {
            // Defined by the config, and is not "auto"
            dtype = config_dtype;
        } else {
            // Choose default dtype based on device, falling back to fp32
            dtype = DEFAULT_DEVICE_DTYPE_MAPPING[selectedDevice] ?? DATA_TYPES.fp32;
        }
    }

    const selectedDtype = /** @type {import("./utils/dtypes.js").DataType} */ (dtype);

    if (!DEFAULT_DTYPE_SUFFIX_MAPPING.hasOwnProperty(selectedDtype)) {
        throw new Error(`Invalid dtype: ${selectedDtype}. Should be one of: ${Object.keys(DATA_TYPES).join(', ')}`);
    } else if (
        selectedDevice === 'webgpu' &&
        // NOTE: Currently, we assume that the Native WebGPU EP always supports fp16. In future, we will add a check for this.
        !apis.IS_NODE_ENV &&
        selectedDtype === DATA_TYPES.fp16 &&
        !(await isWebGpuFp16Supported())
    ) {
        throw new Error(`The device (${selectedDevice}) does not support fp16.`);
    }

    // Only valid for models with a decoder
    const kv_cache_dtype_config = custom_config.kv_cache_dtype;
    const kv_cache_dtype = kv_cache_dtype_config
        ? typeof kv_cache_dtype_config === 'string'
            ? kv_cache_dtype_config
            : (kv_cache_dtype_config[selectedDtype] ?? 'float32')
        : undefined;

    if (kv_cache_dtype && !['float32', 'float16'].includes(kv_cache_dtype)) {
        throw new Error(`Invalid kv_cache_dtype: ${kv_cache_dtype}. Should be one of: float32, float16`);
    }

    const session_config = {
        dtype: selectedDtype,
        kv_cache_dtype,
        device: selectedDevice,
    };

    // Construct the model file name
    const suffix = DEFAULT_DTYPE_SUFFIX_MAPPING[selectedDtype];
    const baseName = `${fileName}${suffix}.onnx`;
    const modelFileName = `${options.subfolder ?? ''}/${baseName}`;

    const session_options = { ...options.session_options };

    // Overwrite `executionProviders` if not specified
    session_options.executionProviders ??= executionProviders;

    // Overwrite `freeDimensionOverrides` if specified in config and not set in session options
    const free_dimension_overrides = custom_config.free_dimension_overrides;
    if (free_dimension_overrides) {
        session_options.freeDimensionOverrides ??= free_dimension_overrides;
    } else if (selectedDevice.startsWith('webnn') && !session_options.freeDimensionOverrides) {
        console.warn(
            `WebNN does not currently support dynamic shapes and requires 'free_dimension_overrides' to be set in config.json, preferably as a field within config["transformers.js_config"]["device_config"]["${selectedDevice}"]. ` +
                `When 'free_dimension_overrides' is not set, you may experience significant performance degradation.`,
        );
    }

    const return_path = apis.IS_NODE_ENV && env.useFSCache;
    const bufferOrPathPromise = getModelFile(pretrained_model_name_or_path, modelFileName, true, options, return_path);

    // Handle onnx external data files
    const use_external_data_format = options.use_external_data_format ?? custom_config.use_external_data_format;
    /** @type {Promise<string|{path: string, data: Uint8Array}>[]} */
    let externalDataPromises = [];
    if (use_external_data_format) {
        let external_data_format;
        if (typeof use_external_data_format === 'object') {
            if (use_external_data_format.hasOwnProperty(baseName)) {
                external_data_format = use_external_data_format[baseName];
            } else if (use_external_data_format.hasOwnProperty(fileName)) {
                external_data_format = use_external_data_format[fileName];
            } else {
                external_data_format = false;
            }
        } else {
            external_data_format = use_external_data_format;
        }

        const num_chunks = +external_data_format; // (false=0, true=1, number remains the same)
        if (num_chunks > MAX_EXTERNAL_DATA_CHUNKS) {
            throw new Error(
                `The number of external data chunks (${num_chunks}) exceeds the maximum allowed value (${MAX_EXTERNAL_DATA_CHUNKS}).`,
            );
        }
        for (let i = 0; i < num_chunks; ++i) {
            const path = `${baseName}_data${i === 0 ? '' : '_' + i}`;
            const fullPath = `${options.subfolder ?? ''}/${path}`;
            externalDataPromises.push(
                new Promise(async (resolve, reject) => {
                    const data = await getModelFile(
                        pretrained_model_name_or_path,
                        fullPath,
                        true,
                        options,
                        return_path,
                    );
                    resolve(data instanceof Uint8Array ? { path, data } : path);
                }),
            );
        }
    } else if (session_options.externalData !== undefined) {
        externalDataPromises = session_options.externalData.map(async (ext) => {
            // if the external data is a string, fetch the file and replace the string with its content
            // @ts-expect-error TS2339
            if (typeof ext.data === 'string') {
                // @ts-expect-error TS2339
                const ext_buffer = await getModelFile(pretrained_model_name_or_path, ext.data, true, options);
                // @ts-expect-error TS2698
                return { ...ext, data: ext_buffer };
            }
            return ext;
        });
    }

    if (externalDataPromises.length > 0) {
        const externalData = await Promise.all(externalDataPromises);
        if (!apis.IS_NODE_ENV) {
            session_options.externalData = externalData;
        }
    }

    if (is_decoder && selectedDevice === 'webgpu' && kv_cache_dtype_config !== false) {
        const shapes = getCacheShapes(options.config, {
            prefix: 'present',
        });
        if (Object.keys(shapes).length > 0 && !isONNXProxy()) {
            // Only set preferredOutputLocation if shapes are present and we aren't proxying ONNX
            /** @type {Record<string, import('onnxruntime-common').Tensor.DataLocation>} */
            const preferredOutputLocation = {};
            for (const key in shapes) {
                preferredOutputLocation[key] = 'gpu-buffer';
            }
            session_options.preferredOutputLocation = preferredOutputLocation;
        }
    }

    const buffer_or_path = await bufferOrPathPromise;

    return { buffer_or_path, session_options, session_config };
}

/**
 * Helper function to create multiple InferenceSession objects.
 *
 * @param {string} pretrained_model_name_or_path The path to the directory containing the model file.
 * @param {Record<string, string>} names The names of the model files to load.
 * @param {import('./utils/hub.js').PretrainedModelOptions} options Additional options for loading the model.
 * @param {string} [decoder_name] The name of the decoder model, if any.
 * @returns {Promise<Record<string, any>>} A Promise that resolves to a dictionary of InferenceSession objects.
 * @private
 */
async function constructSessions(pretrained_model_name_or_path, names, options, decoder_name = undefined) {
    return Object.fromEntries(
        await Promise.all(
            Object.keys(names).map(async (name) => {
                const { buffer_or_path, session_options, session_config } = await getSession(
                    pretrained_model_name_or_path,
                    names[name],
                    options,
                    name === decoder_name,
                );
                const session = await createInferenceSession(buffer_or_path, session_options, session_config);
                return [name, session];
            }),
        ),
    );
}

/**
 * Helper function to load multiple optional configuration files
 * @param {string} pretrained_model_name_or_path The path to the directory containing the config file.
 * @param {Record<string, string>} names The names of the config files to load.
 * @param {import('./utils/hub.js').PretrainedModelOptions} options Additional options for loading the configs.
 * @returns {Promise<Record<string, any>>} A Promise that resolves to a dictionary of configuration objects.
 * @private
 */
async function getOptionalConfigs(pretrained_model_name_or_path, names, options) {
    return Object.fromEntries(
        await Promise.all(
            Object.keys(names).map(async (name) => {
                const config = await getModelJSON(pretrained_model_name_or_path, names[name], false, options);
                return [name, config];
            }),
        ),
    );
}

/**
 * Validate model inputs
 * @param {Object} session The InferenceSession object that will be run.
 * @param {Object} inputs The inputs to check.
 * @returns {Record<string, Tensor>} The checked inputs.
 * @throws {Error} If any inputs are missing.
 * @private
 */
function validateInputs(session, inputs) {
    /**
     * NOTE: Create either a shallow or deep copy based on `onnx.wasm.proxy`
     * @type {Record<string, Tensor>}
     */
    const checkedInputs = Object.create(null);
    const missingInputs = [];
    for (const inputName of session.inputNames) {
        const tensor = inputs[inputName];
        // Rare case where one of the model's input names corresponds to a built-in
        // object name (e.g., toString), which would cause a simple (!tensor) check to fail,
        // because it's not undefined but a function.
        if (!(tensor instanceof Tensor)) {
            missingInputs.push(inputName);
            continue;
        }
        // NOTE: When `env.wasm.proxy is true` the tensor is moved across the Worker
        // boundary, transferring ownership to the worker and invalidating the tensor.
        // So, in this case, we simply sacrifice a clone for it.
        checkedInputs[inputName] = isONNXProxy() ? tensor.clone() : tensor;
    }
    if (missingInputs.length > 0) {
        throw new Error(
            `An error occurred during model execution: "Missing the following inputs: ${missingInputs.join(', ')}.`,
        );
    }

    const numInputsProvided = Object.keys(inputs).length;
    const numInputsNeeded = session.inputNames.length;
    if (numInputsProvided > numInputsNeeded) {
        // No missing inputs, but too many inputs were provided.
        // Warn the user and ignore the extra inputs.
        let ignored = Object.keys(inputs).filter((inputName) => !session.inputNames.includes(inputName));
        console.warn(
            `WARNING: Too many inputs were provided (${numInputsProvided} > ${numInputsNeeded}). The following inputs will be ignored: "${ignored.join(', ')}".`,
        );
    }

    return checkedInputs;
}

/**
 * Executes an InferenceSession using the specified inputs.
 * NOTE: `inputs` must contain at least the input names of the model.
 *  - If additional inputs are passed, they will be ignored.
 *  - If inputs are missing, an error will be thrown.
 *
 * @param {Object} session The InferenceSession object to run.
 * @param {Object} inputs An object that maps input names to input tensors.
 * @returns {Promise<Object>} A Promise that resolves to an object that maps output names to output tensors.
 * @private
 */
async function sessionRun(session, inputs) {
    const checkedInputs = validateInputs(session, inputs);
    try {
        // pass the original ort tensor
        const ortFeed = Object.fromEntries(Object.entries(checkedInputs).map(([k, v]) => [k, v.ort_tensor]));
        const output = await runInferenceSession(session, ortFeed);
        return replaceTensors(output);
    } catch (e) {
        // Error messages can be long (nested) and uninformative. For this reason,
        // we apply minor formatting to show the most important information
        const formatted = Object.fromEntries(
            Object.entries(checkedInputs).map(([k, tensor]) => {
                // Extract these properties from the underlying ORT tensor
                const unpacked = {
                    type: tensor.type,
                    dims: tensor.dims,
                    location: tensor.location,
                };
                if (unpacked.location !== 'gpu-buffer') {
                    // Only return the data if it's not a GPU buffer
                    unpacked.data = tensor.data;
                }
                return [k, unpacked];
            }),
        );

        // This usually occurs when the inputs are of the wrong type.
        console.error(`An error occurred during model execution: "${e}".`);
        console.error('Inputs given to model:', formatted);
        throw e;
    }
}

/**
 * Replaces ONNX Tensor objects with custom Tensor objects to support additional functions.
 * @param {Object} obj The object to replace tensor objects in.
 * @returns {Object} The object with tensor objects replaced by custom Tensor objects.
 * @private
 */
function replaceTensors(obj) {
    for (let prop in obj) {
        if (isONNXTensor(obj[prop])) {
            obj[prop] = new Tensor(obj[prop]);
        } else if (typeof obj[prop] === 'object') {
            replaceTensors(obj[prop]);
        }
    }
    return obj;
}

/**
 * Converts an array or Tensor of integers to an int64 Tensor.
 * @param {any[]|Tensor} items The input integers to be converted.
 * @returns {Tensor} The int64 Tensor with the converted values.
 * @throws {Error} If the input array is empty or the input is a batched Tensor and not all sequences have the same length.
 * @private
 */
function toI64Tensor(items) {
    if (items instanceof Tensor) {
        return items;
    }
    // items is an array
    if (items.length === 0) {
        throw Error('items must be non-empty');
    }

    if (Array.isArray(items[0])) {
        // batched
        if (items.some((x) => x.length !== items[0].length)) {
            throw Error(
                "Unable to create tensor, you should probably activate truncation and/or padding with 'padding=True' and/or 'truncation=True' to have batched tensors with the same length.",
            );
        }

        return new Tensor('int64', BigInt64Array.from(items.flat().map((x) => BigInt(x))), [
            items.length,
            items[0].length,
        ]);
    } else {
        //flat
        return new Tensor('int64', BigInt64Array.from(items.map((x) => BigInt(x))), [1, items.length]);
    }
}

/**
 * Creates a boolean tensor with a single value.
 * @param {boolean} value The value of the tensor.
 * @returns {Tensor} The boolean tensor.
 * @private
 */
function boolTensor(value) {
    return new Tensor('bool', [value], [1]);
}

// JS doesn't support mixins, so we define some reused functions here, and allow "this" to be passed in
/**
 * Perform forward pass on the seq2seq model (both encoder and decoder).
 * @param {Object} self The seq2seq model object.
 * @param {Object} model_inputs The input object for the model containing encoder and decoder inputs.
 * @returns {Promise<Seq2SeqLMOutput>} Promise that resolves with the output of the seq2seq model.
 * @private
 */
async function seq2seqForward(self, model_inputs) {
    let { encoder_outputs, input_ids, decoder_input_ids, ...other_decoder_inputs } = model_inputs;
    // Encode if needed
    if (!encoder_outputs) {
        const encoder_inputs = pick(model_inputs, self.sessions['model'].inputNames);
        // Encoder outputs are not given, so we must compute them.
        encoder_outputs = (await encoderForward(self, encoder_inputs)).last_hidden_state;
    }

    other_decoder_inputs.input_ids = decoder_input_ids;
    other_decoder_inputs.encoder_hidden_states = encoder_outputs;

    if (self.sessions['decoder_model_merged'].inputNames.includes('encoder_attention_mask')) {
        other_decoder_inputs.encoder_attention_mask = model_inputs.attention_mask;
    }

    const decoderResults = await decoderForward(self, other_decoder_inputs, true);

    return decoderResults;
}

/**
 * Forward pass of an encoder model.
 * @param {Object} self The encoder model.
 * @param {Object} model_inputs The input data to be used for the forward pass.
 * @returns {Promise<Object>} The model's outputs.
 * @private
 */
async function encoderForward(self, model_inputs) {
    const session = self.sessions['model'];
    const encoderFeeds = pick(model_inputs, session.inputNames);

    if (session.inputNames.includes('inputs_embeds') && !encoderFeeds.inputs_embeds) {
        if (!model_inputs.input_ids) {
            throw new Error('Both `input_ids` and `inputs_embeds` are missing in the model inputs.');
        }
        encoderFeeds.inputs_embeds = await self.encode_text({ input_ids: model_inputs.input_ids });
    }
    if (session.inputNames.includes('token_type_ids') && !encoderFeeds.token_type_ids) {
        if (!encoderFeeds.input_ids) {
            throw new Error('Both `input_ids` and `token_type_ids` are missing in the model inputs.');
        }
        // Assign default `token_type_ids` (all zeroes) to the `encoderFeeds` if the model expects it,
        // but they weren't created by the tokenizer.
        encoderFeeds.token_type_ids = zeros_like(encoderFeeds.input_ids);
    }
    if (session.inputNames.includes('pixel_mask') && !encoderFeeds.pixel_mask) {
        if (!encoderFeeds.pixel_values) {
            throw new Error('Both `pixel_values` and `pixel_mask` are missing in the model inputs.');
        }
        // Assign default `pixel_mask` (all ones) to the `encoderFeeds` if the model expects it,
        // but they weren't created by the processor.
        const dims = encoderFeeds.pixel_values.dims;
        encoderFeeds.pixel_mask = ones([dims[0], dims[2], dims[3]]);
    }

    return await sessionRun(session, encoderFeeds);
}

async function autoEncoderForward(self, model_inputs) {
    const encoded = await self.encode(model_inputs);
    const decoded = await self.decode(encoded);
    return decoded;
}

/**
 * Forward pass of a decoder model.
 * @param {Object} self The decoder model.
 * @param {Object} model_inputs The input data to be used for the forward pass.
 * @returns {Promise<Object>} The logits and past key values.
 * @private
 */
async function decoderForward(self, model_inputs, is_encoder_decoder = false) {
    const session = self.sessions[is_encoder_decoder ? 'decoder_model_merged' : 'model'];

    const { past_key_values, ...new_model_inputs } = model_inputs;

    if (session.inputNames.includes('use_cache_branch')) {
        new_model_inputs.use_cache_branch = boolTensor(!!past_key_values);
    }
    if (
        session.inputNames.includes('position_ids') &&
        new_model_inputs.attention_mask &&
        !new_model_inputs.position_ids
    ) {
        // NOTE: Handle a special case for paligemma/gemma3 models, where positions are 1-indexed
        const start_index = ['paligemma', 'gemma3_text', 'gemma3'].includes(self.config.model_type) ? 1 : 0;
        new_model_inputs.position_ids = createPositionIds(new_model_inputs, past_key_values, start_index);
    }

    // Unpack the `past_key_values` object into model inputs
    self.addPastKeyValues(new_model_inputs, past_key_values);

    // Select only the inputs that are needed for the current session
    const fixed = pick(new_model_inputs, session.inputNames);
    return await sessionRun(session, fixed);
}

function default_merge_input_ids_with_features({
    modality_token_id,
    inputs_embeds,
    modality_features,
    input_ids,
    attention_mask,
}) {
    const token_positions = input_ids.tolist().map((ids) =>
        ids.reduce((acc, x, idx) => {
            if (x == modality_token_id) acc.push(idx);
            return acc;
        }, []),
    );
    const n_tokens = token_positions.reduce((acc, x) => acc + x.length, 0);
    const n_features = modality_features.dims[0];
    if (n_tokens !== n_features) {
        throw new Error(`Number of tokens and features do not match: tokens: ${n_tokens}, features ${n_features}`);
    }

    // Equivalent to performing a masked_scatter
    let img = 0;
    for (let i = 0; i < token_positions.length; ++i) {
        const tokens = token_positions[i];
        const embeds = inputs_embeds[i];
        for (let j = 0; j < tokens.length; ++j) {
            embeds[tokens[j]].data.set(modality_features[img++].data);
        }
    }
    return { inputs_embeds, attention_mask };
}

function default_merge_input_ids_with_image_features({
    image_token_id,
    inputs_embeds,
    image_features,
    input_ids,
    attention_mask,
}) {
    return default_merge_input_ids_with_features({
        modality_token_id: image_token_id,
        inputs_embeds,
        modality_features: image_features,
        input_ids,
        attention_mask,
    });
}

function default_merge_input_ids_with_audio_features({
    audio_token_id,
    inputs_embeds,
    audio_features,
    input_ids,
    attention_mask,
}) {
    return default_merge_input_ids_with_features({
        modality_token_id: audio_token_id,
        inputs_embeds,
        modality_features: audio_features,
        input_ids,
        attention_mask,
    });
}

/**
 * Abstract forward pass function for image-text-to-text or audio-text-to-text models.
 * @param {Object} self The model object.
 * @param {Object} params Additional parameters.
 * @param {Function} [params.encode_function] The function to encode the modality values.
 * @param {Function} [params.merge_function] The function to merge the modality features with the input embeddings.
 * @param {string} [params.modality_input_name] The modality input name.
 * @param {string} [params.modality_output_name] The modality output name.
 * @param {Tensor} [params.input_ids=null]
 * @param {Tensor} [params.attention_mask=null]
 * @param {Tensor} [params.position_ids=null]
 * @param {Tensor} [params.inputs_embeds=null]
 * @param {Tensor} [params.past_key_values=null]
 * @param {Object} [params.generation_config=null]
 * @param {Object} [params.logits_processor=null]
 * @returns {Promise<Tensor>} The model's output tensor
 * @private
 */
async function genericTextToTextForward(
    self,
    {
        // Generic parameters:
        encode_function,
        merge_function,
        modality_input_name,
        modality_output_name,

        // Produced by the tokenizer/processor:
        input_ids = null,
        attention_mask = null,

        // Used during generation:
        position_ids = null,
        inputs_embeds = null,
        past_key_values = null,

        // Generic generation parameters
        generation_config = null,
        logits_processor = null,

        // Additional parameters
        ...kwargs
    },
) {
    const modality_values = kwargs[modality_input_name];
    if (!inputs_embeds) {
        // 1. Extract the text embeddings.
        inputs_embeds = await self.encode_text({ input_ids, ...kwargs });

        // 2. Possibly, merge text and modality values
        if (modality_values && input_ids.dims[1] !== 1) {
            const modality_features = await encode_function({
                // Pass the modality values under its expected key.
                // The caller knows whether this is audio or image.
                [modality_input_name]: modality_values,
                ...kwargs,
            });
            ({ inputs_embeds, attention_mask } = merge_function({
                [modality_output_name]: modality_features,
                inputs_embeds,
                input_ids,
                attention_mask,
            }));
        } else if (past_key_values && modality_values && input_ids.dims[1] === 1) {
            // This branch handles the cache case.
            const target_length = input_ids.dims[1]; // always 1
            const past_length = Object.values(past_key_values)[0].dims.at(-2);

            attention_mask = cat(
                [
                    ones([input_ids.dims[0], past_length]),
                    attention_mask.slice(null, [attention_mask.dims[1] - target_length, attention_mask.dims[1]]),
                ],
                1,
            );
        }
    }

    if (!position_ids) {
        if (self.config.model_type === 'qwen2_vl') {
            // Special case for qwen2_vl models
            // @ts-ignore
            const { image_grid_thw, video_grid_thw } = kwargs;
            [position_ids] = self.get_rope_index(input_ids, image_grid_thw, video_grid_thw, attention_mask);
        }
    }

    // 3. Call the decoder forward using the updated inputs.
    const outputs = await decoderForward(
        self,
        {
            inputs_embeds,
            past_key_values,
            attention_mask,
            position_ids,
            generation_config,
            logits_processor,
        },
        true,
    );
    return outputs;
}

/**
 * Forward pass of an audio-text-to-text model.
 * @param {Object} self The audio-text-to-text model.
 * @param {Object} params The inputs for the audio-text-to-text forward pass.
 * @returns {Promise<Tensor>} The model's output tensor.
 * @private
 */
async function audioTextToTextForward(self, params) {
    return await genericTextToTextForward(self, {
        ...params,
        modality_input_name: 'audio_values',
        modality_output_name: 'audio_features',
        encode_function: self.encode_audio.bind(self),
        merge_function: self._merge_input_ids_with_audio_features.bind(self),
    });
}

/**
 * Forward pass of an image-text-to-text model.
 * @param {Object} self The image-text-to-text model.
 * @param {Object} params The inputs for the image-text-to-text forward pass.
 * @returns {Promise<Tensor>} The model's output tensor.
 * @private
 */
async function imageTextToTextForward(self, params) {
    return await genericTextToTextForward(self, {
        ...params,
        modality_input_name: 'pixel_values',
        modality_output_name: 'image_features',
        encode_function: self.encode_image.bind(self),
        merge_function: self._merge_input_ids_with_image_features.bind(self),
    });
}

/**
 * Helper function to perform the following:
 * ```python
 * x = attention_mask.long().cumsum(-1) - 1
 * x.masked_fill_(attention_mask == 0, 1)
 * ```
 * @param {Tensor} attention_mask
 * @returns {{data: BigInt64Array, dims: number[]}}
 */
function cumsum_masked_fill(attention_mask, start_index = 0) {
    const [bz, seq_len] = attention_mask.dims;
    const attn_mask_data = attention_mask.data;

    const data = new BigInt64Array(attn_mask_data.length);
    for (let i = 0; i < bz; ++i) {
        const start = i * seq_len;
        let sum = BigInt(start_index);
        for (let j = 0; j < seq_len; ++j) {
            const index = start + j;
            if (attn_mask_data[index] === 0n) {
                data[index] = BigInt(1);
            } else {
                // === 1n
                data[index] = sum;
                sum += attn_mask_data[index];
            }
        }
    }
    return { data, dims: attention_mask.dims };
}

/**
 * If the model supports providing position_ids, we create position_ids on the fly for batch generation,
 * by computing the cumulative sum of the attention mask along the sequence length dimension.
 *
 * Equivalent to:
 * ```python
 * position_ids = attention_mask.long().cumsum(-1) - 1
 * position_ids.masked_fill_(attention_mask == 0, 1)
 * if past_key_values:
 *     position_ids = position_ids[:, -input_ids.shape[1] :]
 * ```
 */
function createPositionIds(model_inputs, past_key_values = null, start_index = 0) {
    const { input_ids, inputs_embeds, attention_mask } = model_inputs;

    const { data, dims } = cumsum_masked_fill(attention_mask, start_index);
    let position_ids = new Tensor('int64', data, dims);
    if (past_key_values) {
        const offset = -(input_ids ?? inputs_embeds).dims.at(1);
        position_ids = position_ids.slice(null, [offset, null]);
    }
    return position_ids;
}

function decoder_prepare_inputs_for_generation(self, input_ids, model_inputs, generation_config) {
    const past_length = model_inputs.past_key_values ? Object.values(model_inputs.past_key_values)[0].dims.at(-2) : 0;

    if (!model_inputs.attention_mask) {
        // If the attention mask is not provided, we attempt to infer based on provided inputs
        let dims;
        for (const key of ['input_ids', 'inputs_embeds', 'position_ids']) {
            if (model_inputs[key]) {
                dims = model_inputs[key].dims;
                break;
            }
        }
        if (!dims) {
            throw new Error('attention_mask is not provided, and unable to infer its shape from model inputs.');
        }
        model_inputs.attention_mask = ones([dims[0], past_length + dims[1]]);
    }

    if (model_inputs.past_key_values) {
        const { input_ids, attention_mask } = model_inputs;

        // Keep only the unprocessed tokens:
        // 1 - If the length of the attention_mask exceeds the length of input_ids, then we are in a setting where
        // some of the inputs are exclusively passed as part of the cache (e.g. when passing input_embeds as
        // input)
        if (attention_mask && attention_mask.dims[1] > input_ids.dims[1]) {
            // NOTE: not needed since we only pass the generated tokens to the next forward pass
            // const offset = -(attention_mask.dims[1] - past_length);
            // model_inputs.input_ids = input_ids.slice(null, [offset, null]);
        }
        // 2 - If the past_length is smaller than input_ids', then input_ids holds all input tokens.
        // We can discard input_ids based on the past_length.
        else if (past_length < input_ids.dims[1]) {
            // NOTE: Required for phi models.
            // See https://github.com/huggingface/transformers/issues/30809#issuecomment-2111918479 for more information.
            model_inputs.input_ids = input_ids.slice(null, [past_length, null]);
        }
        // 3 - Otherwise (past_length >= input_ids.shape[1]), let's assume input_ids only has unprocessed tokens.
        else {
        }
    }

    return model_inputs;
}

function encoder_decoder_prepare_inputs_for_generation(self, input_ids, model_inputs, generation_config) {
    if (model_inputs.past_key_values) {
        input_ids = input_ids.map((x) => [x.at(-1)]);
    }

    return {
        ...model_inputs,
        decoder_input_ids: toI64Tensor(input_ids),
    };
}

function multimodal_text_to_text_prepare_inputs_for_generation(self, ...args) {
    if (self.config.is_encoder_decoder) {
        return encoder_decoder_prepare_inputs_for_generation(self, ...args);
    } else {
        return decoder_prepare_inputs_for_generation(self, ...args);
    }
}

function multimodality_prepare_inputs_for_generation(self, input_ids, model_inputs, generation_config) {
    const has_past_key_values = !!model_inputs.past_key_values;

    if (generation_config.guidance_scale !== null && generation_config.guidance_scale > 1) {
        if (has_past_key_values) {
            model_inputs.input_ids = cat([model_inputs.input_ids, model_inputs.input_ids], 0);
            // NOTE: attention_mask handled in generation
        } else {
            model_inputs.input_ids = cat(
                [model_inputs.input_ids, full_like(model_inputs.input_ids, BigInt(generation_config.pad_token_id))],
                0,
            );
            model_inputs.attention_mask = cat(
                [model_inputs.attention_mask, full_like(model_inputs.attention_mask, 0n)],
                0,
            );
        }
    }

    if (has_past_key_values || !model_inputs.pixel_values) {
        model_inputs.pixel_values = full([0, 0, 3, 384, 384], 1.0);
    }

    if (has_past_key_values) {
        const num_img_tokens = 0;
        const num_text_tokens = 1;
        const has_image = num_img_tokens > 0 ? 1 : 0;

        const batch_size = 1;
        model_inputs.images_seq_mask = new Tensor(
            'bool',
            new Array(num_img_tokens + num_text_tokens).fill(true).fill(false, 0, num_text_tokens),
            [batch_size, num_img_tokens + num_text_tokens],
        );
        model_inputs.images_emb_mask = new Tensor('bool', new Array(num_img_tokens).fill(!!has_image), [
            batch_size,
            1,
            num_img_tokens,
        ]);
    }
    return model_inputs;
}

function chatterbox_prepare_inputs_for_generation(self, input_ids, model_inputs, generation_config) {
    // If position_ids are not provided, we create them on the fly using the position of the START_SPEECH_TOKEN
    if (!model_inputs.position_ids) {
        const START_SPEECH_TOKEN = 6561;
        if (model_inputs.input_ids.dims[1] === 1) {
            const position_ids = Array.from({
                length: input_ids.length,
            }, (_, i) => input_ids[i].length - input_ids[i].findLastIndex(x => x == START_SPEECH_TOKEN) - 1);
            model_inputs.position_ids = new Tensor('int64', position_ids, [input_ids.length, 1]);
        } else {
            const batched_input_ids = model_inputs.input_ids.tolist();
            const position_ids_list = batched_input_ids.map(ids => {
                let position = 0;
                return ids.map(id => (id >= START_SPEECH_TOKEN) ? 0 : position++);
            });
            model_inputs.position_ids = new Tensor('int64', position_ids_list.flat(), model_inputs.input_ids.dims);
        }
    }
    if (model_inputs.input_ids.dims[1] === 1) {
        // We are in generation mode and no longer need the audio inputs
        delete model_inputs.audio_values;
        delete model_inputs.audio_features;
        delete model_inputs.audio_tokens;
        delete model_inputs.speaker_embeddings;
        delete model_inputs.speaker_features;
    }
    return decoder_prepare_inputs_for_generation(self, input_ids, model_inputs, generation_config);
}

//////////////////////////////////////////////////

//////////////////////////////////////////////////
/**
 * A base class for pre-trained models that provides the model configuration and an ONNX session.
 */
export class PreTrainedModel extends Callable {
    main_input_name = 'input_ids';
    forward_params = ['input_ids', 'attention_mask'];

    _return_dict_in_generate_keys = null;
    /**
     * Creates a new instance of the `PreTrainedModel` class.
     * @param {import('./configs.js').PretrainedConfig} config The model configuration.
     * @param {Record<string, any>} sessions The inference sessions for the model.
     * @param {Record<string, Object>} configs Additional configuration files (e.g., generation_config.json).
     */
    constructor(config, sessions, configs) {
        super();

        this.config = config;
        this.sessions = sessions;
        this.configs = configs;

        const modelName = MODEL_CLASS_TO_NAME_MAPPING.get(this.constructor);
        const modelType = MODEL_TYPE_MAPPING.get(modelName);

        this.can_generate = false;
        this._forward = null;

        this._prepare_inputs_for_generation = null;
        switch (modelType) {
            case MODEL_TYPES.DecoderOnly:
                this.can_generate = true;
                this._forward = decoderForward;
                this._prepare_inputs_for_generation = decoder_prepare_inputs_for_generation;
                break;
            case MODEL_TYPES.Seq2Seq:
            case MODEL_TYPES.Vision2Seq:
            case MODEL_TYPES.Musicgen:
                this.can_generate = true;

                this._forward = seq2seqForward;
                this._prepare_inputs_for_generation = encoder_decoder_prepare_inputs_for_generation;
                break;

            case MODEL_TYPES.EncoderDecoder:
                this._forward = seq2seqForward;
                break;
            case MODEL_TYPES.ImageTextToText:
                this.can_generate = true;
                this._forward = imageTextToTextForward;
                this._prepare_inputs_for_generation = multimodal_text_to_text_prepare_inputs_for_generation;
                break;
            case MODEL_TYPES.AudioTextToText:
                this.can_generate = true;
                this._forward = audioTextToTextForward;
                this._prepare_inputs_for_generation = multimodal_text_to_text_prepare_inputs_for_generation;
                break;
            case MODEL_TYPES.Phi3V:
            case MODEL_TYPES.ImageAudioTextToText:
                this.can_generate = true;
                this._prepare_inputs_for_generation = multimodal_text_to_text_prepare_inputs_for_generation;
                break;
            case MODEL_TYPES.MultiModality:
                this.can_generate = true;
                this._prepare_inputs_for_generation = multimodality_prepare_inputs_for_generation;
                break;
            case MODEL_TYPES.AutoEncoder:
                this._forward = autoEncoderForward;
                break;
            case MODEL_TYPES.Chatterbox:
                this.can_generate = true;
                this._prepare_inputs_for_generation = chatterbox_prepare_inputs_for_generation;
            default:
                // should be MODEL_TYPES.EncoderOnly
                this._forward = encoderForward;
                break;
        }

        if (this.can_generate) {
            this.forward_params.push('past_key_values');
        }

        /** @type {import('./configs.js').TransformersJSConfig} */
        this.custom_config = this.config['transformers.js_config'] ?? {};
    }

    /**
     * Disposes of all the ONNX sessions that were created during inference.
     * @returns {Promise<unknown[]>} An array of promises, one for each ONNX session that is being disposed.
     * @todo Use https://developer.mozilla.org/en-US/docs/Web/JavaScript/Reference/Global_Objects/FinalizationRegistry
     */
    async dispose() {
        const promises = [];
        for (const session of Object.values(this.sessions)) {
            promises.push(session.release?.());
        }
        return await Promise.all(promises);
    }

    /**
     * Instantiate one of the model classes of the library from a pretrained model.
     *
     * The model class to instantiate is selected based on the `model_type` property of the config object
     * (either passed as an argument or loaded from `pretrained_model_name_or_path` if possible)
     *
     * @param {string} pretrained_model_name_or_path The name or path of the pretrained model. Can be either:
     * - A string, the *model id* of a pretrained model hosted inside a model repo on huggingface.co.
     *   Valid model ids can be located at the root-level, like `bert-base-uncased`, or namespaced under a
     *   user or organization name, like `dbmdz/bert-base-german-cased`.
     * - A path to a *directory* containing model weights, e.g., `./my_model_directory/`.
     * @param {import('./utils/hub.js').PretrainedModelOptions} options Additional options for loading the model.
     *
     * @returns {Promise<PreTrainedModel>} A new instance of the `PreTrainedModel` class.
     */
    static async from_pretrained(
        pretrained_model_name_or_path,
        {
            progress_callback = null,
            config = null,
            cache_dir = null,
            local_files_only = false,
            revision = 'main',
            model_file_name = null,
            subfolder = 'onnx',
            device = null,
            dtype = null,
            use_external_data_format = null,
            session_options = {},
        } = {},
    ) {
        let options = {
            progress_callback,
            config,
            cache_dir,
            local_files_only,
            revision,
            model_file_name,
            subfolder,
            device,
            dtype,
            use_external_data_format,
            session_options,
        };

        const modelName = MODEL_CLASS_TO_NAME_MAPPING.get(this);
        const modelType = MODEL_TYPE_MAPPING.get(modelName);

        config = options.config = await AutoConfig.from_pretrained(pretrained_model_name_or_path, options);

        let info;
        if (modelType === MODEL_TYPES.DecoderOnly) {
            info = await Promise.all([
                constructSessions(
                    pretrained_model_name_or_path,
                    {
                        model: options.model_file_name ?? 'model',
                    },
                    options,
                    'model',
                ),
                getOptionalConfigs(
                    pretrained_model_name_or_path,
                    {
                        generation_config: 'generation_config.json',
                    },
                    options,
                ),
            ]);
        } else if (modelType === MODEL_TYPES.Seq2Seq || modelType === MODEL_TYPES.Vision2Seq) {
            info = await Promise.all([
                constructSessions(
                    pretrained_model_name_or_path,
                    {
                        model: 'encoder_model',
                        decoder_model_merged: 'decoder_model_merged',
                    },
                    options,
                    'decoder_model_merged',
                ),
                getOptionalConfigs(
                    pretrained_model_name_or_path,
                    {
                        generation_config: 'generation_config.json',
                    },
                    options,
                ),
            ]);
        } else if (modelType === MODEL_TYPES.MaskGeneration) {
            info = await Promise.all([
                constructSessions(
                    pretrained_model_name_or_path,
                    {
                        model: 'vision_encoder',
                        prompt_encoder_mask_decoder: 'prompt_encoder_mask_decoder',
                    },
                    options,
                ),
            ]);
        } else if (modelType === MODEL_TYPES.EncoderDecoder) {
            info = await Promise.all([
                constructSessions(
                    pretrained_model_name_or_path,
                    {
                        model: 'encoder_model',
                        decoder_model_merged: 'decoder_model_merged',
                    },
                    options,
                    'decoder_model_merged',
                ),
            ]);
        } else if (modelType === MODEL_TYPES.ImageTextToText) {
            const sessions = {
                embed_tokens: 'embed_tokens',
                vision_encoder: 'vision_encoder',
                decoder_model_merged: 'decoder_model_merged',
            };
            if (config.is_encoder_decoder) {
                sessions['model'] = 'encoder_model';
            }
            info = await Promise.all([
                constructSessions(pretrained_model_name_or_path, sessions, options, 'decoder_model_merged'),
                getOptionalConfigs(
                    pretrained_model_name_or_path,
                    {
                        generation_config: 'generation_config.json',
                    },
                    options,
                ),
            ]);
        } else if (modelType === MODEL_TYPES.AudioTextToText) {
            const sessions = {
                embed_tokens: 'embed_tokens',
                audio_encoder: 'audio_encoder',
                decoder_model_merged: 'decoder_model_merged',
            };
            info = await Promise.all([
                constructSessions(pretrained_model_name_or_path, sessions, options, 'decoder_model_merged'),
                getOptionalConfigs(
                    pretrained_model_name_or_path,
                    {
                        generation_config: 'generation_config.json',
                    },
                    options,
                ),
            ]);
        } else if (modelType === MODEL_TYPES.ImageAudioTextToText) {
            const sessions = {
                embed_tokens: 'embed_tokens',
                audio_encoder: 'audio_encoder',
                vision_encoder: 'vision_encoder',
                decoder_model_merged: 'decoder_model_merged',
            };
            info = await Promise.all([
                constructSessions(pretrained_model_name_or_path, sessions, options),
                getOptionalConfigs(
                    pretrained_model_name_or_path,
                    {
                        generation_config: 'generation_config.json',
                    },
                    options,
                ),
            ]);
        } else if (modelType === MODEL_TYPES.Musicgen) {
            info = await Promise.all([
                constructSessions(
                    pretrained_model_name_or_path,
                    {
                        model: 'text_encoder',
                        decoder_model_merged: 'decoder_model_merged',
                        encodec_decode: 'encodec_decode',
                    },
                    options,
                    'decoder_model_merged',
                ),
                getOptionalConfigs(
                    pretrained_model_name_or_path,
                    {
                        generation_config: 'generation_config.json',
                    },
                    options,
                ),
            ]);
        } else if (modelType === MODEL_TYPES.MultiModality) {
            info = await Promise.all([
                constructSessions(
                    pretrained_model_name_or_path,
                    {
                        prepare_inputs_embeds: 'prepare_inputs_embeds',
                        model: 'language_model',
                        lm_head: 'lm_head',
                        gen_head: 'gen_head',
                        gen_img_embeds: 'gen_img_embeds',
                        image_decode: 'image_decode',
                    },
                    options,
                    'model',
                ),
                getOptionalConfigs(
                    pretrained_model_name_or_path,
                    {
                        generation_config: 'generation_config.json',
                    },
                    options,
                ),
            ]);
        } else if (modelType === MODEL_TYPES.Phi3V) {
            info = await Promise.all([
                constructSessions(
                    pretrained_model_name_or_path,
                    {
                        prepare_inputs_embeds: 'prepare_inputs_embeds',
                        model: 'model',
                        vision_encoder: 'vision_encoder',
                    },
                    options,
                    'model',
                ),
                getOptionalConfigs(
                    pretrained_model_name_or_path,
                    {
                        generation_config: 'generation_config.json',
                    },
                    options,
                ),
            ]);
        } else if (modelType === MODEL_TYPES.Chatterbox) {
            info = await Promise.all([
                constructSessions(pretrained_model_name_or_path, {
                    embed_tokens: 'embed_tokens',
                    speech_encoder: 'speech_encoder',
                    model: 'language_model',
                    conditional_decoder: 'conditional_decoder',
                }, options, 'model'),
                getOptionalConfigs(pretrained_model_name_or_path, {
                    generation_config: 'generation_config.json',
                }, options),
            ]);
        } else if (modelType === MODEL_TYPES.AutoEncoder) {
            info = await Promise.all([
                constructSessions(
                    pretrained_model_name_or_path,
                    {
                        encoder_model: 'encoder_model',
                        decoder_model: 'decoder_model',
                    },
                    options,
                ),
            ]);
        } else {
            // should be MODEL_TYPES.EncoderOnly
            if (modelType !== MODEL_TYPES.EncoderOnly) {
                const type = modelName ?? config?.model_type;
                if (type !== 'custom') {
                    console.warn(
                        `Model type for '${type}' not found, assuming encoder-only architecture. Please report this at ${GITHUB_ISSUE_URL}.`,
                    );
                }
            }
            info = await Promise.all([
                constructSessions(
                    pretrained_model_name_or_path,
                    {
                        model: options.model_file_name ?? 'model',
                    },
                    options,
                ),
            ]);
        }

        // @ts-ignore
        return new this(config, ...info);
    }

    /**
     * Runs the model with the provided inputs
     * @param {Object} model_inputs Object containing input tensors
     * @returns {Promise<Object>} Object containing output tensors
     */
    async _call(model_inputs) {
        return await this.forward(model_inputs);
    }

    /**
     * Forward method for a pretrained model. If not overridden by a subclass, the correct forward method
     * will be chosen based on the model type.
     * @param {Object} model_inputs The input data to the model in the format specified in the ONNX model.
     * @returns {Promise<Object>} The output data from the model in the format specified in the ONNX model.
     * @throws {Error} This method must be implemented in subclasses.
     */
    async forward(model_inputs) {
        return await this._forward(this, model_inputs);
    }

    /**
     * Get the model's generation config, if it exists.
     * @returns {GenerationConfig|null} The model's generation config if it exists, otherwise `null`.
     */
    get generation_config() {
        return this.configs?.generation_config ?? null;
    }

    /**
<<<<<<< HEAD
     * This function returns a [`LogitsProcessorList`] list object that contains all relevant [`LogitsWarper`]
     * instances used for multinomial sampling.
     * @param {GenerationConfig} generation_config The generation config.
     * @returns {LogitsProcessorList} generation_config
     */
    _get_logits_warper(generation_config) {
        // instantiate warpers list
        const warpers = new LogitsProcessorList();

        if (generation_config.temperature !== null && generation_config.temperature !== 1.0) {
            warpers.push(new TemperatureLogitsWarper(generation_config.temperature));
        }
        if (generation_config.top_k !== null && generation_config.top_k !== 0) {
            // TODO: add min_tokens_to_keep
            warpers.push(new TopKLogitsWarper(generation_config.top_k));
        }
        if (generation_config.top_p !== null && generation_config.top_p < 1.0) {
            // TODO: add min_tokens_to_keep
            warpers.push(new TopPLogitsWarper(generation_config.top_p));
        }

        return warpers;
    }

    /**
     * @param {GenerationConfig} generation_config
=======
     * @param {GenerationConfig} generation_config 
>>>>>>> 5658eddb
     * @param {number} input_ids_seq_length The starting sequence length for the input ids.
     * @returns {LogitsProcessorList}
     * @private
     */
    _get_logits_processor(
        generation_config,
        input_ids_seq_length,
        // encoder_input_ids, TODO
        // prefix_allowed_tokens_fn, TODO
        logits_processor = null,
    ) {
        const processors = new LogitsProcessorList();

        // if (generation_config.diversity_penalty !== null && generation_config.diversity_penalty > 0.0) {
        //     processors.push(new HammingDiversityLogitsProcessor(
        //         generation_config.diversity_penalty,
        //         generation_config.num_beams,
        //         generation_config.num_beam_groups
        //     ));
        // }

        // if (generation_config.encoder_repetition_penalty !== null && generation_config.encoder_repetition_penalty !== 1.0) {
        //     processors.push(new EncoderRepetitionPenaltyLogitsProcessor(
        //         generation_config.encoder_repetition_penalty,
        //         encoder_input_ids
        //     ));
        // }

        if (generation_config.repetition_penalty !== null && generation_config.repetition_penalty !== 1.0) {
            processors.push(new RepetitionPenaltyLogitsProcessor(generation_config.repetition_penalty));
        }

        if (generation_config.no_repeat_ngram_size !== null && generation_config.no_repeat_ngram_size > 0) {
            processors.push(new NoRepeatNGramLogitsProcessor(generation_config.no_repeat_ngram_size));
        }

        // if (generation_config.encoder_no_repeat_ngram_size !== null && generation_config.encoder_no_repeat_ngram_size > 0) {
        //     if (this.config.is_encoder_decoder) {
        //         processors.push(new EncoderNoRepeatNGramLogitsProcessor(
        //             generation_config.encoder_no_repeat_ngram_size,
        //             encoder_input_ids
        //         ));
        //     } else {
        //         throw new Error("It's impossible to use `encoder_no_repeat_ngram_size` with decoder-only architecture");
        //     }
        // }

        if (generation_config.bad_words_ids !== null) {
            processors.push(
                new NoBadWordsLogitsProcessor(generation_config.bad_words_ids, generation_config.eos_token_id),
            );
        }

        if (
            generation_config.min_length !== null &&
            generation_config.eos_token_id !== null &&
            generation_config.min_length > 0
        ) {
            processors.push(new MinLengthLogitsProcessor(generation_config.min_length, generation_config.eos_token_id));
        }

        if (
            generation_config.min_new_tokens !== null &&
            generation_config.eos_token_id !== null &&
            generation_config.min_new_tokens > 0
        ) {
            processors.push(
                new MinNewTokensLengthLogitsProcessor(
                    input_ids_seq_length,
                    generation_config.min_new_tokens,
                    generation_config.eos_token_id,
                ),
            );
        }

        // if (prefix_allowed_tokens_fn !== null) {
        //     processors.push(new PrefixConstrainedLogitsProcessor(
        //         prefix_allowed_tokens_fn,
        //         generation_config.num_beams / generation_config.num_beam_groups
        //     ));
        // }

        if (generation_config.forced_bos_token_id !== null) {
            processors.push(new ForcedBOSTokenLogitsProcessor(generation_config.forced_bos_token_id));
        }

        if (generation_config.forced_eos_token_id !== null) {
            processors.push(
                new ForcedEOSTokenLogitsProcessor(generation_config.max_length, generation_config.forced_eos_token_id),
            );
        }

        // if (generation_config.remove_invalid_values === true) {
        //     processors.push(new InfNanRemoveLogitsProcessor());
        // }

        // if (generation_config.exponential_decay_length_penalty !== null) {
        //     processors.push(new ExponentialDecayLengthPenalty(
        //         generation_config.exponential_decay_length_penalty,
        //         generation_config.eos_token_id,
        //         input_ids_seq_length
        //     ));
        // }

        // if (generation_config.suppress_tokens !== null) {
        //     processors.push(new SuppressTokensLogitsProcessor(generation_config.suppress_tokens));
        // }

        if (generation_config.begin_suppress_tokens !== null) {
            const begin_index =
                input_ids_seq_length > 1 || generation_config.forced_bos_token_id === null
                    ? input_ids_seq_length
                    : input_ids_seq_length + 1;

            processors.push(
                new SuppressTokensAtBeginLogitsProcessor(generation_config.begin_suppress_tokens, begin_index),
            );
        }

        // DEPRECATED: https://github.com/huggingface/transformers/pull/29485
        // if (generation_config.forced_decoder_ids !== null) {
        //     processors.push(new ForceTokensLogitsProcessor(generation_config.forced_decoder_ids));
        // }

        // 8. prepare batched CFG externally
        if (generation_config.guidance_scale !== null && generation_config.guidance_scale > 1) {
            processors.push(new ClassifierFreeGuidanceLogitsProcessor(generation_config.guidance_scale));
        }


        if (generation_config.temperature === 0 && generation_config.do_sample) {
          console.warn('`do_sample` changed to false because `temperature: 0` implies greedy sampling (always selecting the most likely token), which is incompatible with `do_sample: true`.');
          generation_config.do_sample = false;
        }

        if (generation_config.do_sample) {
            if (generation_config.temperature !== null && generation_config.temperature !== 1.0) {
                processors.push(new TemperatureLogitsWarper(generation_config.temperature));
            }
            // TODO: Add TopPLogitsWarper and TopKLogitsWarper
            // if (generation_config.top_k !== null && generation_config.top_k !== 0) {
            //     processors.push(new TopKLogitsWarper(generation_config.top_k));
            // }
            // if (generation_config.top_p !== null && generation_config.top_p < 1.0) {
            //     processors.push(new TopPLogitsWarper(generation_config.top_p));
            // }
        }

        if (logits_processor !== null) {
            processors.extend(logits_processor);
        }

        // `LogitNormalization` should always be the last logit processor, when present
        // if (generation_config.renormalize_logits === true) {
        //     processors.push(new LogitNormalization());
        // }

        return processors;
    }

    /**
     * This function merges multiple generation configs together to form a final generation config to be used by the model for text generation.
     * It first creates an empty `GenerationConfig` object, then it applies the model's own `generation_config` property to it. Finally, if a `generation_config` object was passed in the arguments, it overwrites the corresponding properties in the final config with those of the passed config object.
     * @param {GenerationConfig|null} generation_config A `GenerationConfig` object containing generation parameters.
     * @param {Object} kwargs Additional generation parameters to be used in place of those in the `generation_config` object.
     * @returns {GenerationConfig} The final generation config object to be used by the model for text generation.
     */
    _prepare_generation_config(generation_config, kwargs, cls = GenerationConfig) {
        // Create empty generation config (contains defaults)
        // We pass `this.config` so that if `eos_token_id` or `bos_token_id` exist in the model's config, we will use them
        const config = { ...this.config };
        for (const key of ['decoder', 'generator', 'text_config']) {
            // Special case: some models have generation attributes set in the decoder.
            // Use them if still unset in the generation config.
            if (key in config) {
                Object.assign(config, config[key]);
            }
        }

        const gen_config = new cls(config);

        // Apply model's generation config, if it exists
        Object.assign(gen_config, this.generation_config ?? {});

        // Next, use any generation config specified by the user
        // when calling `generate`
        if (generation_config) {
            Object.assign(gen_config, generation_config);
        }

        // Finally, if any kwargs were passed, use them to overwrite
        if (kwargs) {
            Object.assign(gen_config, pick(kwargs, Object.getOwnPropertyNames(gen_config)));
        }

        return gen_config;
    }

    /**
     *
     * @param {GenerationConfig} generation_config
     * @param {StoppingCriteriaList} [stopping_criteria=null]
     */
    _get_stopping_criteria(generation_config, stopping_criteria = null) {
        const criteria = new StoppingCriteriaList();

        if (generation_config.max_length !== null) {
            criteria.push(
                new MaxLengthCriteria(generation_config.max_length, this.config.max_position_embeddings ?? null),
            );
        }
        // if (generation_config.max_time !== null) {
        //     criteria.push(new MaxTimeCriteria(generation_config.max_time));
        // }
        if (generation_config.eos_token_id !== null) {
            criteria.push(new EosTokenCriteria(generation_config.eos_token_id));
        }

        if (stopping_criteria) {
            criteria.extend(stopping_criteria);
        }
        return criteria;
    }

    /**
     * Confirms that the model class is compatible with generation.
     * If not, raises an exception that points to the right class to use.
     */
    _validate_model_class() {
        if (!this.can_generate) {
            const generate_compatible_mappings = [
                MODEL_FOR_CAUSAL_LM_MAPPING_NAMES,
                // MODEL_FOR_CAUSAL_IMAGE_MODELING_MAPPING, // TODO
                MODEL_FOR_VISION_2_SEQ_MAPPING_NAMES,
                MODEL_FOR_SEQ_TO_SEQ_CAUSAL_LM_MAPPING_NAMES,
                MODEL_FOR_SPEECH_SEQ_2_SEQ_MAPPING_NAMES,
            ];

            const modelName = MODEL_CLASS_TO_NAME_MAPPING.get(this.constructor);

            const generate_compatible_classes = new Set();
            const modelType = this.config.model_type;
            for (const model_mapping of generate_compatible_mappings) {
                const supported_models = model_mapping.get(modelType);
                if (supported_models) {
                    generate_compatible_classes.add(supported_models[0]);
                }
            }

            let errorMessage = `The current model class (${modelName}) is not compatible with \`.generate()\`, as it doesn't have a language model head.`;
            if (generate_compatible_classes.size > 0) {
                errorMessage += ` Please use the following class instead: ${[...generate_compatible_classes].join(', ')}`;
            }
            throw Error(errorMessage);
        }
    }

    prepare_inputs_for_generation(...args) {
        return this._prepare_inputs_for_generation(this, ...args);
    }

    /**
     *
     * @param {Object} inputs
     * @param {bigint[][]} inputs.generated_input_ids
     * @param {Object} inputs.outputs
     * @param {Object} inputs.model_inputs
     * @param {boolean} inputs.is_encoder_decoder
     * @returns {Object} The updated model inputs for the next generation iteration.
     */
    _update_model_kwargs_for_generation({ generated_input_ids, outputs, model_inputs, is_encoder_decoder }) {
        // update past_key_values
        model_inputs['past_key_values'] = this.getPastKeyValues(outputs, model_inputs.past_key_values);

        // update inputs for next run
        model_inputs['input_ids'] = new Tensor('int64', generated_input_ids.flat(), [generated_input_ids.length, 1]);

        if (!is_encoder_decoder) {
            // update attention mask
            model_inputs.attention_mask = cat(
                [model_inputs.attention_mask, ones([model_inputs.attention_mask.dims[0], 1])],
                1,
            );
        } else if ('decoder_attention_mask' in model_inputs) {
            // TODO: update decoder attention mask if the model requires it
        }

        // force recreate position_ids in next iteration
        model_inputs['position_ids'] = null;

        return model_inputs;
    }

    /**
     * This function extracts the model-specific `inputs` for generation.
     * @param {Object} params
     * @param {Tensor} [params.inputs=null]
     * @param {number} [params.bos_token_id=null]
     * @param {Record<string, Tensor|number[]>} [params.model_kwargs]
     * @returns {{inputs_tensor: Tensor, model_inputs: Record<string, Tensor>, model_input_name: string}} The model-specific inputs for generation.
     */
    _prepare_model_inputs({ inputs, bos_token_id, model_kwargs }) {
        const model_inputs = pick(model_kwargs, this.forward_params);
        const input_name = this.main_input_name;
        if (input_name in model_inputs) {
            if (inputs) {
                throw new Error(
                    '`inputs`: {inputs}` were passed alongside {input_name} which is not allowed. ' +
                        'Make sure to either pass {inputs} or {input_name}=...',
                );
            }
        } else {
            model_inputs[input_name] = inputs;
        }

        const inputs_tensor = model_inputs[input_name];

        return { inputs_tensor, model_inputs, model_input_name: input_name };
    }

    async _prepare_encoder_decoder_kwargs_for_generation({
        inputs_tensor,
        model_inputs,
        model_input_name,
        generation_config,
    }) {
        if (
            this.sessions['model'].inputNames.includes('inputs_embeds') &&
            !model_inputs.inputs_embeds &&
            '_prepare_inputs_embeds' in this
        ) {
            // Encoder expects `inputs_embeds` instead of `input_ids`
            const { input_ids, pixel_values, attention_mask, ...kwargs } = model_inputs;
            // @ts-ignore
            const prepared_inputs = await this._prepare_inputs_embeds(model_inputs);
            model_inputs = {
                ...kwargs,
                ...pick(prepared_inputs, ['inputs_embeds', 'attention_mask']),
            };
        }
        let { last_hidden_state } = await encoderForward(this, model_inputs);

        // for classifier free guidance we need to add a 'null' input to our encoder hidden states
        if (generation_config.guidance_scale !== null && generation_config.guidance_scale > 1) {
            last_hidden_state = cat([last_hidden_state, full_like(last_hidden_state, 0.0)], 0);

            if ('attention_mask' in model_inputs) {
                model_inputs['attention_mask'] = cat(
                    [model_inputs['attention_mask'], zeros_like(model_inputs['attention_mask'])],
                    0,
                );
            }
        } else if (model_inputs.decoder_input_ids) {
            // Ensure that the encoder outputs have the same batch size as the decoder inputs,
            // allowing for more efficient batched generation for single inputs
            const decoder_input_ids_batch_size = toI64Tensor(model_inputs.decoder_input_ids).dims[0];
            if (decoder_input_ids_batch_size !== last_hidden_state.dims[0]) {
                if (last_hidden_state.dims[0] !== 1) {
                    throw new Error(
                        `The encoder outputs have a different batch size (${last_hidden_state.dims[0]}) than the decoder inputs (${decoder_input_ids_batch_size}).`,
                    );
                }
                last_hidden_state = cat(
                    Array.from({ length: decoder_input_ids_batch_size }, () => last_hidden_state),
                    0,
                );
            }
        }
        model_inputs['encoder_outputs'] = last_hidden_state;

        return model_inputs;
    }

    /**
     * Prepares `decoder_input_ids` for generation with encoder-decoder models
     * @param {*} param0
     */
    _prepare_decoder_input_ids_for_generation({
        batch_size,
        model_input_name,
        model_kwargs,
        decoder_start_token_id,
        bos_token_id,
        generation_config,
    }) {
        let { decoder_input_ids, ...model_inputs } = model_kwargs;

        // Prepare input ids if the user has not defined `decoder_input_ids` manually.
        if (!(decoder_input_ids instanceof Tensor)) {
            if (!decoder_input_ids) {
                decoder_start_token_id ??= bos_token_id;

                if (this.config.model_type === 'musicgen') {
                    // Custom logic (TODO: move to Musicgen class)
                    decoder_input_ids = Array.from(
                        {
                            // @ts-expect-error TS2339
                            length: batch_size * this.config.decoder.num_codebooks,
                        },
                        () => [decoder_start_token_id],
                    );
                } else if (Array.isArray(decoder_start_token_id)) {
                    if (decoder_start_token_id.length !== batch_size) {
                        throw new Error(
                            `\`decoder_start_token_id\` expcted to have length ${batch_size} but got ${decoder_start_token_id.length}`,
                        );
                    }
                    decoder_input_ids = decoder_start_token_id;
                } else {
                    decoder_input_ids = Array.from(
                        {
                            length: batch_size,
                        },
                        () => [decoder_start_token_id],
                    );
                }
            } else if (!Array.isArray(decoder_input_ids[0])) {
                // Correct batch size
                decoder_input_ids = Array.from(
                    {
                        length: batch_size,
                    },
                    () => decoder_input_ids,
                );
            }
            decoder_input_ids = toI64Tensor(decoder_input_ids);
        }

        model_kwargs['decoder_attention_mask'] = ones_like(decoder_input_ids);

        return { input_ids: decoder_input_ids, model_inputs };
    }

    /**
     * Generates sequences of token ids for models with a language modeling head.
     * @param {import('./generation/parameters.js').GenerationFunctionParameters} options
     * @returns {Promise<ModelOutput|Tensor>} The output of the model, which can contain the generated token ids, attentions, and scores.
     */
    async generate({
        inputs = null,
        generation_config = null,
        logits_processor = null,
        stopping_criteria = null,
        streamer = null,

        // inputs_attention_mask = null,
        ...kwargs
    }) {
        this._validate_model_class();

        // Update generation config with defaults and kwargs
        generation_config = this._prepare_generation_config(generation_config, kwargs);

        // 3. Define model inputs
        let { inputs_tensor, model_inputs, model_input_name } = this._prepare_model_inputs({
            inputs,
            model_kwargs: kwargs,
        });

        const is_encoder_decoder = this.config.is_encoder_decoder;

        // 4. Define other model kwargs
        if (!is_encoder_decoder) {
            // decoder-only models should use left-padding for generation
        } else if (!('encoder_outputs' in model_inputs)) {
            // if model is encoder decoder encoder_outputs are created
            // and added to `model_kwargs`
            model_inputs = await this._prepare_encoder_decoder_kwargs_for_generation({
                inputs_tensor,
                model_inputs,
                model_input_name,
                generation_config,
            });
        }

        // 5. Prepare `input_ids` which will be used for auto-regressive generation
        // TODO: Update to align with HF transformers' implementation
        let input_ids;
        if (is_encoder_decoder) {
            // Generating from the encoder outputs
            ({ input_ids, model_inputs } = this._prepare_decoder_input_ids_for_generation({
                batch_size: model_inputs[model_input_name].dims.at(0),
                model_input_name,
                model_kwargs: model_inputs,
                decoder_start_token_id: generation_config.decoder_start_token_id,
                bos_token_id: generation_config.bos_token_id,
                generation_config,
            }));
        } else {
            input_ids = model_inputs[model_input_name];
        }

        // 6. Prepare `max_length` depending on other stopping criteria.
        let input_ids_length = input_ids.dims.at(-1);

        if (generation_config.max_new_tokens !== null) {
            generation_config.max_length = input_ids_length + generation_config.max_new_tokens;
        }

        // input_ids_length = model_inputs[model_input_name].dims.at(1);
        // // inputs instanceof Tensor ?  : inputs.length;

        // // decoder-only
        // if (input_ids_length === 0) {
        //     throw Error("Must supply a non-empty array of input token ids.")
        // }

        // let decoder_input_ids =
        // generation_config.decoder_input_ids
        // ?? generation_config.decoder_start_token_id
        // ?? generation_config.bos_token_id
        // ?? generation_config.eos_token_id;

        // Update logits processor
        // 8. prepare distribution pre_processing samplers
        const prepared_logits_processor = this._get_logits_processor(
            generation_config,
            input_ids_length,
            logits_processor,
        );

        // 9. prepare stopping criteria
        const prepared_stopping_criteria = this._get_stopping_criteria(generation_config, stopping_criteria);

        // /** @type {number[]} */
        // let eos_token_ids = generation_config.eos_token_id;
        // if (eos_token_ids !== null && !Array.isArray(eos_token_ids)) {
        //     eos_token_ids = [eos_token_ids];
        // }

        const numInputs = model_inputs[model_input_name].dims.at(0);

        // TODO:
        // done is a list of booleans to keep track of which inputs are done
        // const done = new Array(numInputs).fill(false);
        // For efficiency purposes, we remove completed rows from model_inputs
        // when the beam is complete, and we keep track of the row index
        // const rowIndexToBatchIndex = new Map();

        const sampler = LogitsSampler.getSampler(generation_config);

        // TODO make > numInputs
        const scores = new Array(numInputs).fill(0);
        /** @type {bigint[][]} */
        const all_input_ids = input_ids.tolist();
        if (streamer) {
            streamer.put(all_input_ids);
        }
        // const all_generated_input_ids = Array.from({ length: numInputs }, () => []);

        // NOTE: For now, we don't support spawning new beams
        // TODO: when we do, we simply copy past key values and accumulate into single large tensor

        ////////////////////////////////////////////////////
        // Generic search which handles 4 generation modes:
        // - GenerationMode.GREEDY_SEARCH
        // - GenerationMode.SAMPLE
        // - GenerationMode.BEAM_SEARCH
        // - GenerationMode.BEAM_SAMPLE
        ////////////////////////////////////////////////////
        let outputs;
        let attentions = {};
        let return_dict_items = {};
        while (true) {
            // prepare model inputs
            model_inputs = this.prepare_inputs_for_generation(all_input_ids, model_inputs, generation_config);
            outputs = await this.forward(model_inputs);

            if (generation_config.return_dict_in_generate) {
                if (generation_config.output_attentions) {
                    // Get attentions if they are present
                    const token_attentions = this.getAttentions(outputs);
                    for (const key in token_attentions) {
                        if (!(key in attentions)) {
                            attentions[key] = [];
                        }
                        attentions[key].push(token_attentions[key]);
                    }
                } else if (this._return_dict_in_generate_keys) {
                    Object.assign(return_dict_items, pick(outputs, this._return_dict_in_generate_keys));
                }
            }

            // Logits are of the form [batch_size, out_seq_length, vocab_size]
            // In most cases, this will be [batch_size, 1, vocab_size]
            // So, we select the last token's logits:
            // (equivalent to `logits = outputs.logits[:, -1, :]`)
            const logits = outputs.logits.slice(null, -1, null);

            const next_tokens_scores = prepared_logits_processor(all_input_ids, logits);

            /** @type {[bigint][]} */
            const generated_input_ids = [];
            // const new_kv_cache = [];// NOTE: Only used for beam search when concatenating new kv
            // Loop over each batch
            for (let batch_idx = 0; batch_idx < next_tokens_scores.dims.at(0); ++batch_idx) {
                const logs = next_tokens_scores[batch_idx];

                const sampledTokens = await sampler(logs);
                for (const [newTokenId, logProb] of sampledTokens) {
                    const bigint = BigInt(newTokenId);
                    // TODO: If branching, use previous beam as a starting point
                    // update generated ids, model inputs, and length for next step
                    scores[batch_idx] += logProb;
                    all_input_ids[batch_idx].push(bigint);
                    generated_input_ids.push([bigint]);

                    // TODO: Support beam search
                    break;
                }
            }
            if (streamer) {
                streamer.put(generated_input_ids);
            }

            const stop = prepared_stopping_criteria(all_input_ids);
            if (stop.every((x) => x)) {
                break;
            }

            model_inputs = this._update_model_kwargs_for_generation({
                generated_input_ids,
                outputs,
                model_inputs,
                is_encoder_decoder,
            });
        }

        if (streamer) {
            streamer.end();
        }

        // Retrieve and dispose all final past key values (including encoder attentions)
        const past_key_values = this.getPastKeyValues(outputs, model_inputs.past_key_values, true);

        // TODO: ensure all_input_ids is padded correctly...
        const sequences = new Tensor('int64', all_input_ids.flat(), [all_input_ids.length, all_input_ids[0].length]);

        if (generation_config.return_dict_in_generate) {
            return {
                sequences,
                past_key_values,
                ...attentions,
                ...return_dict_items,
                // TODO:
                // scores,
                // logits,
            };
        } else {
            // Dispose all remaining tensors
            for (const tensor of Object.values(outputs)) {
                if (tensor.location === 'gpu-buffer') {
                    tensor.dispose();
                }
            }
            return sequences;
        }
    }

    /**
     * Returns an object containing past key values from the given decoder results object.
     *
     * @param {Object} decoderResults The decoder results object.
     * @param {Object} pastKeyValues The previous past key values.
     * @returns {Object} An object containing past key values.
     */
    getPastKeyValues(decoderResults, pastKeyValues, disposeEncoderPKVs = false) {
        const pkvs = Object.create(null);

        for (const name in decoderResults) {
            if (name.startsWith('present')) {
                const newName = name
                    .replace('present_conv', 'past_conv') // Hybrid cache architecture (e.g., LFM2)
                    .replace('present', 'past_key_values');
                const is_encoder_pkv = name.includes('encoder');
                if (is_encoder_pkv && pastKeyValues) {
                    // Optimization introduced by optimum to reuse past key values.
                    // So, we just replace the constant outputs (`decoderResults[name]`) with the previous past key values.
                    // https://github.com/huggingface/optimum/blob/0bf2c05fb7e1182b52d21b703cfc95fd9e4ea3dc/optimum/onnxruntime/base.py#L677-L704
                    pkvs[newName] = pastKeyValues[newName];
                } else {
                    // decoder or using first encoder PKVs
                    pkvs[newName] = decoderResults[name];
                }

                if (pastKeyValues && (!is_encoder_pkv || disposeEncoderPKVs)) {
                    // - Always dispose decoder PKVs
                    // - Only dispose encoder past key values when requested (after generation)
                    const t = pastKeyValues[newName];
                    if (t.location === 'gpu-buffer') {
                        t.dispose();
                    }
                }
            }
        }
        return pkvs;
    }

    /**
     * Returns an object containing attentions from the given model output object.
     *
     * @param {Object} model_output The output of the model.
     * @returns {{cross_attentions?: Tensor[]}} An object containing attentions.
     */
    getAttentions(model_output) {
        const attentions = {};

        for (const attnName of ['cross_attentions', 'encoder_attentions', 'decoder_attentions']) {
            for (const name in model_output) {
                if (name.startsWith(attnName)) {
                    if (!(attnName in attentions)) {
                        attentions[attnName] = [];
                    }
                    attentions[attnName].push(model_output[name]);
                }
            }
        }
        return attentions;
    }

    /**
     * Adds past key values to the decoder feeds object. If pastKeyValues is null, creates new tensors for past key values.
     *
     * @param {Object} decoderFeeds The decoder feeds object to add past key values to.
     * @param {Object} pastKeyValues An object containing past key values.
     */
    addPastKeyValues(decoderFeeds, pastKeyValues) {
        if (pastKeyValues) {
            Object.assign(decoderFeeds, pastKeyValues);
        } else {
            const session = this.sessions['decoder_model_merged'] ?? this.sessions['model'];
            const batch_size = (decoderFeeds[this.main_input_name] ?? decoderFeeds.attention_mask)?.dims?.[0] ?? 1;

            const dtype = session?.config?.kv_cache_dtype ?? 'float32';
            const cls = dtype === 'float16' ? DataTypeMap.float16 : DataTypeMap.float32;
            const shapes = getCacheShapes(this.config, { batch_size });
            for (const name in shapes) {
                const size = shapes[name].reduce((a, b) => a * b, 1);
                decoderFeeds[name] = new Tensor(dtype, new cls(size), shapes[name]);
            }
        }
    }

    async encode_image({ pixel_values }) {
        // image_inputs === { pixel_values }
        return (await sessionRun(this.sessions['vision_encoder'], { pixel_values })).image_features;
    }

    async encode_text({ input_ids }) {
        // text_inputs === { input_ids, attention_mask }
        return (await sessionRun(this.sessions['embed_tokens'], { input_ids })).inputs_embeds;
    }

    async encode_audio({ audio_values }) {
        // audio_inputs === { audio_values }
        return (await sessionRun(this.sessions['audio_encoder'], { audio_values })).audio_features;
    }
}

//////////////////////////////////////////////////
// Base model output class
export class ModelOutput {}

/**
 * Base class for model's outputs, with potential hidden states and attentions.
 */
export class BaseModelOutput extends ModelOutput {
    /**
     * @param {Object} output The output of the model.
     * @param {Tensor} output.last_hidden_state Sequence of hidden-states at the output of the last layer of the model.
     * @param {Tensor} [output.hidden_states] Hidden-states of the model at the output of each layer plus the optional initial embedding outputs.
     * @param {Tensor} [output.attentions] Attentions weights after the attention softmax, used to compute the weighted average in the self-attention heads.
     */
    constructor({ last_hidden_state, hidden_states = null, attentions = null }) {
        super();
        this.last_hidden_state = last_hidden_state;
        this.hidden_states = hidden_states;
        this.attentions = attentions;
    }
}
//////////////////////////////////////////////////
// Bert models
export class BertPreTrainedModel extends PreTrainedModel {}
export class BertModel extends BertPreTrainedModel {}

/**
 * BertForMaskedLM is a class representing a BERT model for masked language modeling.
 */
export class BertForMaskedLM extends BertPreTrainedModel {
    /**
     * Calls the model on new inputs.
     *
     * @param {Object} model_inputs The inputs to the model.
     * @returns {Promise<MaskedLMOutput>} An object containing the model's output logits for masked language modeling.
     */
    async _call(model_inputs) {
        return new MaskedLMOutput(await super._call(model_inputs));
    }
}

/**
 * BertForSequenceClassification is a class representing a BERT model for sequence classification.
 */
export class BertForSequenceClassification extends BertPreTrainedModel {
    /**
     * Calls the model on new inputs.
     *
     * @param {Object} model_inputs The inputs to the model.
     * @returns {Promise<SequenceClassifierOutput>} An object containing the model's output logits for sequence classification.
     */
    async _call(model_inputs) {
        return new SequenceClassifierOutput(await super._call(model_inputs));
    }
}

/**
 * BertForTokenClassification is a class representing a BERT model for token classification.
 */
export class BertForTokenClassification extends BertPreTrainedModel {
    /**
     * Calls the model on new inputs.
     *
     * @param {Object} model_inputs The inputs to the model.
     * @returns {Promise<TokenClassifierOutput>} An object containing the model's output logits for token classification.
     */
    async _call(model_inputs) {
        return new TokenClassifierOutput(await super._call(model_inputs));
    }
}

/**
 * BertForQuestionAnswering is a class representing a BERT model for question answering.
 */
export class BertForQuestionAnswering extends BertPreTrainedModel {
    /**
     * Calls the model on new inputs.
     *
     * @param {Object} model_inputs The inputs to the model.
     * @returns {Promise<QuestionAnsweringModelOutput>} An object containing the model's output logits for question answering.
     */
    async _call(model_inputs) {
        return new QuestionAnsweringModelOutput(await super._call(model_inputs));
    }
}
//////////////////////////////////////////////////

//////////////////////////////////////////////////
// NeoBert models
export class NeoBertPreTrainedModel extends PreTrainedModel {}
export class NeoBertModel extends NeoBertPreTrainedModel {}

export class NeoBertForMaskedLM extends NeoBertPreTrainedModel {
    /**
     * Calls the model on new inputs.
     *
     * @param {Object} model_inputs The inputs to the model.
     * @returns {Promise<MaskedLMOutput>} An object containing the model's output logits for masked language modeling.
     */
    async _call(model_inputs) {
        return new MaskedLMOutput(await super._call(model_inputs));
    }
}

export class NeoBertForSequenceClassification extends NeoBertPreTrainedModel {
    /**
     * Calls the model on new inputs.
     *
     * @param {Object} model_inputs The inputs to the model.
     * @returns {Promise<SequenceClassifierOutput>} An object containing the model's output logits for sequence classification.
     */
    async _call(model_inputs) {
        return new SequenceClassifierOutput(await super._call(model_inputs));
    }
}

export class NeoBertForTokenClassification extends NeoBertPreTrainedModel {
    /**
     * Calls the model on new inputs.
     *
     * @param {Object} model_inputs The inputs to the model.
     * @returns {Promise<TokenClassifierOutput>} An object containing the model's output logits for token classification.
     */
    async _call(model_inputs) {
        return new TokenClassifierOutput(await super._call(model_inputs));
    }
}

export class NeoBertForQuestionAnswering extends NeoBertPreTrainedModel {
    /**
     * Calls the model on new inputs.
     *
     * @param {Object} model_inputs The inputs to the model.
     * @returns {Promise<QuestionAnsweringModelOutput>} An object containing the model's output logits for question answering.
     */
    async _call(model_inputs) {
        return new QuestionAnsweringModelOutput(await super._call(model_inputs));
    }
}
//////////////////////////////////////////////////

//////////////////////////////////////////////////
// ModernBert models
export class ModernBertPreTrainedModel extends PreTrainedModel {}
export class ModernBertModel extends ModernBertPreTrainedModel {}

export class ModernBertForMaskedLM extends ModernBertPreTrainedModel {
    /**
     * Calls the model on new inputs.
     *
     * @param {Object} model_inputs The inputs to the model.
     * @returns {Promise<MaskedLMOutput>} An object containing the model's output logits for masked language modeling.
     */
    async _call(model_inputs) {
        return new MaskedLMOutput(await super._call(model_inputs));
    }
}

export class ModernBertForSequenceClassification extends ModernBertPreTrainedModel {
    /**
     * Calls the model on new inputs.
     *
     * @param {Object} model_inputs The inputs to the model.
     * @returns {Promise<SequenceClassifierOutput>} An object containing the model's output logits for sequence classification.
     */
    async _call(model_inputs) {
        return new SequenceClassifierOutput(await super._call(model_inputs));
    }
}

export class ModernBertForTokenClassification extends ModernBertPreTrainedModel {
    /**
     * Calls the model on new inputs.
     *
     * @param {Object} model_inputs The inputs to the model.
     * @returns {Promise<TokenClassifierOutput>} An object containing the model's output logits for token classification.
     */
    async _call(model_inputs) {
        return new TokenClassifierOutput(await super._call(model_inputs));
    }
}
//////////////////////////////////////////////////

//////////////////////////////////////////////////
// ModernBERT Decoder models
export class ModernBertDecoderPreTrainedModel extends PreTrainedModel {}
export class ModernBertDecoderModel extends ModernBertDecoderPreTrainedModel {}
export class ModernBertDecoderForCausalLM extends ModernBertDecoderPreTrainedModel {}
//////////////////////////////////////////////////

//////////////////////////////////////////////////
// NomicBert models
export class NomicBertPreTrainedModel extends PreTrainedModel {}
export class NomicBertModel extends NomicBertPreTrainedModel {}
//////////////////////////////////////////////////

//////////////////////////////////////////////////
// RoFormer models
export class RoFormerPreTrainedModel extends PreTrainedModel {}

/**
 * The bare RoFormer Model transformer outputting raw hidden-states without any specific head on top.
 */
export class RoFormerModel extends RoFormerPreTrainedModel {}

/**
 * RoFormer Model with a `language modeling` head on top.
 */
export class RoFormerForMaskedLM extends RoFormerPreTrainedModel {
    /**
     * Calls the model on new inputs.
     *
     * @param {Object} model_inputs The inputs to the model.
     * @returns {Promise<MaskedLMOutput>} An object containing the model's output logits for masked language modeling.
     */
    async _call(model_inputs) {
        return new MaskedLMOutput(await super._call(model_inputs));
    }
}

/**
 * RoFormer Model transformer with a sequence classification/regression head on top (a linear layer on top of the pooled output)
 */
export class RoFormerForSequenceClassification extends RoFormerPreTrainedModel {
    /**
     * Calls the model on new inputs.
     *
     * @param {Object} model_inputs The inputs to the model.
     * @returns {Promise<SequenceClassifierOutput>} An object containing the model's output logits for sequence classification.
     */
    async _call(model_inputs) {
        return new SequenceClassifierOutput(await super._call(model_inputs));
    }
}

/**
 * RoFormer Model with a token classification head on top (a linear layer on top of the hidden-states output)
 * e.g. for Named-Entity-Recognition (NER) tasks.
 */
export class RoFormerForTokenClassification extends RoFormerPreTrainedModel {
    /**
     * Calls the model on new inputs.
     *
     * @param {Object} model_inputs The inputs to the model.
     * @returns {Promise<TokenClassifierOutput>} An object containing the model's output logits for token classification.
     */
    async _call(model_inputs) {
        return new TokenClassifierOutput(await super._call(model_inputs));
    }
}

/**
 * RoFormer Model with a span classification head on top for extractive question-answering tasks like SQuAD
 * (a linear layers on top of the hidden-states output to compute `span start logits` and `span end logits`).
 */
export class RoFormerForQuestionAnswering extends RoFormerPreTrainedModel {
    /**
     * Calls the model on new inputs.
     *
     * @param {Object} model_inputs The inputs to the model.
     * @returns {Promise<QuestionAnsweringModelOutput>} An object containing the model's output logits for question answering.
     */
    async _call(model_inputs) {
        return new QuestionAnsweringModelOutput(await super._call(model_inputs));
    }
}
// TODO: Add RoFormerForCausalLM and RoFormerForMultipleChoice
//////////////////////////////////////////////////

//////////////////////////////////////////////////
// ConvBert models
export class ConvBertPreTrainedModel extends PreTrainedModel {}

/**
 * The bare ConvBERT Model transformer outputting raw hidden-states without any specific head on top.
 */
export class ConvBertModel extends ConvBertPreTrainedModel {}

/**
 * ConvBERT Model with a language modeling head on top.
 */
export class ConvBertForMaskedLM extends ConvBertPreTrainedModel {
    /**
     * Calls the model on new inputs.
     *
     * @param {Object} model_inputs The inputs to the model.
     * @returns {Promise<MaskedLMOutput>} An object containing the model's output logits for masked language modeling.
     */
    async _call(model_inputs) {
        return new MaskedLMOutput(await super._call(model_inputs));
    }
}

/**
 * ConvBERT Model transformer with a sequence classification/regression head on top (a linear layer on top of the pooled output)
 */
export class ConvBertForSequenceClassification extends ConvBertPreTrainedModel {
    /**
     * Calls the model on new inputs.
     *
     * @param {Object} model_inputs The inputs to the model.
     * @returns {Promise<SequenceClassifierOutput>} An object containing the model's output logits for sequence classification.
     */
    async _call(model_inputs) {
        return new SequenceClassifierOutput(await super._call(model_inputs));
    }
}

/**
 * ConvBERT Model with a token classification head on top (a linear layer on top of the hidden-states output)
 * e.g. for Named-Entity-Recognition (NER) tasks.
 */
export class ConvBertForTokenClassification extends ConvBertPreTrainedModel {
    /**
     * Calls the model on new inputs.
     *
     * @param {Object} model_inputs The inputs to the model.
     * @returns {Promise<TokenClassifierOutput>} An object containing the model's output logits for token classification.
     */
    async _call(model_inputs) {
        return new TokenClassifierOutput(await super._call(model_inputs));
    }
}

/**
 * ConvBERT Model with a span classification head on top for extractive question-answering tasks like SQuAD
 * (a linear layers on top of the hidden-states output to compute `span start logits` and `span end logits`)
 */
export class ConvBertForQuestionAnswering extends ConvBertPreTrainedModel {
    /**
     * Calls the model on new inputs.
     *
     * @param {Object} model_inputs The inputs to the model.
     * @returns {Promise<QuestionAnsweringModelOutput>} An object containing the model's output logits for question answering.
     */
    async _call(model_inputs) {
        return new QuestionAnsweringModelOutput(await super._call(model_inputs));
    }
}
//////////////////////////////////////////////////

//////////////////////////////////////////////////
// Electra models
export class ElectraPreTrainedModel extends PreTrainedModel {}

/**
 * The bare Electra Model transformer outputting raw hidden-states without any specific head on top.
 * Identical to the BERT model except that it uses an additional linear layer between the embedding
 * layer and the encoder if the hidden size and embedding size are different.
 */
export class ElectraModel extends ElectraPreTrainedModel {}
// TODO add ElectraForPreTraining
/**
 * Electra model with a language modeling head on top.
 */
export class ElectraForMaskedLM extends ElectraPreTrainedModel {
    /**
     * Calls the model on new inputs.
     *
     * @param {Object} model_inputs The inputs to the model.
     * @returns {Promise<MaskedLMOutput>} An object containing the model's output logits for masked language modeling.
     */
    async _call(model_inputs) {
        return new MaskedLMOutput(await super._call(model_inputs));
    }
}

/**
 * ELECTRA Model transformer with a sequence classification/regression head on top (a linear layer on top of the pooled output)
 */
export class ElectraForSequenceClassification extends ElectraPreTrainedModel {
    /**
     * Calls the model on new inputs.
     *
     * @param {Object} model_inputs The inputs to the model.
     * @returns {Promise<SequenceClassifierOutput>} An object containing the model's output logits for sequence classification.
     */
    async _call(model_inputs) {
        return new SequenceClassifierOutput(await super._call(model_inputs));
    }
}

/**
 * Electra model with a token classification head on top.
 */
export class ElectraForTokenClassification extends ElectraPreTrainedModel {
    /**
     * Calls the model on new inputs.
     *
     * @param {Object} model_inputs The inputs to the model.
     * @returns {Promise<TokenClassifierOutput>} An object containing the model's output logits for token classification.
     */
    async _call(model_inputs) {
        return new TokenClassifierOutput(await super._call(model_inputs));
    }
}

/**
 * LECTRA Model with a span classification head on top for extractive question-answering tasks like SQuAD
 * (a linear layers on top of the hidden-states output to compute `span start logits` and `span end logits`).
 */
export class ElectraForQuestionAnswering extends ElectraPreTrainedModel {
    /**
     * Calls the model on new inputs.
     *
     * @param {Object} model_inputs The inputs to the model.
     * @returns {Promise<QuestionAnsweringModelOutput>} An object containing the model's output logits for question answering.
     */
    async _call(model_inputs) {
        return new QuestionAnsweringModelOutput(await super._call(model_inputs));
    }
}
//////////////////////////////////////////////////

//////////////////////////////////////////////////
// CamemBERT models
export class CamembertPreTrainedModel extends PreTrainedModel {}

/**
 * The bare CamemBERT Model transformer outputting raw hidden-states without any specific head on top.
 */
export class CamembertModel extends CamembertPreTrainedModel {}

/**
 * CamemBERT Model with a `language modeling` head on top.
 */
export class CamembertForMaskedLM extends CamembertPreTrainedModel {
    /**
     * Calls the model on new inputs.
     *
     * @param {Object} model_inputs The inputs to the model.
     * @returns {Promise<MaskedLMOutput>} An object containing the model's output logits for masked language modeling.
     */
    async _call(model_inputs) {
        return new MaskedLMOutput(await super._call(model_inputs));
    }
}

/**
 * CamemBERT Model transformer with a sequence classification/regression head on top (a linear layer on top of the pooled output) e.g. for GLUE tasks.
 */
export class CamembertForSequenceClassification extends CamembertPreTrainedModel {
    /**
     * Calls the model on new inputs.
     *
     * @param {Object} model_inputs The inputs to the model.
     * @returns {Promise<SequenceClassifierOutput>} An object containing the model's output logits for sequence classification.
     */
    async _call(model_inputs) {
        return new SequenceClassifierOutput(await super._call(model_inputs));
    }
}

/**
 * CamemBERT Model with a token classification head on top (a linear layer on top of the hidden-states output) e.g. for Named-Entity-Recognition (NER) tasks.
 */
export class CamembertForTokenClassification extends CamembertPreTrainedModel {
    /**
     * Calls the model on new inputs.
     *
     * @param {Object} model_inputs The inputs to the model.
     * @returns {Promise<TokenClassifierOutput>} An object containing the model's output logits for token classification.
     */
    async _call(model_inputs) {
        return new TokenClassifierOutput(await super._call(model_inputs));
    }
}

/**
 * CamemBERT Model with a span classification head on top for extractive question-answering tasks
 */
export class CamembertForQuestionAnswering extends CamembertPreTrainedModel {
    /**
     * Calls the model on new inputs.
     *
     * @param {Object} model_inputs The inputs to the model.
     * @returns {Promise<QuestionAnsweringModelOutput>} An object containing the model's output logits for question answering.
     */
    async _call(model_inputs) {
        return new QuestionAnsweringModelOutput(await super._call(model_inputs));
    }
}
//////////////////////////////////////////////////

//////////////////////////////////////////////////
// DeBERTa models
export class DebertaPreTrainedModel extends PreTrainedModel {}

/**
 * The bare DeBERTa Model transformer outputting raw hidden-states without any specific head on top.
 */
export class DebertaModel extends DebertaPreTrainedModel {}

/**
 * DeBERTa Model with a `language modeling` head on top.
 */
export class DebertaForMaskedLM extends DebertaPreTrainedModel {
    /**
     * Calls the model on new inputs.
     *
     * @param {Object} model_inputs The inputs to the model.
     * @returns {Promise<MaskedLMOutput>} An object containing the model's output logits for masked language modeling.
     */
    async _call(model_inputs) {
        return new MaskedLMOutput(await super._call(model_inputs));
    }
}

/**
 * DeBERTa Model transformer with a sequence classification/regression head on top (a linear layer on top of the pooled output)
 */
export class DebertaForSequenceClassification extends DebertaPreTrainedModel {
    /**
     * Calls the model on new inputs.
     *
     * @param {Object} model_inputs The inputs to the model.
     * @returns {Promise<SequenceClassifierOutput>} An object containing the model's output logits for sequence classification.
     */
    async _call(model_inputs) {
        return new SequenceClassifierOutput(await super._call(model_inputs));
    }
}

/**
 * DeBERTa Model with a token classification head on top (a linear layer on top of the hidden-states output) e.g. for Named-Entity-Recognition (NER) tasks.
 */
export class DebertaForTokenClassification extends DebertaPreTrainedModel {
    /**
     * Calls the model on new inputs.
     *
     * @param {Object} model_inputs The inputs to the model.
     * @returns {Promise<TokenClassifierOutput>} An object containing the model's output logits for token classification.
     */
    async _call(model_inputs) {
        return new TokenClassifierOutput(await super._call(model_inputs));
    }
}

/**
 * DeBERTa Model with a span classification head on top for extractive question-answering tasks like SQuAD (a linear
 * layers on top of the hidden-states output to compute `span start logits` and `span end logits`).
 */
export class DebertaForQuestionAnswering extends DebertaPreTrainedModel {
    /**
     * Calls the model on new inputs.
     *
     * @param {Object} model_inputs The inputs to the model.
     * @returns {Promise<QuestionAnsweringModelOutput>} An object containing the model's output logits for question answering.
     */
    async _call(model_inputs) {
        return new QuestionAnsweringModelOutput(await super._call(model_inputs));
    }
}
//////////////////////////////////////////////////

//////////////////////////////////////////////////
// DeBERTa-v2 models
export class DebertaV2PreTrainedModel extends PreTrainedModel {}

/**
 * The bare DeBERTa-V2 Model transformer outputting raw hidden-states without any specific head on top.
 */
export class DebertaV2Model extends DebertaV2PreTrainedModel {}

/**
 * DeBERTa-V2 Model with a `language modeling` head on top.
 */
export class DebertaV2ForMaskedLM extends DebertaV2PreTrainedModel {
    /**
     * Calls the model on new inputs.
     *
     * @param {Object} model_inputs The inputs to the model.
     * @returns {Promise<MaskedLMOutput>} An object containing the model's output logits for masked language modeling.
     */
    async _call(model_inputs) {
        return new MaskedLMOutput(await super._call(model_inputs));
    }
}

/**
 * DeBERTa-V2 Model transformer with a sequence classification/regression head on top (a linear layer on top of the pooled output)
 */
export class DebertaV2ForSequenceClassification extends DebertaV2PreTrainedModel {
    /**
     * Calls the model on new inputs.
     *
     * @param {Object} model_inputs The inputs to the model.
     * @returns {Promise<SequenceClassifierOutput>} An object containing the model's output logits for sequence classification.
     */
    async _call(model_inputs) {
        return new SequenceClassifierOutput(await super._call(model_inputs));
    }
}

/**
 * DeBERTa-V2 Model with a token classification head on top (a linear layer on top of the hidden-states output) e.g. for Named-Entity-Recognition (NER) tasks.
 */
export class DebertaV2ForTokenClassification extends DebertaV2PreTrainedModel {
    /**
     * Calls the model on new inputs.
     *
     * @param {Object} model_inputs The inputs to the model.
     * @returns {Promise<TokenClassifierOutput>} An object containing the model's output logits for token classification.
     */
    async _call(model_inputs) {
        return new TokenClassifierOutput(await super._call(model_inputs));
    }
}

/**
 * DeBERTa-V2 Model with a span classification head on top for extractive question-answering tasks like SQuAD (a linear
 * layers on top of the hidden-states output to compute `span start logits` and `span end logits`).
 */
export class DebertaV2ForQuestionAnswering extends DebertaV2PreTrainedModel {
    /**
     * Calls the model on new inputs.
     *
     * @param {Object} model_inputs The inputs to the model.
     * @returns {Promise<QuestionAnsweringModelOutput>} An object containing the model's output logits for question answering.
     */
    async _call(model_inputs) {
        return new QuestionAnsweringModelOutput(await super._call(model_inputs));
    }
}
//////////////////////////////////////////////////

//////////////////////////////////////////////////
// DistilBert models
export class DistilBertPreTrainedModel extends PreTrainedModel {}
export class DistilBertModel extends DistilBertPreTrainedModel {}

/**
 * DistilBertForSequenceClassification is a class representing a DistilBERT model for sequence classification.
 */
export class DistilBertForSequenceClassification extends DistilBertPreTrainedModel {
    /**
     * Calls the model on new inputs.
     *
     * @param {Object} model_inputs The inputs to the model.
     * @returns {Promise<SequenceClassifierOutput>} An object containing the model's output logits for sequence classification.
     */
    async _call(model_inputs) {
        return new SequenceClassifierOutput(await super._call(model_inputs));
    }
}

/**
 * DistilBertForTokenClassification is a class representing a DistilBERT model for token classification.
 */
export class DistilBertForTokenClassification extends DistilBertPreTrainedModel {
    /**
     * Calls the model on new inputs.
     *
     * @param {Object} model_inputs The inputs to the model.
     * @returns {Promise<TokenClassifierOutput>} An object containing the model's output logits for token classification.
     */
    async _call(model_inputs) {
        return new TokenClassifierOutput(await super._call(model_inputs));
    }
}

/**
 * DistilBertForQuestionAnswering is a class representing a DistilBERT model for question answering.
 */
export class DistilBertForQuestionAnswering extends DistilBertPreTrainedModel {
    /**
     * Calls the model on new inputs.
     *
     * @param {Object} model_inputs The inputs to the model.
     * @returns {Promise<QuestionAnsweringModelOutput>} An object containing the model's output logits for question answering.
     */
    async _call(model_inputs) {
        return new QuestionAnsweringModelOutput(await super._call(model_inputs));
    }
}

/**
 * DistilBertForMaskedLM is a class representing a DistilBERT model for masking task.
 */
export class DistilBertForMaskedLM extends DistilBertPreTrainedModel {
    /**
     * Calls the model on new inputs.
     *
     * @param {Object} model_inputs The inputs to the model.
     * @returns {Promise<MaskedLMOutput>} returned object
     */
    async _call(model_inputs) {
        return new MaskedLMOutput(await super._call(model_inputs));
    }
}
//////////////////////////////////////////////////

//////////////////////////////////////////////////
// ESM models
export class EsmPreTrainedModel extends PreTrainedModel {}

/**
 * The bare ESM Model transformer outputting raw hidden-states without any specific head on top.
 */
export class EsmModel extends EsmPreTrainedModel {}

/**
 * ESM Model with a `language modeling` head on top.
 */
export class EsmForMaskedLM extends EsmPreTrainedModel {
    /**
     * Calls the model on new inputs.
     *
     * @param {Object} model_inputs The inputs to the model.
     * @returns {Promise<MaskedLMOutput>} An object containing the model's output logits for masked language modeling.
     */
    async _call(model_inputs) {
        return new MaskedLMOutput(await super._call(model_inputs));
    }
}

/**
 * ESM Model transformer with a sequence classification/regression head on top (a linear layer on top of the pooled output)
 */
export class EsmForSequenceClassification extends EsmPreTrainedModel {
    /**
     * Calls the model on new inputs.
     *
     * @param {Object} model_inputs The inputs to the model.
     * @returns {Promise<SequenceClassifierOutput>} An object containing the model's output logits for sequence classification.
     */
    async _call(model_inputs) {
        return new SequenceClassifierOutput(await super._call(model_inputs));
    }
}

/**
 * ESM Model with a token classification head on top (a linear layer on top of the hidden-states output)
 * e.g. for Named-Entity-Recognition (NER) tasks.
 */
export class EsmForTokenClassification extends EsmPreTrainedModel {
    /**
     * Calls the model on new inputs.
     *
     * @param {Object} model_inputs The inputs to the model.
     * @returns {Promise<TokenClassifierOutput>} An object containing the model's output logits for token classification.
     */
    async _call(model_inputs) {
        return new TokenClassifierOutput(await super._call(model_inputs));
    }
}
//////////////////////////////////////////////////

//////////////////////////////////////////////////
// MobileBert models
export class MobileBertPreTrainedModel extends PreTrainedModel {}
export class MobileBertModel extends MobileBertPreTrainedModel {}

/**
 * MobileBertForMaskedLM is a class representing a MobileBERT model for masking task.
 */
export class MobileBertForMaskedLM extends MobileBertPreTrainedModel {
    /**
     * Calls the model on new inputs.
     *
     * @param {Object} model_inputs The inputs to the model.
     * @returns {Promise<MaskedLMOutput>} returned object
     */
    async _call(model_inputs) {
        return new MaskedLMOutput(await super._call(model_inputs));
    }
}

/**
 * MobileBert Model transformer with a sequence classification/regression head on top (a linear layer on top of the pooled output)
 */
export class MobileBertForSequenceClassification extends MobileBertPreTrainedModel {
    /**
     * Calls the model on new inputs.
     *
     * @param {Object} model_inputs The inputs to the model.
     * @returns {Promise<SequenceClassifierOutput>} returned object
     */
    async _call(model_inputs) {
        return new SequenceClassifierOutput(await super._call(model_inputs));
    }
}

/**
 * MobileBert Model with a span classification head on top for extractive question-answering tasks
 */
export class MobileBertForQuestionAnswering extends MobileBertPreTrainedModel {
    /**
     * Calls the model on new inputs.
     *
     * @param {Object} model_inputs The inputs to the model.
     * @returns {Promise<QuestionAnsweringModelOutput>} returned object
     */
    async _call(model_inputs) {
        return new QuestionAnsweringModelOutput(await super._call(model_inputs));
    }
}
//////////////////////////////////////////////////

//////////////////////////////////////////////////
// MPNet models
export class MPNetPreTrainedModel extends PreTrainedModel {}

/**
 * The bare MPNet Model transformer outputting raw hidden-states without any specific head on top.
 */
export class MPNetModel extends MPNetPreTrainedModel {}

/**
 * MPNetForMaskedLM is a class representing a MPNet model for masked language modeling.
 */
export class MPNetForMaskedLM extends MPNetPreTrainedModel {
    /**
     * Calls the model on new inputs.
     *
     * @param {Object} model_inputs The inputs to the model.
     * @returns {Promise<MaskedLMOutput>} An object containing the model's output logits for masked language modeling.
     */
    async _call(model_inputs) {
        return new MaskedLMOutput(await super._call(model_inputs));
    }
}

/**
 * MPNetForSequenceClassification is a class representing a MPNet model for sequence classification.
 */
export class MPNetForSequenceClassification extends MPNetPreTrainedModel {
    /**
     * Calls the model on new inputs.
     *
     * @param {Object} model_inputs The inputs to the model.
     * @returns {Promise<SequenceClassifierOutput>} An object containing the model's output logits for sequence classification.
     */
    async _call(model_inputs) {
        return new SequenceClassifierOutput(await super._call(model_inputs));
    }
}

/**
 * MPNetForTokenClassification is a class representing a MPNet model for token classification.
 */
export class MPNetForTokenClassification extends MPNetPreTrainedModel {
    /**
     * Calls the model on new inputs.
     *
     * @param {Object} model_inputs The inputs to the model.
     * @returns {Promise<TokenClassifierOutput>} An object containing the model's output logits for token classification.
     */
    async _call(model_inputs) {
        return new TokenClassifierOutput(await super._call(model_inputs));
    }
}

/**
 * MPNetForQuestionAnswering is a class representing a MPNet model for question answering.
 */
export class MPNetForQuestionAnswering extends MPNetPreTrainedModel {
    /**
     * Calls the model on new inputs.
     *
     * @param {Object} model_inputs The inputs to the model.
     * @returns {Promise<QuestionAnsweringModelOutput>} An object containing the model's output logits for question answering.
     */
    async _call(model_inputs) {
        return new QuestionAnsweringModelOutput(await super._call(model_inputs));
    }
}
//////////////////////////////////////////////////

//////////////////////////////////////////////////
// SqueezeBert models
export class SqueezeBertPreTrainedModel extends PreTrainedModel {}
export class SqueezeBertModel extends SqueezeBertPreTrainedModel {}
export class SqueezeBertForMaskedLM extends SqueezeBertPreTrainedModel {
    /**
     * Calls the model on new inputs.
     *
     * @param {Object} model_inputs The inputs to the model.
     * @returns {Promise<MaskedLMOutput>} returned object
     */
    async _call(model_inputs) {
        return new MaskedLMOutput(await super._call(model_inputs));
    }
}
export class SqueezeBertForSequenceClassification extends SqueezeBertPreTrainedModel {
    /**
     * Calls the model on new inputs.
     *
     * @param {Object} model_inputs The inputs to the model.
     * @returns {Promise<SequenceClassifierOutput>} returned object
     */
    async _call(model_inputs) {
        return new SequenceClassifierOutput(await super._call(model_inputs));
    }
}
export class SqueezeBertForQuestionAnswering extends SqueezeBertPreTrainedModel {
    /**
     * Calls the model on new inputs.
     *
     * @param {Object} model_inputs The inputs to the model.
     * @returns {Promise<QuestionAnsweringModelOutput>} returned object
     */
    async _call(model_inputs) {
        return new QuestionAnsweringModelOutput(await super._call(model_inputs));
    }
}
//////////////////////////////////////////////////

//////////////////////////////////////////////////
// Albert models
export class AlbertPreTrainedModel extends PreTrainedModel {}
export class AlbertModel extends AlbertPreTrainedModel {}
export class AlbertForSequenceClassification extends AlbertPreTrainedModel {
    /**
     * Calls the model on new inputs.
     *
     * @param {Object} model_inputs The inputs to the model.
     * @returns {Promise<SequenceClassifierOutput>} returned object
     */
    async _call(model_inputs) {
        return new SequenceClassifierOutput(await super._call(model_inputs));
    }
}
export class AlbertForQuestionAnswering extends AlbertPreTrainedModel {
    /**
     * Calls the model on new inputs.
     *
     * @param {Object} model_inputs The inputs to the model.
     * @returns {Promise<QuestionAnsweringModelOutput>} returned object
     */
    async _call(model_inputs) {
        return new QuestionAnsweringModelOutput(await super._call(model_inputs));
    }
}
export class AlbertForMaskedLM extends AlbertPreTrainedModel {
    /**
     * Calls the model on new inputs.
     *
     * @param {Object} model_inputs The inputs to the model.
     * @returns {Promise<MaskedLMOutput>} returned object
     */
    async _call(model_inputs) {
        return new MaskedLMOutput(await super._call(model_inputs));
    }
}
//////////////////////////////////////////////////

//////////////////////////////////////////////////
// T5 models
export class T5PreTrainedModel extends PreTrainedModel {
    forward_params = [
        'input_ids',
        'attention_mask',
        'encoder_outputs',
        'decoder_input_ids',
        'decoder_attention_mask',
        'past_key_values',
    ];
}

export class T5Model extends T5PreTrainedModel {}

/**
 * T5Model is a class representing a T5 model for conditional generation.
 */
export class T5ForConditionalGeneration extends T5PreTrainedModel {}
//////////////////////////////////////////////////

//////////////////////////////////////////////////
// LONGT5 models
/**
 * An abstract class to handle weights initialization and a simple interface for downloading and loading pretrained models.
 */
export class LongT5PreTrainedModel extends PreTrainedModel {}

/**
 * The bare LONGT5 Model transformer outputting raw hidden-states without any specific head on top.
 */
export class LongT5Model extends LongT5PreTrainedModel {}

/**
 * LONGT5 Model with a `language modeling` head on top.
 */
export class LongT5ForConditionalGeneration extends LongT5PreTrainedModel {}
//////////////////////////////////////////////////

//////////////////////////////////////////////////
// MT5 models
export class MT5PreTrainedModel extends PreTrainedModel {}

export class MT5Model extends MT5PreTrainedModel {}

/**
 * A class representing a conditional sequence-to-sequence model based on the MT5 architecture.
 */
export class MT5ForConditionalGeneration extends MT5PreTrainedModel {}
//////////////////////////////////////////////////

//////////////////////////////////////////////////
// Bart models
export class BartPretrainedModel extends PreTrainedModel {}

/**
 * The bare BART Model outputting raw hidden-states without any specific head on top.
 */
export class BartModel extends BartPretrainedModel {}

/**
 * The BART Model with a language modeling head. Can be used for summarization.
 */
export class BartForConditionalGeneration extends BartPretrainedModel {}

/**
 * Bart model with a sequence classification/head on top (a linear layer on top of the pooled output)
 */
export class BartForSequenceClassification extends BartPretrainedModel {
    /**
     * Calls the model on new inputs.
     *
     * @param {Object} model_inputs The inputs to the model.
     * @returns {Promise<SequenceClassifierOutput>} An object containing the model's output logits for sequence classification.
     */
    async _call(model_inputs) {
        return new SequenceClassifierOutput(await super._call(model_inputs));
    }
}

//////////////////////////////////////////////////

//////////////////////////////////////////////////
// MBart models
export class MBartPreTrainedModel extends PreTrainedModel {}

/**
 * The bare MBART Model outputting raw hidden-states without any specific head on top.
 */
export class MBartModel extends MBartPreTrainedModel {}

/**
 * The MBART Model with a language modeling head. Can be used for summarization, after fine-tuning the pretrained models.
 */
export class MBartForConditionalGeneration extends MBartPreTrainedModel {}

/**
 * MBart model with a sequence classification/head on top (a linear layer on top of the pooled output).
 */
export class MBartForSequenceClassification extends MBartPreTrainedModel {
    /**
     * Calls the model on new inputs.
     *
     * @param {Object} model_inputs The inputs to the model.
     * @returns {Promise<SequenceClassifierOutput>} An object containing the model's output logits for sequence classification.
     */
    async _call(model_inputs) {
        return new SequenceClassifierOutput(await super._call(model_inputs));
    }
}

export class MBartForCausalLM extends MBartPreTrainedModel {}
//////////////////////////////////////////////////

//////////////////////////////////////////////////
// Blenderbot models
export class BlenderbotPreTrainedModel extends PreTrainedModel {}

/**
 * The bare Blenderbot Model outputting raw hidden-states without any specific head on top.
 */
export class BlenderbotModel extends BlenderbotPreTrainedModel {}

/**
 * The Blenderbot Model with a language modeling head. Can be used for summarization.
 */
export class BlenderbotForConditionalGeneration extends BlenderbotPreTrainedModel {}
//////////////////////////////////////////////////

//////////////////////////////////////////////////
// Blenderbot models
export class BlenderbotSmallPreTrainedModel extends PreTrainedModel {}

/**
 * The bare BlenderbotSmall Model outputting raw hidden-states without any specific head on top.
 */
export class BlenderbotSmallModel extends BlenderbotSmallPreTrainedModel {}

/**
 * The BlenderbotSmall Model with a language modeling head. Can be used for summarization.
 */
export class BlenderbotSmallForConditionalGeneration extends BlenderbotSmallPreTrainedModel {}
//////////////////////////////////////////////////

//////////////////////////////////////////////////
// Roberta models
export class RobertaPreTrainedModel extends PreTrainedModel {}
export class RobertaModel extends RobertaPreTrainedModel {}

/**
 * RobertaForMaskedLM class for performing masked language modeling on Roberta models.
 */
export class RobertaForMaskedLM extends RobertaPreTrainedModel {
    /**
     * Calls the model on new inputs.
     *
     * @param {Object} model_inputs The inputs to the model.
     * @returns {Promise<MaskedLMOutput>} returned object
     */
    async _call(model_inputs) {
        return new MaskedLMOutput(await super._call(model_inputs));
    }
}

/**
 * RobertaForSequenceClassification class for performing sequence classification on Roberta models.
 */
export class RobertaForSequenceClassification extends RobertaPreTrainedModel {
    /**
     * Calls the model on new inputs.
     *
     * @param {Object} model_inputs The inputs to the model.
     * @returns {Promise<SequenceClassifierOutput>} returned object
     */
    async _call(model_inputs) {
        return new SequenceClassifierOutput(await super._call(model_inputs));
    }
}

/**
 * RobertaForTokenClassification class for performing token classification on Roberta models.
 */
export class RobertaForTokenClassification extends RobertaPreTrainedModel {
    /**
     * Calls the model on new inputs.
     *
     * @param {Object} model_inputs The inputs to the model.
     * @returns {Promise<TokenClassifierOutput>} An object containing the model's output logits for token classification.
     */
    async _call(model_inputs) {
        return new TokenClassifierOutput(await super._call(model_inputs));
    }
}

/**
 * RobertaForQuestionAnswering class for performing question answering on Roberta models.
 */
export class RobertaForQuestionAnswering extends RobertaPreTrainedModel {
    /**
     * Calls the model on new inputs.
     *
     * @param {Object} model_inputs The inputs to the model.
     * @returns {Promise<QuestionAnsweringModelOutput>} returned object
     */
    async _call(model_inputs) {
        return new QuestionAnsweringModelOutput(await super._call(model_inputs));
    }
}
//////////////////////////////////////////////////

//////////////////////////////////////////////////
// XLM models
/**
 * An abstract class to handle weights initialization and a simple interface for downloading and loading pretrained models.
 */
export class XLMPreTrainedModel extends PreTrainedModel {}

/**
 * The bare XLM Model transformer outputting raw hidden-states without any specific head on top.
 */
export class XLMModel extends XLMPreTrainedModel {}

/**
 * The XLM Model transformer with a language modeling head on top (linear layer with weights tied to the input embeddings).
 */
export class XLMWithLMHeadModel extends XLMPreTrainedModel {
    /**
     * Calls the model on new inputs.
     *
     * @param {Object} model_inputs The inputs to the model.
     * @returns {Promise<MaskedLMOutput>} returned object
     */
    async _call(model_inputs) {
        return new MaskedLMOutput(await super._call(model_inputs));
    }
}

/**
 * XLM Model with a sequence classification/regression head on top (a linear layer on top of the pooled output)
 */
export class XLMForSequenceClassification extends XLMPreTrainedModel {
    /**
     * Calls the model on new inputs.
     *
     * @param {Object} model_inputs The inputs to the model.
     * @returns {Promise<SequenceClassifierOutput>} returned object
     */
    async _call(model_inputs) {
        return new SequenceClassifierOutput(await super._call(model_inputs));
    }
}

/**
 * XLM Model with a token classification head on top (a linear layer on top of the hidden-states output)
 */
export class XLMForTokenClassification extends XLMPreTrainedModel {
    /**
     * Calls the model on new inputs.
     *
     * @param {Object} model_inputs The inputs to the model.
     * @returns {Promise<TokenClassifierOutput>} An object containing the model's output logits for token classification.
     */
    async _call(model_inputs) {
        return new TokenClassifierOutput(await super._call(model_inputs));
    }
}

/**
 * XLM Model with a span classification head on top for extractive question-answering tasks
 */
export class XLMForQuestionAnswering extends XLMPreTrainedModel {
    /**
     * Calls the model on new inputs.
     *
     * @param {Object} model_inputs The inputs to the model.
     * @returns {Promise<QuestionAnsweringModelOutput>} returned object
     */
    async _call(model_inputs) {
        return new QuestionAnsweringModelOutput(await super._call(model_inputs));
    }
}
//////////////////////////////////////////////////

//////////////////////////////////////////////////
// XLMRoberta models
export class XLMRobertaPreTrainedModel extends PreTrainedModel {}
export class XLMRobertaModel extends XLMRobertaPreTrainedModel {}

/**
 * XLMRobertaForMaskedLM class for performing masked language modeling on XLMRoberta models.
 */
export class XLMRobertaForMaskedLM extends XLMRobertaPreTrainedModel {
    /**
     * Calls the model on new inputs.
     *
     * @param {Object} model_inputs The inputs to the model.
     * @returns {Promise<MaskedLMOutput>} returned object
     */
    async _call(model_inputs) {
        return new MaskedLMOutput(await super._call(model_inputs));
    }
}

/**
 * XLMRobertaForSequenceClassification class for performing sequence classification on XLMRoberta models.
 */
export class XLMRobertaForSequenceClassification extends XLMRobertaPreTrainedModel {
    /**
     * Calls the model on new inputs.
     *
     * @param {Object} model_inputs The inputs to the model.
     * @returns {Promise<SequenceClassifierOutput>} returned object
     */
    async _call(model_inputs) {
        return new SequenceClassifierOutput(await super._call(model_inputs));
    }
}

/**
 * XLMRobertaForTokenClassification class for performing token classification on XLMRoberta models.
 */
export class XLMRobertaForTokenClassification extends XLMRobertaPreTrainedModel {
    /**
     * Calls the model on new inputs.
     *
     * @param {Object} model_inputs The inputs to the model.
     * @returns {Promise<TokenClassifierOutput>} An object containing the model's output logits for token classification.
     */
    async _call(model_inputs) {
        return new TokenClassifierOutput(await super._call(model_inputs));
    }
}

/**
 * XLMRobertaForQuestionAnswering class for performing question answering on XLMRoberta models.
 */
export class XLMRobertaForQuestionAnswering extends XLMRobertaPreTrainedModel {
    /**
     * Calls the model on new inputs.
     *
     * @param {Object} model_inputs The inputs to the model.
     * @returns {Promise<QuestionAnsweringModelOutput>} returned object
     */
    async _call(model_inputs) {
        return new QuestionAnsweringModelOutput(await super._call(model_inputs));
    }
}
//////////////////////////////////////////////////

//////////////////////////////////////////////////
// Audio Spectrogram Transformer (AST) models
export class ASTPreTrainedModel extends PreTrainedModel {}

/**
 * The bare AST Model transformer outputting raw hidden-states without any specific head on top.
 */
export class ASTModel extends ASTPreTrainedModel {}

/**
 * Audio Spectrogram Transformer model with an audio classification head on top
 * (a linear layer on top of the pooled output) e.g. for datasets like AudioSet, Speech Commands v2.
 */
export class ASTForAudioClassification extends ASTPreTrainedModel {}
//////////////////////////////////////////////////

//////////////////////////////////////////////////
// Whisper models
export class WhisperPreTrainedModel extends PreTrainedModel {
    requires_attention_mask = false;
    main_input_name = 'input_features';
    forward_params = [
        'input_features',
        'attention_mask',
        'decoder_input_ids',
        'decoder_attention_mask',
        'past_key_values',
    ];
}

/**
 * WhisperModel class for training Whisper models without a language model head.
 */
export class WhisperModel extends WhisperPreTrainedModel {}

/**
 * WhisperForConditionalGeneration class for generating conditional outputs from Whisper models.
 */
export class WhisperForConditionalGeneration extends WhisperPreTrainedModel {
    _prepare_generation_config(generation_config, kwargs) {
        return /** @type {WhisperGenerationConfig} */ (
            super._prepare_generation_config(generation_config, kwargs, WhisperGenerationConfig)
        );
    }

    /**
     *
     * @param {WhisperGenerationConfig} generation_config
     */
    _retrieve_init_tokens(generation_config) {
        // prefix tokens are of the form:
        //  - Multilingual: <|startoftranscript|> <|lang_id|> <|task|> [<|notimestamps|>]
        //  - English-only: <|startoftranscript|> [<|notimestamps|>]

        // 1. Handle <|startoftranscript|> token
        const init_tokens = [generation_config.decoder_start_token_id];

        // 2. Handle <|lang_id|> and <|task> tokens
        let language = generation_config.language;
        const task = generation_config.task;
        if (generation_config.is_multilingual) {
            if (!language) {
                // TODO: Implement language detection
                console.warn('No language specified - defaulting to English (en).');
                language = 'en';
            }

            // Add language token
            const language_code = whisper_language_to_code(language);
            const language_token = `<|${language_code}|>`;
            init_tokens.push(generation_config.lang_to_id[language_token]);

            // Add task token
            // NOTE: Defaults to 'transcribe' if no task is specified
            init_tokens.push(generation_config.task_to_id[task ?? 'transcribe']);
        } else if (language || task) {
            throw new Error(
                'Cannot specify `task` or `language` for an English-only model. If the model is intended to be multilingual, pass `is_multilingual=true` to generate, or update the generation config.',
            );
        }

        // 3. Handle <|notimestamps|> token
        if (
            !generation_config.return_timestamps &&
            generation_config.no_timestamps_token_id &&
            init_tokens.at(-1) !== generation_config.no_timestamps_token_id
        ) {
            init_tokens.push(generation_config.no_timestamps_token_id);
        } else if (
            generation_config.return_timestamps &&
            init_tokens.at(-1) === generation_config.no_timestamps_token_id
        ) {
            console.warn(
                '<|notimestamps|> prompt token is removed from generation_config since `return_timestamps` is set to `true`.',
            );
            init_tokens.pop();
        }

        // let's make sure we don't pass `null` tokens as prompt tokens
        return init_tokens.filter((token) => token != null);
    }

    /**
     * Transcribes or translates log-mel input features to a sequence of auto-regressively generated token ids.
     * @param {import('./models/whisper/generation_whisper.js').WhisperGenerationFunctionParameters} options
     * @returns {Promise<ModelOutput|Tensor>} The output of the model, which can contain the generated token ids, attentions, and scores.
     */
    async generate({
        inputs = null,
        generation_config = null,
        logits_processor = null,
        stopping_criteria = null,

        // Whisper-specific options (passed to kwargs)
        // prompt_ids = null,
        // language = null,
        // task = null,

        ...kwargs
    }) {
        generation_config = this._prepare_generation_config(generation_config, kwargs);

        const init_tokens = kwargs.decoder_input_ids ?? this._retrieve_init_tokens(generation_config);

        if (generation_config.return_timestamps) {
            logits_processor ??= new LogitsProcessorList();
            logits_processor.push(new WhisperTimeStampLogitsProcessor(generation_config, init_tokens));
        }

        if (generation_config.begin_suppress_tokens) {
            logits_processor ??= new LogitsProcessorList();
            logits_processor.push(
                new SuppressTokensAtBeginLogitsProcessor(generation_config.begin_suppress_tokens, init_tokens.length),
            );
        }

        if (generation_config.return_token_timestamps) {
            if (!generation_config.alignment_heads) {
                throw new Error(
                    'Model generation config has no `alignment_heads`, token-level timestamps not available. ' +
                        'See https://gist.github.com/hollance/42e32852f24243b748ae6bc1f985b13a on how to add this property to the generation config.',
                );
            }

            if (generation_config.task === 'translate') {
                console.warn("Token-level timestamps may not be reliable for task 'translate'.");
            }

            generation_config.output_attentions = true;
            generation_config.return_dict_in_generate = true;
        }

        const outputs = await super.generate({
            inputs,
            generation_config,
            logits_processor,
            decoder_input_ids: init_tokens,
            ...kwargs,
        });

        if (generation_config.return_token_timestamps) {
            outputs['token_timestamps'] = this._extract_token_timestamps(
                // @ts-expect-error TS2345
                outputs,
                generation_config.alignment_heads,
                generation_config.num_frames,
            );
        }

        return outputs;
    }

    /**
     * Calculates token-level timestamps using the encoder-decoder cross-attentions and
     * dynamic time-warping (DTW) to map each output token to a position in the input audio.
     * If `num_frames` is specified, the encoder-decoder cross-attentions will be cropped before applying DTW.
     * @param {Object} generate_outputs Outputs generated by the model
     * @param {Tensor[][]} generate_outputs.cross_attentions The cross attentions output by the model
     * @param {Tensor} generate_outputs.sequences The sequences output by the model
     * @param {number[][]} alignment_heads Alignment heads of the model
     * @param {number} [num_frames=null] Number of frames in the input audio.
     * @param {number} [time_precision=0.02] Precision of the timestamps in seconds
     * @returns {Tensor} tensor containing the timestamps in seconds for each predicted token
     */
    _extract_token_timestamps(generate_outputs, alignment_heads, num_frames = null, time_precision = 0.02) {
        if (!generate_outputs.cross_attentions) {
            throw new Error(
                'Model outputs must contain cross attentions to extract timestamps. ' +
                    'This is most likely because the model was not exported with `output_attentions=True`.',
            );
        }
        if (num_frames == null) {
            console.warn(
                '`num_frames` has not been set, meaning the entire audio will be analyzed. ' +
                    'This may lead to inaccurate token-level timestamps for short audios (< 30 seconds).',
            );
        }

        // @ts-expect-error TS2339
        let median_filter_width = this.config.median_filter_width;
        if (median_filter_width === undefined) {
            console.warn('Model config has no `median_filter_width`, using default value of 7.');
            median_filter_width = 7;
        }

        // TODO: Improve batch processing
        const batch = generate_outputs.cross_attentions;
        // Create a list with `decoder_layers` elements, each a tensor of shape
        // (batch size, attention_heads, output length, input length).
        const cross_attentions = Array.from(
            // @ts-expect-error TS2339
            { length: this.config.decoder_layers },
            // Concatenate the cross attentions for each layer across sequence length dimension.
            (_, i) =>
                cat(
                    batch.map((x) => x[i]),
                    2,
                ),
        );

        const weights = stack(
            alignment_heads.map(([l, h]) => {
                if (l >= cross_attentions.length) {
                    throw new Error(
                        `Layer index ${l} is out of bounds for cross attentions (length ${cross_attentions.length}).`,
                    );
                }
                return num_frames
                    ? cross_attentions[l].slice(null, h, null, [0, num_frames])
                    : cross_attentions[l].slice(null, h);
            }),
        ).transpose(1, 0, 2, 3);

        const [std, calculatedMean] = std_mean(weights, -2, 0, true);

        // Normalize and smoothen the weights.
        const smoothedWeights = weights.clone(); // [1, 8, seqLength, 1500]

        for (let a = 0; a < smoothedWeights.dims[0]; ++a) {
            const aTensor = smoothedWeights[a]; // [8, seqLength, 1500]

            for (let b = 0; b < aTensor.dims[0]; ++b) {
                const bTensor = aTensor[b]; // [seqLength, 1500]

                const stdTensorData = std[a][b][0].data; // [1500]
                const meanTensorData = calculatedMean[a][b][0].data; // [1500]

                for (let c = 0; c < bTensor.dims[0]; ++c) {
                    let cTensorData = bTensor[c].data; // [1500]
                    for (let d = 0; d < cTensorData.length; ++d) {
                        cTensorData[d] = (cTensorData[d] - meanTensorData[d]) / stdTensorData[d];
                    }

                    // Apply median filter.
                    cTensorData.set(medianFilter(cTensorData, median_filter_width));
                }
            }
        }

        // Average the different cross-attention heads.
        const batchedMatrices = [mean(smoothedWeights, 1)];

        const timestampsShape = generate_outputs.sequences.dims;

        const timestamps = new Tensor(
            'float32',
            new Float32Array(timestampsShape[0] * timestampsShape[1]),
            timestampsShape,
        );

        // Perform dynamic time warping on each element of the batch.
        for (let batch_idx = 0; batch_idx < timestampsShape[0]; ++batch_idx) {
            // NOTE: Since we run only one batch at a time, we can squeeze to get the same dimensions
            // as the python implementation
            const matrix = batchedMatrices[batch_idx].neg().squeeze_(0);
            const [text_indices, time_indices] = dynamic_time_warping(matrix.tolist());

            const diffs = Array.from(
                { length: text_indices.length - 1 },
                (v, i) => text_indices[i + 1] - text_indices[i],
            );
            const jumps = mergeArrays([1], diffs).map((x) => !!x); // convert to boolean

            const jump_times = [];
            for (let i = 0; i < jumps.length; ++i) {
                if (jumps[i]) {
                    // NOTE: No point in rounding here, since we set to Float32Array later
                    jump_times.push(time_indices[i] * time_precision);
                }
            }
            timestamps[batch_idx].data.set(jump_times, 1);
        }

        return timestamps;
    }
}
//////////////////////////////////////////////////

export class LiteWhisperForConditionalGeneration extends WhisperForConditionalGeneration {}

//////////////////////////////////////////////////
// Moonshine models
export class MoonshinePreTrainedModel extends PreTrainedModel {
    requires_attention_mask = false;
    main_input_name = 'input_values';
    forward_params = ['input_values', 'decoder_input_ids', 'past_key_values'];
}

/**
 * MoonshineModel class for training Moonshine models without a language model head.
 */
export class MoonshineModel extends MoonshinePreTrainedModel {}

export class MoonshineForConditionalGeneration extends MoonshinePreTrainedModel {}
//////////////////////////////////////////////////

//////////////////////////////////////////////////
/**
 * Vision Encoder-Decoder model based on OpenAI's GPT architecture for image captioning and other vision tasks
 */
export class VisionEncoderDecoderModel extends PreTrainedModel {
    main_input_name = 'pixel_values';
    forward_params = [
        // Encoder inputs
        'pixel_values',

        // Decoder inpputs
        'decoder_input_ids',
        'encoder_hidden_states',
        'past_key_values',
    ];
}
//////////////////////////////////////////////////

//////////////////////////////////////////////////
// LLaVa Models
export class LlavaPreTrainedModel extends PreTrainedModel {
    forward_params = ['input_ids', 'attention_mask', 'pixel_values', 'position_ids', 'past_key_values'];
}

/**
 * The LLAVA model which consists of a vision backbone and a language model.
 */
export class LlavaForConditionalGeneration extends LlavaPreTrainedModel {
    _merge_input_ids_with_image_features(kwargs) {
        const vision_hidden_size = kwargs.image_features.dims.at(-1);
        const reshaped_image_hidden_states = kwargs.image_features.view(-1, vision_hidden_size);

        return default_merge_input_ids_with_image_features({
            // @ts-ignore
            image_token_id: this.config.image_token_index,
            ...kwargs,
            image_features: reshaped_image_hidden_states,
        });
    }
}
//////////////////////////////////////////////////

export class LlavaOnevisionForConditionalGeneration extends LlavaForConditionalGeneration {} // NOTE: extends LlavaForConditionalGeneration
export class Moondream1ForConditionalGeneration extends LlavaForConditionalGeneration {} // NOTE: extends LlavaForConditionalGeneration

export class Florence2PreTrainedModel extends PreTrainedModel {
    forward_params = [
        // Encoder inputs
        'input_ids',
        'inputs_embeds',
        'attention_mask',
        'pixel_values',

        // Decoder inputs
        'encoder_outputs',
        'decoder_input_ids',
        'decoder_inputs_embeds',
        'decoder_attention_mask',
        'past_key_values',
    ];
    main_input_name = 'inputs_embeds';
}

export class Florence2ForConditionalGeneration extends Florence2PreTrainedModel {
    _merge_input_ids_with_image_features({ inputs_embeds, image_features, input_ids, attention_mask }) {
        return {
            inputs_embeds: cat(
                [
                    image_features, // image embeds
                    inputs_embeds, // task prefix embeds
                ],
                1,
            ),
            attention_mask: cat(
                [
                    ones(image_features.dims.slice(0, 2)), // image attention mask
                    attention_mask, // task prefix attention mask
                ],
                1,
            ),
        };
    }

    async _prepare_inputs_embeds({ input_ids, pixel_values, inputs_embeds, attention_mask }) {
        if (!input_ids && !pixel_values) {
            throw new Error('Either `input_ids` or `pixel_values` should be provided.');
        }

        // 1. Possibly, extract the input embeddings
        let text_features, image_features;
        if (input_ids) {
            text_features = await this.encode_text({ input_ids });
        }
        if (pixel_values) {
            image_features = await this.encode_image({ pixel_values });
        }

        // 2. Possibly, merge text and images
        if (text_features && image_features) {
            ({ inputs_embeds, attention_mask } = this._merge_input_ids_with_image_features({
                inputs_embeds: text_features,
                image_features,
                input_ids,
                attention_mask,
            }));
        } else {
            inputs_embeds = text_features || image_features;
        }

        return { inputs_embeds, attention_mask };
    }

    async forward({
        input_ids,
        pixel_values,
        attention_mask,
        decoder_input_ids,
        decoder_attention_mask,
        encoder_outputs,
        past_key_values,

        inputs_embeds,
        decoder_inputs_embeds,
    }) {
        if (!inputs_embeds) {
            ({ inputs_embeds, attention_mask } = await this._prepare_inputs_embeds({
                input_ids,
                pixel_values,
                inputs_embeds,
                attention_mask,
            }));
        }

        if (!encoder_outputs) {
            // Must compute encoder outputs
            let { last_hidden_state } = await encoderForward(this, { inputs_embeds, attention_mask });
            encoder_outputs = last_hidden_state;
        }

        if (!decoder_inputs_embeds) {
            if (!decoder_input_ids) {
                throw new Error('Either `decoder_input_ids` or `decoder_inputs_embeds` should be provided.');
            }
            decoder_inputs_embeds = await this.encode_text({ input_ids: decoder_input_ids });
        }

        const decoderFeeds = {
            inputs_embeds: decoder_inputs_embeds,
            attention_mask: decoder_attention_mask,
            encoder_attention_mask: attention_mask,
            encoder_hidden_states: encoder_outputs,
            past_key_values,
        };
        const decoder_outputs = await decoderForward(this, decoderFeeds, true);
        return decoder_outputs;
    }
}

export class PaliGemmaPreTrainedModel extends PreTrainedModel {
    forward_params = [
        'input_ids',
        // 'inputs_embeds',
        'attention_mask',
        'pixel_values',
        'position_ids',
        'past_key_values',
    ];
}

export class PaliGemmaForConditionalGeneration extends PaliGemmaPreTrainedModel {
    _merge_input_ids_with_image_features(kwargs) {
        const vision_hidden_size = kwargs.image_features.dims.at(-1);
        const reshaped_image_hidden_states = kwargs.image_features.view(-1, vision_hidden_size);

        return default_merge_input_ids_with_image_features({
            // @ts-ignore
            image_token_id: this.config.image_token_index,
            ...kwargs,
            image_features: reshaped_image_hidden_states,
        });
    }
}

export class LlavaQwen2ForCausalLM extends LlavaPreTrainedModel {
    _merge_input_ids_with_image_features(kwargs) {
        const vision_hidden_size = kwargs.image_features.dims.at(-1);
        const reshaped_image_hidden_states = kwargs.image_features.view(-1, vision_hidden_size);

        return default_merge_input_ids_with_image_features({
            // @ts-ignore
            image_token_id: this.config.image_token_index,
            ...kwargs,
            image_features: reshaped_image_hidden_states,
        });
    }
}

export class Gemma3nPreTrainedModel extends PreTrainedModel {
    forward_params = [
        'input_ids',
        'attention_mask',
        'inputs_embeds',
        'per_layer_inputs',

        'position_ids',
        'pixel_values',
        'input_features',
        'input_features_mask',
        'past_key_values',
    ];
}
export class Gemma3nForConditionalGeneration extends Gemma3nPreTrainedModel {
    async forward({
        // Produced by the tokenizer/processor:
        input_ids = null,
        attention_mask = null,
        pixel_values = null,
        input_features = null,
        input_features_mask = null,

        // Used during generation:
        position_ids = null,
        inputs_embeds = null,
        per_layer_inputs = null,
        past_key_values = null,

        // Generic generation parameters
        generation_config = null,
        logits_processor = null,

        // TODO: needed?
        ...kwargs
    }) {
        if (!inputs_embeds || !per_layer_inputs) {
            // 1. Extract the text embeddings.
            ({ inputs_embeds, per_layer_inputs } = await sessionRun(this.sessions['embed_tokens'], {
                input_ids,
            }));
            if (input_ids.dims[1] !== 1) {
                if (pixel_values) {
                    // Encode the image
                    const { image_features } = await sessionRun(this.sessions['vision_encoder'], {
                        pixel_values,
                    });
                    ({ inputs_embeds, attention_mask } = this._merge_input_ids_with_image_features({
                        image_features,
                        inputs_embeds,
                        input_ids,
                        attention_mask,
                    }));
                }

                if (input_features) {
                    // Encode the audio
                    const { audio_features } = await sessionRun(this.sessions['audio_encoder'], {
                        input_features,
                        input_features_mask,
                    });
                    ({ inputs_embeds, attention_mask } = this._merge_input_ids_with_audio_features({
                        audio_features,
                        inputs_embeds,
                        input_ids,
                        attention_mask,
                    }));
                }
            }
        }

        const outputs = await decoderForward(
            this,
            {
                inputs_embeds,
                per_layer_inputs,
                past_key_values,
                attention_mask,
                position_ids,
                generation_config,
                logits_processor,
            },
            true,
        );
        return outputs;
    }

    _merge_input_ids_with_image_features(kwargs) {
        const vision_hidden_size = kwargs.image_features.dims.at(-1);
        const reshaped_image_hidden_states = kwargs.image_features.view(-1, vision_hidden_size);
        return default_merge_input_ids_with_image_features({
            // @ts-ignore
            image_token_id: this.config.image_token_id,
            ...kwargs,
            image_features: reshaped_image_hidden_states,
        });
    }
    _merge_input_ids_with_audio_features(kwargs) {
        const audio_hidden_size = kwargs.audio_features.dims.at(-1);
        const reshaped_audio_features = kwargs.audio_features.view(-1, audio_hidden_size);

        return default_merge_input_ids_with_audio_features({
            // @ts-ignore
            audio_token_id: this.config.audio_token_id,
            ...kwargs,
            audio_features: reshaped_audio_features,
        });
    }
}

//////////////////////////////////////////////////
// Idefics3 Models
export class Idefics3PreTrainedModel extends PreTrainedModel {
    forward_params = [
        'input_ids',
        'attention_mask',
        'pixel_values',
        'pixel_attention_mask',
        'position_ids',
        'past_key_values',
    ];
}

/**
 * The Idefics3 model which consists of a vision backbone and a language model.
 */
export class Idefics3ForConditionalGeneration extends Idefics3PreTrainedModel {
    async encode_image({ pixel_values, pixel_attention_mask }) {
        const features = (await sessionRun(this.sessions['vision_encoder'], { pixel_values, pixel_attention_mask }))
            .image_features;
        return features;
    }

    _merge_input_ids_with_image_features(kwargs) {
        const vision_hidden_size = kwargs.image_features.dims.at(-1);
        const reshaped_image_hidden_states = kwargs.image_features.view(-1, vision_hidden_size);

        return default_merge_input_ids_with_image_features({
            // @ts-ignore
            image_token_id: this.config.image_token_id,
            ...kwargs,
            image_features: reshaped_image_hidden_states,
        });
    }
}
//////////////////////////////////////////////////

/**
 * The SmolVLM Model with a language modeling head.
 * It is made up a SigLIP vision encoder, with a language modeling head on top.
 */
export class SmolVLMForConditionalGeneration extends Idefics3ForConditionalGeneration {}

//////////////////////////////////////////////////
export class Phi3VPreTrainedModel extends PreTrainedModel {
    forward_params = [
        'input_ids',
        'inputs_embeds',
        'attention_mask',
        'position_ids',
        'pixel_values',
        'image_sizes',
        'past_key_values',
    ];
}
export class Phi3VForCausalLM extends Phi3VPreTrainedModel {
    async forward({
        // Produced by the tokenizer/processor:
        input_ids = null,
        attention_mask = null,
        pixel_values = null,
        image_sizes = null,

        // Used during generation:
        position_ids = null,
        inputs_embeds = null,
        past_key_values = null,

        // Generic generation parameters
        generation_config = null,
        logits_processor = null,

        // TODO: needed?
        ...kwargs
    }) {
        if (!inputs_embeds) {
            let image_features;
            if (pixel_values && input_ids.dims[1] !== 1) {
                if (!image_sizes) {
                    throw new Error('`image_sizes` must be provided when `pixel_values` is provided.');
                }

                // Encode the image
                ({ image_features } = await sessionRun(this.sessions['vision_encoder'], {
                    pixel_values,
                    image_sizes,
                }));
            } else {
                const hidden_size = this.config.normalized_config.hidden_size;
                image_features = new Tensor('float32', [], [0, hidden_size]);
            }

            ({ inputs_embeds } = await sessionRun(this.sessions['prepare_inputs_embeds'], {
                input_ids,
                image_features,
            }));
        }

        const outputs = await decoderForward(
            this,
            {
                inputs_embeds,
                past_key_values,
                attention_mask,
                position_ids,
                generation_config,
                logits_processor,
            },
            false,
        );
        return outputs;
    }
}

//////////////////////////////////////////////////
export class CLIPPreTrainedModel extends PreTrainedModel {}

/**
 * CLIP Text and Vision Model with a projection layers on top
 *
 * **Example:** Perform zero-shot image classification with a `CLIPModel`.
 *
 * ```javascript
 * import { AutoTokenizer, AutoProcessor, CLIPModel, RawImage } from '@huggingface/transformers';
 *
 * // Load tokenizer, processor, and model
 * let tokenizer = await AutoTokenizer.from_pretrained('Xenova/clip-vit-base-patch16');
 * let processor = await AutoProcessor.from_pretrained('Xenova/clip-vit-base-patch16');
 * let model = await CLIPModel.from_pretrained('Xenova/clip-vit-base-patch16');
 *
 * // Run tokenization
 * let texts = ['a photo of a car', 'a photo of a football match']
 * let text_inputs = tokenizer(texts, { padding: true, truncation: true });
 *
 * // Read image and run processor
 * let image = await RawImage.read('https://huggingface.co/datasets/Xenova/transformers.js-docs/resolve/main/football-match.jpg');
 * let image_inputs = await processor(image);
 *
 * // Run model with both text and pixel inputs
 * let output = await model({ ...text_inputs, ...image_inputs });
 * // {
 * //   logits_per_image: Tensor {
 * //     dims: [ 1, 2 ],
 * //     data: Float32Array(2) [ 18.579734802246094, 24.31830596923828 ],
 * //   },
 * //   logits_per_text: Tensor {
 * //     dims: [ 2, 1 ],
 * //     data: Float32Array(2) [ 18.579734802246094, 24.31830596923828 ],
 * //   },
 * //   text_embeds: Tensor {
 * //     dims: [ 2, 512 ],
 * //     data: Float32Array(1024) [ ... ],
 * //   },
 * //   image_embeds: Tensor {
 * //     dims: [ 1, 512 ],
 * //     data: Float32Array(512) [ ... ],
 * //   }
 * // }
 * ```
 */
export class CLIPModel extends CLIPPreTrainedModel {}

/**
 * The text model from CLIP without any head or projection on top.
 */
export class CLIPTextModel extends CLIPPreTrainedModel {
    /** @type {typeof PreTrainedModel.from_pretrained} */
    static async from_pretrained(pretrained_model_name_or_path, options = {}) {
        return super.from_pretrained(pretrained_model_name_or_path, {
            ...options,
            // Update default model file name if not provided
            model_file_name: options.model_file_name ?? 'text_model',
        });
    }
}

/**
 * CLIP Text Model with a projection layer on top (a linear layer on top of the pooled output)
 *
 * **Example:** Compute text embeddings with `CLIPTextModelWithProjection`.
 *
 * ```javascript
 * import { AutoTokenizer, CLIPTextModelWithProjection } from '@huggingface/transformers';
 *
 * // Load tokenizer and text model
 * const tokenizer = await AutoTokenizer.from_pretrained('Xenova/clip-vit-base-patch16');
 * const text_model = await CLIPTextModelWithProjection.from_pretrained('Xenova/clip-vit-base-patch16');
 *
 * // Run tokenization
 * let texts = ['a photo of a car', 'a photo of a football match'];
 * let text_inputs = tokenizer(texts, { padding: true, truncation: true });
 *
 * // Compute embeddings
 * const { text_embeds } = await text_model(text_inputs);
 * // Tensor {
 * //   dims: [ 2, 512 ],
 * //   type: 'float32',
 * //   data: Float32Array(1024) [ ... ],
 * //   size: 1024
 * // }
 * ```
 */
export class CLIPTextModelWithProjection extends CLIPPreTrainedModel {
    /** @type {typeof PreTrainedModel.from_pretrained} */
    static async from_pretrained(pretrained_model_name_or_path, options = {}) {
        return super.from_pretrained(pretrained_model_name_or_path, {
            ...options,
            // Update default model file name if not provided
            model_file_name: options.model_file_name ?? 'text_model',
        });
    }
}

/**
 * The vision model from CLIP without any head or projection on top.
 */
export class CLIPVisionModel extends CLIPPreTrainedModel {
    /** @type {typeof PreTrainedModel.from_pretrained} */
    static async from_pretrained(pretrained_model_name_or_path, options = {}) {
        return super.from_pretrained(pretrained_model_name_or_path, {
            ...options,
            // Update default model file name if not provided
            model_file_name: options.model_file_name ?? 'vision_model',
        });
    }
}

/**
 * CLIP Vision Model with a projection layer on top (a linear layer on top of the pooled output)
 *
 * **Example:** Compute vision embeddings with `CLIPVisionModelWithProjection`.
 *
 * ```javascript
 * import { AutoProcessor, CLIPVisionModelWithProjection, RawImage} from '@huggingface/transformers';
 *
 * // Load processor and vision model
 * const processor = await AutoProcessor.from_pretrained('Xenova/clip-vit-base-patch16');
 * const vision_model = await CLIPVisionModelWithProjection.from_pretrained('Xenova/clip-vit-base-patch16');
 *
 * // Read image and run processor
 * let image = await RawImage.read('https://huggingface.co/datasets/Xenova/transformers.js-docs/resolve/main/football-match.jpg');
 * let image_inputs = await processor(image);
 *
 * // Compute embeddings
 * const { image_embeds } = await vision_model(image_inputs);
 * // Tensor {
 * //   dims: [ 1, 512 ],
 * //   type: 'float32',
 * //   data: Float32Array(512) [ ... ],
 * //   size: 512
 * // }
 * ```
 */
export class CLIPVisionModelWithProjection extends CLIPPreTrainedModel {
    /** @type {typeof PreTrainedModel.from_pretrained} */
    static async from_pretrained(pretrained_model_name_or_path, options = {}) {
        return super.from_pretrained(pretrained_model_name_or_path, {
            ...options,
            // Update default model file name if not provided
            model_file_name: options.model_file_name ?? 'vision_model',
        });
    }
}
//////////////////////////////////////////////////

//////////////////////////////////////////////////
// SigLIP models
export class SiglipPreTrainedModel extends PreTrainedModel {}

/**
 * SigLIP Text and Vision Model with a projection layers on top
 *
 * **Example:** Perform zero-shot image classification with a `SiglipModel`.
 *
 * ```javascript
 * import { AutoTokenizer, AutoProcessor, SiglipModel, RawImage } from '@huggingface/transformers';
 *
 * // Load tokenizer, processor, and model
 * const tokenizer = await AutoTokenizer.from_pretrained('Xenova/siglip-base-patch16-224');
 * const processor = await AutoProcessor.from_pretrained('Xenova/siglip-base-patch16-224');
 * const model = await SiglipModel.from_pretrained('Xenova/siglip-base-patch16-224');
 *
 * // Run tokenization
 * const texts = ['a photo of 2 cats', 'a photo of 2 dogs'];
 * const text_inputs = tokenizer(texts, { padding: 'max_length', truncation: true });
 *
 * // Read image and run processor
 * const image = await RawImage.read('http://images.cocodataset.org/val2017/000000039769.jpg');
 * const image_inputs = await processor(image);
 *
 * // Run model with both text and pixel inputs
 * const output = await model({ ...text_inputs, ...image_inputs });
 * // {
 * //   logits_per_image: Tensor {
 * //     dims: [ 1, 2 ],
 * //     data: Float32Array(2) [ -1.6019744873046875, -10.720091819763184 ],
 * //   },
 * //   logits_per_text: Tensor {
 * //     dims: [ 2, 1 ],
 * //     data: Float32Array(2) [ -1.6019744873046875, -10.720091819763184 ],
 * //   },
 * //   text_embeds: Tensor {
 * //     dims: [ 2, 768 ],
 * //     data: Float32Array(1536) [ ... ],
 * //   },
 * //   image_embeds: Tensor {
 * //     dims: [ 1, 768 ],
 * //     data: Float32Array(768) [ ... ],
 * //   }
 * // }
 * ```
 */
export class SiglipModel extends SiglipPreTrainedModel {}

/**
 * The text model from SigLIP without any head or projection on top.
 *
 * **Example:** Compute text embeddings with `SiglipTextModel`.
 *
 * ```javascript
 * import { AutoTokenizer, SiglipTextModel } from '@huggingface/transformers';
 *
 * // Load tokenizer and text model
 * const tokenizer = await AutoTokenizer.from_pretrained('Xenova/siglip-base-patch16-224');
 * const text_model = await SiglipTextModel.from_pretrained('Xenova/siglip-base-patch16-224');
 *
 * // Run tokenization
 * const texts = ['a photo of 2 cats', 'a photo of 2 dogs'];
 * const text_inputs = tokenizer(texts, { padding: 'max_length', truncation: true });
 *
 * // Compute embeddings
 * const { pooler_output } = await text_model(text_inputs);
 * // Tensor {
 * //   dims: [ 2, 768 ],
 * //   type: 'float32',
 * //   data: Float32Array(1536) [ ... ],
 * //   size: 1536
 * // }
 * ```
 */
export class SiglipTextModel extends SiglipPreTrainedModel {
    /** @type {typeof PreTrainedModel.from_pretrained} */
    static async from_pretrained(pretrained_model_name_or_path, options = {}) {
        return super.from_pretrained(pretrained_model_name_or_path, {
            ...options,
            // Update default model file name if not provided
            model_file_name: options.model_file_name ?? 'text_model',
        });
    }
}

/**
 * The vision model from SigLIP without any head or projection on top.
 *
 * **Example:** Compute vision embeddings with `SiglipVisionModel`.
 *
 * ```javascript
 * import { AutoProcessor, SiglipVisionModel, RawImage} from '@huggingface/transformers';
 *
 * // Load processor and vision model
 * const processor = await AutoProcessor.from_pretrained('Xenova/siglip-base-patch16-224');
 * const vision_model = await SiglipVisionModel.from_pretrained('Xenova/siglip-base-patch16-224');
 *
 * // Read image and run processor
 * const image = await RawImage.read('https://huggingface.co/datasets/Xenova/transformers.js-docs/resolve/main/football-match.jpg');
 * const image_inputs = await processor(image);
 *
 * // Compute embeddings
 * const { pooler_output } = await vision_model(image_inputs);
 * // Tensor {
 * //   dims: [ 1, 768 ],
 * //   type: 'float32',
 * //   data: Float32Array(768) [ ... ],
 * //   size: 768
 * // }
 * ```
 */
export class SiglipVisionModel extends CLIPPreTrainedModel {
    /** @type {typeof PreTrainedModel.from_pretrained} */
    static async from_pretrained(pretrained_model_name_or_path, options = {}) {
        return super.from_pretrained(pretrained_model_name_or_path, {
            ...options,
            // Update default model file name if not provided
            model_file_name: options.model_file_name ?? 'vision_model',
        });
    }
}
//////////////////////////////////////////////////
// ChineseCLIP models
export class ChineseCLIPPreTrainedModel extends PreTrainedModel {}

export class ChineseCLIPModel extends ChineseCLIPPreTrainedModel {}
//////////////////////////////////////////////////

//////////////////////////////////////////////////
// JinaCLIP models
export class JinaCLIPPreTrainedModel extends PreTrainedModel {}

export class JinaCLIPModel extends JinaCLIPPreTrainedModel {
    async forward(model_inputs) {
        const missing_text_inputs = !model_inputs.input_ids;
        const missing_image_inputs = !model_inputs.pixel_values;

        if (missing_text_inputs && missing_image_inputs) {
            throw new Error('Either `input_ids` or `pixel_values` should be provided.');
        }

        // If either `input_ids` or `pixel_values` aren't passed, we need to create dummy input since the model requires a value to be specified.
        if (missing_text_inputs) {
            // NOTE: We cannot pass zero-dimension tensor as input for input_ids.
            // Fortunately, the majority of time is spent in the vision encoder, so this shouldn't significantly impact performance.
            model_inputs.input_ids = ones([model_inputs.pixel_values.dims[0], 1]);
        }

        if (missing_image_inputs) {
            // NOTE: Since we create a zero-sized tensor, this does not increase computation time.
            // @ts-ignore
            const { image_size } = this.config.vision_config;
            model_inputs.pixel_values = full([0, 3, image_size, image_size], 0.0); // (pass zero-dimension tensor)
        }

        const { text_embeddings, image_embeddings, l2norm_text_embeddings, l2norm_image_embeddings } =
            await super.forward(model_inputs);

        const result = {};
        if (!missing_text_inputs) {
            result.text_embeddings = text_embeddings;
            result.l2norm_text_embeddings = l2norm_text_embeddings;
        }
        if (!missing_image_inputs) {
            result.image_embeddings = image_embeddings;
            result.l2norm_image_embeddings = l2norm_image_embeddings;
        }
        return result;
    }
}

export class JinaCLIPTextModel extends JinaCLIPPreTrainedModel {
    /** @type {typeof PreTrainedModel.from_pretrained} */
    static async from_pretrained(pretrained_model_name_or_path, options = {}) {
        return super.from_pretrained(pretrained_model_name_or_path, {
            ...options,
            // Update default model file name if not provided
            model_file_name: options.model_file_name ?? 'text_model',
        });
    }
}

export class JinaCLIPVisionModel extends JinaCLIPPreTrainedModel {
    /** @type {typeof PreTrainedModel.from_pretrained} */
    static async from_pretrained(pretrained_model_name_or_path, options = {}) {
        return super.from_pretrained(pretrained_model_name_or_path, {
            ...options,
            // Update default model file name if not provided
            model_file_name: options.model_file_name ?? 'vision_model',
        });
    }
}
//////////////////////////////////////////////////

//////////////////////////////////////////////////
// CLIPSeg models
export class CLIPSegPreTrainedModel extends PreTrainedModel {}

export class CLIPSegModel extends CLIPSegPreTrainedModel {}

/**
 * CLIPSeg model with a Transformer-based decoder on top for zero-shot and one-shot image segmentation.
 *
 * **Example:** Perform zero-shot image segmentation with a `CLIPSegForImageSegmentation` model.
 *
 * ```javascript
 * import { AutoTokenizer, AutoProcessor, CLIPSegForImageSegmentation, RawImage } from '@huggingface/transformers';
 *
 * // Load tokenizer, processor, and model
 * const tokenizer = await AutoTokenizer.from_pretrained('Xenova/clipseg-rd64-refined');
 * const processor = await AutoProcessor.from_pretrained('Xenova/clipseg-rd64-refined');
 * const model = await CLIPSegForImageSegmentation.from_pretrained('Xenova/clipseg-rd64-refined');
 *
 * // Run tokenization
 * const texts = ['a glass', 'something to fill', 'wood', 'a jar'];
 * const text_inputs = tokenizer(texts, { padding: true, truncation: true });
 *
 * // Read image and run processor
 * const image = await RawImage.read('https://github.com/timojl/clipseg/blob/master/example_image.jpg?raw=true');
 * const image_inputs = await processor(image);
 *
 * // Run model with both text and pixel inputs
 * const { logits } = await model({ ...text_inputs, ...image_inputs });
 * // logits: Tensor {
 * //   dims: [4, 352, 352],
 * //   type: 'float32',
 * //   data: Float32Array(495616) [ ... ],
 * //   size: 495616
 * // }
 * ```
 *
 * You can visualize the predictions as follows:
 * ```javascript
 * const preds = logits
 *   .unsqueeze_(1)
 *   .sigmoid_()
 *   .mul_(255)
 *   .round_()
 *   .to('uint8');
 *
 * for (let i = 0; i < preds.dims[0]; ++i) {
 *   const img = RawImage.fromTensor(preds[i]);
 *   img.save(`prediction_${i}.png`);
 * }
 * ```
 */
export class CLIPSegForImageSegmentation extends CLIPSegPreTrainedModel {}
//////////////////////////////////////////////////

//////////////////////////////////////////////////
// GPT2 models
export class GPT2PreTrainedModel extends PreTrainedModel {}

export class GPT2Model extends GPT2PreTrainedModel {}

/**
 * GPT-2 language model head on top of the GPT-2 base model. This model is suitable for text generation tasks.
 */
export class GPT2LMHeadModel extends GPT2PreTrainedModel {}
// export class GPT2ForSequenceClassification extends GPT2PreTrainedModel {
// TODO
// }
//////////////////////////////////////////////////

//////////////////////////////////////////////////
// JAIS models
export class JAISPreTrainedModel extends PreTrainedModel {}

/**
 * The bare JAIS Model transformer outputting raw hidden-states without any specific head on top.
 */
export class JAISModel extends JAISPreTrainedModel {}

/**
 * The JAIS Model transformer with a language modeling head on top (linear layer with weights tied to the input embeddings).
 */
export class JAISLMHeadModel extends JAISPreTrainedModel {}
//////////////////////////////////////////////////

//////////////////////////////////////////////////
// GPTNeo models
export class GPTNeoPreTrainedModel extends PreTrainedModel {}
export class GPTNeoModel extends GPTNeoPreTrainedModel {}

export class GPTNeoForCausalLM extends GPTNeoPreTrainedModel {}
//////////////////////////////////////////////////

//////////////////////////////////////////////////
// GPTNeoX models
export class GPTNeoXPreTrainedModel extends PreTrainedModel {}
export class GPTNeoXModel extends GPTNeoXPreTrainedModel {}

export class GPTNeoXForCausalLM extends GPTNeoXPreTrainedModel {}
//////////////////////////////////////////////////

//////////////////////////////////////////////////
// GPT-J models
export class GPTJPreTrainedModel extends PreTrainedModel {}

export class GPTJModel extends GPTJPreTrainedModel {}

export class GPTJForCausalLM extends GPTJPreTrainedModel {}
//////////////////////////////////////////////////

//////////////////////////////////////////////////
// GPTBigCode models
export class GPTBigCodePreTrainedModel extends PreTrainedModel {}

export class GPTBigCodeModel extends GPTBigCodePreTrainedModel {}

export class GPTBigCodeForCausalLM extends GPTBigCodePreTrainedModel {}
//////////////////////////////////////////////////

//////////////////////////////////////////////////
// CodeGen models
export class CodeGenPreTrainedModel extends PreTrainedModel {}
/**
 * CodeGenModel is a class representing a code generation model without a language model head.
 */
export class CodeGenModel extends CodeGenPreTrainedModel {}

/**
 * CodeGenForCausalLM is a class that represents a code generation model based on the GPT-2 architecture. It extends the `CodeGenPreTrainedModel` class.
 */
export class CodeGenForCausalLM extends CodeGenPreTrainedModel {}
//////////////////////////////////////////////////

//////////////////////////////////////////////////
// LLama models

/**
 * The bare LLama Model outputting raw hidden-states without any specific head on top.
 */
export class LlamaPreTrainedModel extends PreTrainedModel {}
/**
 * The bare LLaMA Model outputting raw hidden-states without any specific head on top.
 */
export class LlamaModel extends LlamaPreTrainedModel {}

export class LlamaForCausalLM extends LlamaPreTrainedModel {}
//////////////////////////////////////////////////


//////////////////////////////////////////////////
export class Llama4PreTrainedModel extends PreTrainedModel { }
export class Llama4ForCausalLM extends Llama4PreTrainedModel { }
//////////////////////////////////////////////////

//////////////////////////////////////////////////
// NanoChat models
export class NanoChatPreTrainedModel extends PreTrainedModel { }
export class NanoChatModel extends NanoChatPreTrainedModel { }
export class NanoChatForCausalLM extends NanoChatPreTrainedModel { }
//////////////////////////////////////////////////

//////////////////////////////////////////////////
// Arcee models
export class ArceePreTrainedModel extends PreTrainedModel {}
export class ArceeModel extends ArceePreTrainedModel {}
export class ArceeForCausalLM extends ArceePreTrainedModel {}
//////////////////////////////////////////////////

//////////////////////////////////////////////////
// LFM2 models
export class Lfm2PreTrainedModel extends PreTrainedModel {}
export class Lfm2Model extends Lfm2PreTrainedModel {}
export class Lfm2ForCausalLM extends Lfm2PreTrainedModel {}
//////////////////////////////////////////////////

//////////////////////////////////////////////////
// SmolLM3 models
export class SmolLM3PreTrainedModel extends PreTrainedModel {}
export class SmolLM3Model extends SmolLM3PreTrainedModel {}
export class SmolLM3ForCausalLM extends SmolLM3PreTrainedModel {}
//////////////////////////////////////////////////

//////////////////////////////////////////////////
// Helium models
export class HeliumPreTrainedModel extends PreTrainedModel {}
export class HeliumModel extends HeliumPreTrainedModel {}
export class HeliumForCausalLM extends HeliumPreTrainedModel {}
//////////////////////////////////////////////////

//////////////////////////////////////////////////
// Glm models
export class GlmPreTrainedModel extends PreTrainedModel {}
export class GlmModel extends GlmPreTrainedModel {}
export class GlmForCausalLM extends GlmPreTrainedModel {}
//////////////////////////////////////////////////

//////////////////////////////////////////////////
// EXAONE models
export class ExaonePreTrainedModel extends PreTrainedModel {}
export class ExaoneModel extends ExaonePreTrainedModel {}
export class ExaoneForCausalLM extends ExaonePreTrainedModel {}
//////////////////////////////////////////////////

//////////////////////////////////////////////////
// MobileLLM models
export class MobileLLMPreTrainedModel extends PreTrainedModel {}
export class MobileLLMModel extends MobileLLMPreTrainedModel {}
export class MobileLLMForCausalLM extends MobileLLMPreTrainedModel {}
//////////////////////////////////////////////////

//////////////////////////////////////////////////
// OLMo models
export class OlmoPreTrainedModel extends PreTrainedModel {}
export class OlmoModel extends OlmoPreTrainedModel {}
export class OlmoForCausalLM extends OlmoPreTrainedModel {}
//////////////////////////////////////////////////

//////////////////////////////////////////////////
// OLMo2 models
export class Olmo2PreTrainedModel extends PreTrainedModel {}
export class Olmo2Model extends Olmo2PreTrainedModel {}
export class Olmo2ForCausalLM extends Olmo2PreTrainedModel {}
//////////////////////////////////////////////////

//////////////////////////////////////////////////
// Granite models
export class GranitePreTrainedModel extends PreTrainedModel {}
export class GraniteModel extends GranitePreTrainedModel {}
export class GraniteForCausalLM extends GranitePreTrainedModel {}
//////////////////////////////////////////////////

<<<<<<< HEAD
=======
//////////////////////////////////////////////////
// GraniteMoeHybrid models
export class GraniteMoeHybridPreTrainedModel extends PreTrainedModel { }
export class GraniteMoeHybridModel extends GraniteMoeHybridPreTrainedModel { }
export class GraniteMoeHybridForCausalLM extends GraniteMoeHybridPreTrainedModel { }
//////////////////////////////////////////////////

>>>>>>> 5658eddb
//////////////////////////////////////////////////
// Cohere models

/**
 * The bare Cohere Model outputting raw hidden-states without any specific head on top.
 */
export class CoherePreTrainedModel extends PreTrainedModel {}
export class CohereModel extends CoherePreTrainedModel {}

export class CohereForCausalLM extends CoherePreTrainedModel {}
//////////////////////////////////////////////////

//////////////////////////////////////////////////
// Gemma models

/**
 * The bare Gemma Model outputting raw hidden-states without any specific head on top.
 */
export class GemmaPreTrainedModel extends PreTrainedModel {}
/**
 * The bare Gemma Model outputting raw hidden-states without any specific head on top.
 */
export class GemmaModel extends GemmaPreTrainedModel {}

export class GemmaForCausalLM extends GemmaPreTrainedModel {}
//////////////////////////////////////////////////

//////////////////////////////////////////////////
// Gemma2 models

/**
 * The bare Gemma2 Model outputting raw hidden-states without any specific head on top.
 */
export class Gemma2PreTrainedModel extends PreTrainedModel {}
/**
 * The bare Gemma2 Model outputting raw hidden-states without any specific head on top.
 */
export class Gemma2Model extends Gemma2PreTrainedModel {}

export class Gemma2ForCausalLM extends Gemma2PreTrainedModel {}
//////////////////////////////////////////////////

//////////////////////////////////////////////////
// VaultGemma models
export class VaultGemmaPreTrainedModel extends PreTrainedModel { }
export class VaultGemmaModel extends VaultGemmaPreTrainedModel { }
export class VaultGemmaForCausalLM extends VaultGemmaPreTrainedModel { }
//////////////////////////////////////////////////

//////////////////////////////////////////////////
// Gemma3 models

/**
 * The bare Gemma3 Model outputting raw hidden-states without any specific head on top.
 */
export class Gemma3PreTrainedModel extends PreTrainedModel {}
/**
 * The bare Gemma3 Model outputting raw hidden-states without any specific head on top.
 */
export class Gemma3Model extends Gemma3PreTrainedModel {}

export class Gemma3ForCausalLM extends Gemma3PreTrainedModel {}
//////////////////////////////////////////////////

//////////////////////////////////////////////////
export class OpenELMPreTrainedModel extends PreTrainedModel {}
export class OpenELMModel extends OpenELMPreTrainedModel {}

export class OpenELMForCausalLM extends OpenELMPreTrainedModel {}

//////////////////////////////////////////////////
// Qwen2 models

/**
 * The bare Qwen2 Model outputting raw hidden-states without any specific head on top.
 */
export class Qwen2PreTrainedModel extends PreTrainedModel {}
/**
 * The bare Qwen2 Model outputting raw hidden-states without any specific head on top.
 */
export class Qwen2Model extends Qwen2PreTrainedModel {}

export class Qwen2ForCausalLM extends Qwen2PreTrainedModel {}
//////////////////////////////////////////////////

//////////////////////////////////////////////////
// Qwen3 models

/**
 * The bare Qwen3 Model outputting raw hidden-states without any specific head on top.
 */
export class Qwen3PreTrainedModel extends PreTrainedModel {}
/**
 * The bare Qwen3 Model outputting raw hidden-states without any specific head on top.
 */
export class Qwen3Model extends Qwen3PreTrainedModel {}

export class Qwen3ForCausalLM extends Qwen3PreTrainedModel {}
//////////////////////////////////////////////////

export class Qwen2VLPreTrainedModel extends PreTrainedModel {
    forward_params = [
        // Text inputs
        'input_ids',
        'attention_mask',
        'position_ids',
        'past_key_values',

        // Vision inputs
        'pixel_values',
        'image_grid_thw',
    ];
}
export class Qwen2VLForConditionalGeneration extends Qwen2VLPreTrainedModel {
    /**
     * Calculate the 3D rope index based on image and video's temporal, height and width in LLM.
     *
     * Explanation:
     *     Each embedding sequence contains vision embedding and text embedding or just contains text embedding.
     *
     *     For pure text embedding sequence, the rotary position embedding has no difference with mordern LLMs.
     *     Examples:
     *         input_ids: [T T T T T], here T is for text.
     *         temporal position_ids: [0, 1, 2, 3, 4]
     *         height position_ids: [0, 1, 2, 3, 4]
     *         width position_ids: [0, 1, 2, 3, 4]
     *
     *     For vision and text embedding sequence, we calculate 3D rotary position embedding for vision part
     *     and 1D rotary position embeddin for text part.
     *     Examples:
     *         Assume we have a video input with 3 temporal patches, 2 height patches and 2 width patches.
     *         input_ids: [V V V V V V V V V V V V T T T T T], here V is for vision.
     *         vision temporal position_ids: [0, 0, 0, 0, 1, 1, 1, 1, 2, 2, 2, 2]
     *         vision height position_ids: [0, 0, 1, 1, 0, 0, 1, 1, 0, 0, 1, 1]
     *         vision width position_ids: [0, 1, 0, 1, 0, 1, 0, 1, 0, 1, 0, 1]
     *         text temporal position_ids: [3, 4, 5, 6, 7]
     *         text height position_ids: [3, 4, 5, 6, 7]
     *         text width position_ids: [3, 4, 5, 6, 7]
     *         Here we calculate the text start position_ids as the max vision position_ids plus 1.
     *
     * @param {Tensor} input_ids Indices of input sequence tokens in the vocabulary. Tensor of shape `(batch_size, sequence_length)`.
     * @param {Tensor} image_grid_thw (Optional) The temporal, height and width of feature shape of each image in LLM. Tensor of shape `(num_images, 3)`.
     * @param {Tensor} video_grid_thw (Optional) The temporal, height and width of feature shape of each video in LLM. Tensor of shape `(num_videos, 3)`.
     * @param {Tensor} attention_mask (Optional) Mask to avoid performing attention on padding token indices. Tensor of shape `(batch_size, sequence_length)`. Mask values selected in `[0, 1]`:
     * - 1 for tokens that are **not masked**,
     * - 0 for tokens that are **masked**.
     * @returns {[Tensor, Tensor]} [position_ids, mrope_position_deltas] with:
     * - position_ids: Tensor of shape `(3, batch_size, sequence_length)`.
     * - mrope_position_deltas: Tensor of shape `(batch_size)`.
     */
    get_rope_index(input_ids, image_grid_thw, video_grid_thw, attention_mask) {
        // @ts-ignore
        const { vision_config, image_token_id, video_token_id, vision_start_token_id } = this.config;
        const spatial_merge_size = vision_config.spatial_merge_size ?? 2;

        const mrope_position_deltas = [];
        if (image_grid_thw || video_grid_thw) {
            let total_input_ids = input_ids.tolist();
            if (!attention_mask) {
                attention_mask = ones_like(input_ids);
            }

            const attention_mask_list = attention_mask.tolist();
            const position_ids_list = Array.from({ length: 3 }, (_) =>
                Array.from({ length: input_ids.dims[0] }, (_) => Array.from({ length: input_ids.dims[1] }, (_) => 1)),
            );

            const image_grid_thw_list = image_grid_thw ? image_grid_thw.tolist() : [];
            const video_grid_thw_list = video_grid_thw ? video_grid_thw.tolist() : [];

            let image_index = 0;
            let video_index = 0;
            for (let i = 0; i < total_input_ids.length; ++i) {
                const ids = total_input_ids[i].filter((_, j) => attention_mask_list[i][j] == 1);

                const vision_start_indices = ids.reduce((acc, x, idx) => {
                    if (x == vision_start_token_id) acc.push(idx);
                    return acc;
                }, []);

                const vision_tokens = vision_start_indices.map((x) => ids[x + 1]);
                const image_nums = vision_tokens.filter((x) => x == image_token_id).length;
                const video_nums = vision_tokens.filter((x) => x == video_token_id).length;

                /** @type {number[][]} */
                let llm_pos_ids_list = [];
                let st = 0;
                let remain_images = image_nums;
                let remain_videos = video_nums;
                for (let j = 0; j < vision_tokens.length; ++j) {
                    const next_image_token = ids.findIndex((x, i) => i > st && x == image_token_id);
                    const next_video_token = ids.findIndex((x, i) => i > st && x == video_token_id);

                    const ed_image = remain_images > 0 && next_image_token !== -1 ? next_image_token : ids.length + 1;

                    const ed_video = remain_videos > 0 && next_video_token !== -1 ? next_video_token : ids.length + 1;

                    let ed;
                    let t, h, w;
                    if (ed_image < ed_video) {
                        [t, h, w] = image_grid_thw_list[image_index];
                        ++image_index;
                        --remain_images;
                        ed = ed_image;
                    } else {
                        [t, h, w] = video_grid_thw_list[video_index];
                        ++video_index;
                        --remain_videos;
                        ed = ed_video;
                    }

                    const [llm_grid_t, llm_grid_h, llm_grid_w] = [
                        Number(t),
                        Math.floor(Number(h) / spatial_merge_size),
                        Math.floor(Number(w) / spatial_merge_size),
                    ];
                    const text_len = ed - st;
                    const st_idx = llm_pos_ids_list.length > 0 ? max(llm_pos_ids_list.at(-1))[0] + 1 : 0;

                    llm_pos_ids_list.push(Array.from({ length: 3 * text_len }, (_, i) => st_idx + (i % text_len)));

                    const offset = text_len + st_idx;
                    const grid_size = llm_grid_t * llm_grid_h * llm_grid_w;
                    const t_index = Array.from(
                        { length: grid_size },
                        (_, i) => offset + Math.floor(i / (llm_grid_h * llm_grid_w)),
                    );
                    const h_index = Array.from(
                        { length: grid_size },
                        (_, i) => offset + (Math.floor(i / llm_grid_w) % llm_grid_h),
                    );
                    const w_index = Array.from({ length: grid_size }, (_, i) => offset + (i % llm_grid_w));

                    llm_pos_ids_list.push([t_index, h_index, w_index].flat());

                    st = ed + grid_size;
                }

                if (st < ids.length) {
                    const st_idx = llm_pos_ids_list.length > 0 ? max(llm_pos_ids_list.at(-1))[0] + 1 : 0;
                    const text_len = ids.length - st;

                    llm_pos_ids_list.push(Array.from({ length: 3 * text_len }, (_, i) => st_idx + (i % text_len)));
                }

                // NOTE: Each item in llm_pos_ids_list is an array of shape (3, text_len),
                // meaning to perform concatenation along dim=1, we can do the following:
                const num_items = llm_pos_ids_list.reduce((acc, x) => acc + x.length, 0);
                /** @type {number[]} */
                const llm_positions = new Array(num_items);
                let index = 0;
                for (let x = 0; x < 3; ++x) {
                    for (let y = 0; y < llm_pos_ids_list.length; ++y) {
                        const val = llm_pos_ids_list[y];
                        const text_len = val.length / 3;
                        for (let z = x * text_len; z < (x + 1) * text_len; ++z) {
                            llm_positions[index++] = val[z];
                        }
                    }
                }

                let count = 0;
                const attn_mask = attention_mask_list[i];
                for (let y = 0; y < attn_mask.length; ++y) {
                    if (attn_mask[y] == 1) {
                        for (let x = 0; x < 3; ++x) {
                            position_ids_list[x][i][y] = llm_positions[(x * num_items) / 3 + count];
                        }
                        ++count;
                    }
                }

                const max_llm_positions = max(llm_positions)[0];
                mrope_position_deltas.push(max_llm_positions + 1 - total_input_ids[i].length);
            }

            return [
                new Tensor('int64', position_ids_list.flat(Infinity), [3, input_ids.dims[0], input_ids.dims[1]]),
                new Tensor('int64', mrope_position_deltas, [mrope_position_deltas.length, 1]),
            ];
        } else {
            // Text-only
            if (attention_mask) {
                const { data, dims } = cumsum_masked_fill(attention_mask);

                const position_ids = BigInt64Array.from({ length: 3 * data.length }, (_, i) => data[i % data.length]);
                /** @type {bigint[]} */
                const mrope_position_deltas = Array.from(
                    { length: dims[0] },
                    (_, i) => max(data.subarray(dims[1] * i, dims[1] * (i + 1)))[0] + 1n + BigInt(dims[1]),
                );

                return [
                    new Tensor('int64', position_ids, [3, ...dims]),
                    new Tensor('int64', mrope_position_deltas, [mrope_position_deltas.length, 1]),
                ];
            } else {
                const [batch_size, seq_length] = input_ids.dims;
                const position_ids = BigInt64Array.from({ length: 3 * batch_size * seq_length }, (_, i) =>
                    BigInt(Math.floor((i % seq_length) / batch_size)),
                );

                return [new Tensor('int64', position_ids, [3, ...input_ids.dims]), zeros([batch_size, 1])];
            }
        }
    }

    async encode_image({ pixel_values, image_grid_thw }) {
        const features = (await sessionRun(this.sessions['vision_encoder'], { pixel_values, grid_thw: image_grid_thw }))
            .image_features;
        return features;
    }

    _merge_input_ids_with_image_features(kwargs) {
        return default_merge_input_ids_with_image_features({
            // @ts-ignore
            image_token_id: this.config.image_token_id,
            ...kwargs,
        });
    }

    prepare_inputs_for_generation(input_ids, model_inputs, generation_config) {
        // Overwritten -- in specific circumstances we don't want to forward image inputs to the model
        if (model_inputs.attention_mask && !model_inputs.position_ids) {
            // Calculate position_ids and rope_deltas
            if (!model_inputs.past_key_values) {
                [model_inputs.position_ids, model_inputs.rope_deltas] = this.get_rope_index(
                    model_inputs.input_ids,
                    model_inputs.image_grid_thw,
                    model_inputs.video_grid_thw,
                    model_inputs.attention_mask,
                );
            } else {
                model_inputs.pixel_values = null;
                // model_inputs.pixel_values_videos = null;

                const delta = BigInt(Object.values(model_inputs.past_key_values)[0].dims.at(-2));
                const rope_deltas_list = model_inputs.rope_deltas.map((x) => delta + x);
                model_inputs.position_ids = stack([rope_deltas_list, rope_deltas_list, rope_deltas_list], 0);
            }
        }

        return model_inputs;
    }
}

//////////////////////////////////////////////////
// Phi models
export class PhiPreTrainedModel extends PreTrainedModel {}
/**
 * The bare Phi Model outputting raw hidden-states without any specific head on top.
 */
export class PhiModel extends PhiPreTrainedModel {}

export class PhiForCausalLM extends PhiPreTrainedModel {}
//////////////////////////////////////////////////

//////////////////////////////////////////////////
// Phi3 models
export class Phi3PreTrainedModel extends PreTrainedModel {}

/**
 * The bare Phi3 Model outputting raw hidden-states without any specific head on top.
 */
export class Phi3Model extends Phi3PreTrainedModel {}

export class Phi3ForCausalLM extends Phi3PreTrainedModel {}
//////////////////////////////////////////////////

//////////////////////////////////////////////////
// Bloom models
/**
 * The Bloom Model transformer with a language modeling head on top (linear layer with weights tied to the input embeddings).
 */
export class BloomPreTrainedModel extends PreTrainedModel {}

/**
 * The bare Bloom Model transformer outputting raw hidden-states without any specific head on top.
 */
export class BloomModel extends BloomPreTrainedModel {}

/**
 * The Bloom Model transformer with a language modeling head on top (linear layer with weights tied to the input embeddings).
 */
export class BloomForCausalLM extends BloomPreTrainedModel {}
//////////////////////////////////////////////////

//////////////////////////////////////////////////
// MPT models
export class MptPreTrainedModel extends PreTrainedModel {}

/**
 * The bare Mpt Model transformer outputting raw hidden-states without any specific head on top.
 */
export class MptModel extends MptPreTrainedModel {}

/**
 * The MPT Model transformer with a language modeling head on top (linear layer with weights tied to the input embeddings).
 */
export class MptForCausalLM extends MptPreTrainedModel {}
//////////////////////////////////////////////////

//////////////////////////////////////////////////
// OPT models
export class OPTPreTrainedModel extends PreTrainedModel {}

/**
 * The bare OPT Model outputting raw hidden-states without any specific head on top.
 */
export class OPTModel extends OPTPreTrainedModel {}

/**
 * The OPT Model transformer with a language modeling head on top (linear layer with weights tied to the input embeddings).
 */
export class OPTForCausalLM extends OPTPreTrainedModel {}
//////////////////////////////////////////////////

//////////////////////////////////////////////////
export class ViTPreTrainedModel extends PreTrainedModel {}
export class ViTModel extends ViTPreTrainedModel {}
export class ViTForImageClassification extends ViTPreTrainedModel {
    /**
     * @param {any} model_inputs
     */
    async _call(model_inputs) {
        return new SequenceClassifierOutput(await super._call(model_inputs));
    }
}
//////////////////////////////////////////////////

//////////////////////////////////////////////////
export class IJepaPreTrainedModel extends PreTrainedModel {}
export class IJepaModel extends IJepaPreTrainedModel {}
export class IJepaForImageClassification extends IJepaPreTrainedModel {
    /**
     * @param {any} model_inputs
     */
    async _call(model_inputs) {
        return new SequenceClassifierOutput(await super._call(model_inputs));
    }
}
//////////////////////////////////////////////////

//////////////////////////////////////////////////
export class VitPosePreTrainedModel extends PreTrainedModel {}

/**
 * The VitPose model with a pose estimation head on top.
 */
export class VitPoseForPoseEstimation extends VitPosePreTrainedModel {}
//////////////////////////////////////////////////

//////////////////////////////////////////////////
export class PvtPreTrainedModel extends PreTrainedModel {}
export class PvtModel extends PvtPreTrainedModel {}
export class PvtForImageClassification extends PvtPreTrainedModel {
    /**
     * @param {any} model_inputs
     */
    async _call(model_inputs) {
        return new SequenceClassifierOutput(await super._call(model_inputs));
    }
}
//////////////////////////////////////////////////

//////////////////////////////////////////////////
export class ViTMAEPreTrainedModel extends PreTrainedModel {}
export class ViTMAEModel extends ViTMAEPreTrainedModel {}
//////////////////////////////////////////////////

//////////////////////////////////////////////////
export class ViTMSNPreTrainedModel extends PreTrainedModel {}
export class ViTMSNModel extends ViTMSNPreTrainedModel {}
export class ViTMSNForImageClassification extends ViTMSNPreTrainedModel {
    /**
     * @param {any} model_inputs
     */
    async _call(model_inputs) {
        return new SequenceClassifierOutput(await super._call(model_inputs));
    }
}
//////////////////////////////////////////////////

//////////////////////////////////////////////////
export class GroupViTPreTrainedModel extends PreTrainedModel {}
export class GroupViTModel extends GroupViTPreTrainedModel {}
//////////////////////////////////////////////////

//////////////////////////////////////////////////
export class FastViTPreTrainedModel extends PreTrainedModel {}
export class FastViTModel extends FastViTPreTrainedModel {}
export class FastViTForImageClassification extends FastViTPreTrainedModel {
    /**
     * @param {any} model_inputs
     */
    async _call(model_inputs) {
        return new SequenceClassifierOutput(await super._call(model_inputs));
    }
}
//////////////////////////////////////////////////

//////////////////////////////////////////////////
export class VitMattePreTrainedModel extends PreTrainedModel {}

/**
 * ViTMatte framework leveraging any vision backbone e.g. for ADE20k, CityScapes.
 *
 * **Example:** Perform image matting with a `VitMatteForImageMatting` model.
 * ```javascript
 * import { AutoProcessor, VitMatteForImageMatting, RawImage } from '@huggingface/transformers';
 *
 * // Load processor and model
 * const processor = await AutoProcessor.from_pretrained('Xenova/vitmatte-small-distinctions-646');
 * const model = await VitMatteForImageMatting.from_pretrained('Xenova/vitmatte-small-distinctions-646');
 *
 * // Load image and trimap
 * const image = await RawImage.fromURL('https://huggingface.co/datasets/Xenova/transformers.js-docs/resolve/main/vitmatte_image.png');
 * const trimap = await RawImage.fromURL('https://huggingface.co/datasets/Xenova/transformers.js-docs/resolve/main/vitmatte_trimap.png');
 *
 * // Prepare image + trimap for the model
 * const inputs = await processor(image, trimap);
 *
 * // Predict alpha matte
 * const { alphas } = await model(inputs);
 * // Tensor {
 * //   dims: [ 1, 1, 640, 960 ],
 * //   type: 'float32',
 * //   size: 614400,
 * //   data: Float32Array(614400) [ 0.9894027709960938, 0.9970508813858032, ... ]
 * // }
 * ```
 *
 * You can visualize the alpha matte as follows:
 * ```javascript
 * import { Tensor, cat } from '@huggingface/transformers';
 *
 * // Visualize predicted alpha matte
 * const imageTensor = image.toTensor();
 *
 * // Convert float (0-1) alpha matte to uint8 (0-255)
 * const alphaChannel = alphas
 *   .squeeze(0)
 *   .mul_(255)
 *   .clamp_(0, 255)
 *   .round_()
 *   .to('uint8');
 *
 * // Concatenate original image with predicted alpha
 * const imageData = cat([imageTensor, alphaChannel], 0);
 *
 * // Save output image
 * const outputImage = RawImage.fromTensor(imageData);
 * outputImage.save('output.png');
 * ```
 */
export class VitMatteForImageMatting extends VitMattePreTrainedModel {
    /**
     * @param {any} model_inputs
     */
    async _call(model_inputs) {
        return new ImageMattingOutput(await super._call(model_inputs));
    }
}
//////////////////////////////////////////////////

//////////////////////////////////////////////////
export class MobileViTPreTrainedModel extends PreTrainedModel {}
export class MobileViTModel extends MobileViTPreTrainedModel {}
export class MobileViTForImageClassification extends MobileViTPreTrainedModel {
    /**
     * @param {any} model_inputs
     */
    async _call(model_inputs) {
        return new SequenceClassifierOutput(await super._call(model_inputs));
    }
}
// TODO: MobileViTForSemanticSegmentation

//////////////////////////////////////////////////

//////////////////////////////////////////////////
export class MobileViTV2PreTrainedModel extends PreTrainedModel {}
export class MobileViTV2Model extends MobileViTV2PreTrainedModel {}
export class MobileViTV2ForImageClassification extends MobileViTV2PreTrainedModel {
    /**
     * @param {any} model_inputs
     */
    async _call(model_inputs) {
        return new SequenceClassifierOutput(await super._call(model_inputs));
    }
}
// TODO: MobileViTV2ForSemanticSegmentation

//////////////////////////////////////////////////

//////////////////////////////////////////////////
export class OwlViTPreTrainedModel extends PreTrainedModel {}
export class OwlViTModel extends OwlViTPreTrainedModel {}
export class OwlViTForObjectDetection extends OwlViTPreTrainedModel {}
//////////////////////////////////////////////////

//////////////////////////////////////////////////
export class Owlv2PreTrainedModel extends PreTrainedModel {}
export class Owlv2Model extends Owlv2PreTrainedModel {}
export class Owlv2ForObjectDetection extends Owlv2PreTrainedModel {}
//////////////////////////////////////////////////

//////////////////////////////////////////////////
// Beit Models
export class BeitPreTrainedModel extends PreTrainedModel {}
export class BeitModel extends BeitPreTrainedModel {}
export class BeitForImageClassification extends BeitPreTrainedModel {
    /**
     * @param {any} model_inputs
     */
    async _call(model_inputs) {
        return new SequenceClassifierOutput(await super._call(model_inputs));
    }
}
//////////////////////////////////////////////////

//////////////////////////////////////////////////
export class DetrPreTrainedModel extends PreTrainedModel {}
export class DetrModel extends DetrPreTrainedModel {}
export class DetrForObjectDetection extends DetrPreTrainedModel {
    /**
     * @param {any} model_inputs
     */
    async _call(model_inputs) {
        return new DetrObjectDetectionOutput(await super._call(model_inputs));
    }
}

export class DetrForSegmentation extends DetrPreTrainedModel {
    /**
     * Runs the model with the provided inputs
     * @param {Object} model_inputs Model inputs
     * @returns {Promise<DetrSegmentationOutput>} Object containing segmentation outputs
     */
    async _call(model_inputs) {
        return new DetrSegmentationOutput(await super._call(model_inputs));
    }
}

export class DetrObjectDetectionOutput extends ModelOutput {
    /**
     * @param {Object} output The output of the model.
     * @param {Tensor} output.logits Classification logits (including no-object) for all queries.
     * @param {Tensor} output.pred_boxes Normalized boxes coordinates for all queries, represented as (center_x, center_y, width, height).
     * These values are normalized in [0, 1], relative to the size of each individual image in the batch (disregarding possible padding).
     */
    constructor({ logits, pred_boxes }) {
        super();
        this.logits = logits;
        this.pred_boxes = pred_boxes;
    }
}

export class DetrSegmentationOutput extends ModelOutput {
    /**
     * @param {Object} output The output of the model.
     * @param {Tensor} output.logits The output logits of the model.
     * @param {Tensor} output.pred_boxes Predicted boxes.
     * @param {Tensor} output.pred_masks Predicted masks.
     */
    constructor({ logits, pred_boxes, pred_masks }) {
        super();
        this.logits = logits;
        this.pred_boxes = pred_boxes;
        this.pred_masks = pred_masks;
    }
}
//////////////////////////////////////////////////

//////////////////////////////////////////////////
export class RTDetrPreTrainedModel extends PreTrainedModel {}
export class RTDetrModel extends RTDetrPreTrainedModel {}
export class RTDetrForObjectDetection extends RTDetrPreTrainedModel {
    /**
     * @param {any} model_inputs
     */
    async _call(model_inputs) {
        return new RTDetrObjectDetectionOutput(await super._call(model_inputs));
    }
}

export class RTDetrObjectDetectionOutput extends ModelOutput {
    /**
     * @param {Object} output The output of the model.
     * @param {Tensor} output.logits Classification logits (including no-object) for all queries.
     * @param {Tensor} output.pred_boxes Normalized boxes coordinates for all queries, represented as (center_x, center_y, width, height).
     * These values are normalized in [0, 1], relative to the size of each individual image in the batch (disregarding possible padding).
     */
    constructor({ logits, pred_boxes }) {
        super();
        this.logits = logits;
        this.pred_boxes = pred_boxes;
    }
}
//////////////////////////////////////////////////

//////////////////////////////////////////////////
export class RTDetrV2PreTrainedModel extends PreTrainedModel {}
export class RTDetrV2Model extends RTDetrV2PreTrainedModel {}
export class RTDetrV2ForObjectDetection extends RTDetrV2PreTrainedModel {
    /**
     * @param {any} model_inputs
     */
    async _call(model_inputs) {
        return new RTDetrV2ObjectDetectionOutput(await super._call(model_inputs));
    }
}

export class RTDetrV2ObjectDetectionOutput extends RTDetrObjectDetectionOutput {}
//////////////////////////////////////////////////

//////////////////////////////////////////////////
export class RFDetrPreTrainedModel extends PreTrainedModel {}
export class RFDetrModel extends RFDetrPreTrainedModel {}
export class RFDetrForObjectDetection extends RFDetrPreTrainedModel {
    /**
     * @param {any} model_inputs
     */
    async _call(model_inputs) {
        return new RFDetrObjectDetectionOutput(await super._call(model_inputs));
    }
}

export class RFDetrObjectDetectionOutput extends RTDetrObjectDetectionOutput {}
//////////////////////////////////////////////////

//////////////////////////////////////////////////
export class DFinePreTrainedModel extends PreTrainedModel {}
export class DFineModel extends DFinePreTrainedModel {}
export class DFineForObjectDetection extends DFinePreTrainedModel {
    /**
     * @param {any} model_inputs
     */
    async _call(model_inputs) {
        return new RTDetrObjectDetectionOutput(await super._call(model_inputs));
    }
}
//////////////////////////////////////////////////

//////////////////////////////////////////////////
export class TableTransformerPreTrainedModel extends PreTrainedModel {}

/**
 * The bare Table Transformer Model (consisting of a backbone and encoder-decoder Transformer)
 * outputting raw hidden-states without any specific head on top.
 */
export class TableTransformerModel extends TableTransformerPreTrainedModel {}

/**
 * Table Transformer Model (consisting of a backbone and encoder-decoder Transformer)
 * with object detection heads on top, for tasks such as COCO detection.
 */
export class TableTransformerForObjectDetection extends TableTransformerPreTrainedModel {
    /**
     * @param {any} model_inputs
     */
    async _call(model_inputs) {
        return new TableTransformerObjectDetectionOutput(await super._call(model_inputs));
    }
}
export class TableTransformerObjectDetectionOutput extends DetrObjectDetectionOutput {}
//////////////////////////////////////////////////

//////////////////////////////////////////////////
export class DeiTPreTrainedModel extends PreTrainedModel {}
export class DeiTModel extends DeiTPreTrainedModel {}
export class DeiTForImageClassification extends DeiTPreTrainedModel {
    /**
     * @param {any} model_inputs
     */
    async _call(model_inputs) {
        return new SequenceClassifierOutput(await super._call(model_inputs));
    }
}
//////////////////////////////////////////////////

//////////////////////////////////////////////////
export class HieraPreTrainedModel extends PreTrainedModel {}
export class HieraModel extends HieraPreTrainedModel {}
export class HieraForImageClassification extends HieraPreTrainedModel {
    /**
     * @param {any} model_inputs
     */
    async _call(model_inputs) {
        return new SequenceClassifierOutput(await super._call(model_inputs));
    }
}
//////////////////////////////////////////////////

//////////////////////////////////////////////////
/**
 * An abstract class to handle weights initialization and a simple interface for downloading and loading pretrained models.
 */
export class ResNetPreTrainedModel extends PreTrainedModel {}

/**
 * The bare ResNet model outputting raw features without any specific head on top.
 */
export class ResNetModel extends ResNetPreTrainedModel {}

/**
 * ResNet Model with an image classification head on top (a linear layer on top of the pooled features), e.g. for ImageNet.
 */
export class ResNetForImageClassification extends ResNetPreTrainedModel {
    /**
     * @param {any} model_inputs
     */
    async _call(model_inputs) {
        return new SequenceClassifierOutput(await super._call(model_inputs));
    }
}
//////////////////////////////////////////////////

//////////////////////////////////////////////////
export class SwinPreTrainedModel extends PreTrainedModel {}
export class SwinModel extends SwinPreTrainedModel {}
export class SwinForImageClassification extends SwinPreTrainedModel {
    /**
     * @param {any} model_inputs
     */
    async _call(model_inputs) {
        return new SequenceClassifierOutput(await super._call(model_inputs));
    }
}
export class SwinForSemanticSegmentation extends SwinPreTrainedModel {}
//////////////////////////////////////////////////

//////////////////////////////////////////////////
export class Swin2SRPreTrainedModel extends PreTrainedModel {}

/**
 * The bare Swin2SR Model transformer outputting raw hidden-states without any specific head on top.
 */
export class Swin2SRModel extends Swin2SRPreTrainedModel {}

/**
 * Swin2SR Model transformer with an upsampler head on top for image super resolution and restoration.
 *
 * **Example:** Super-resolution w/ `Xenova/swin2SR-classical-sr-x2-64`.
 *
 * ```javascript
 * import { AutoProcessor, Swin2SRForImageSuperResolution, RawImage } from '@huggingface/transformers';
 *
 * // Load processor and model
 * const model_id = 'Xenova/swin2SR-classical-sr-x2-64';
 * const processor = await AutoProcessor.from_pretrained(model_id);
 * const model = await Swin2SRForImageSuperResolution.from_pretrained(model_id);
 *
 * // Prepare model inputs
 * const url = 'https://huggingface.co/datasets/Xenova/transformers.js-docs/resolve/main/butterfly.jpg';
 * const image = await RawImage.fromURL(url);
 * const inputs = await processor(image);
 *
 * // Run model
 * const outputs = await model(inputs);
 *
 * // Convert Tensor to RawImage
 * const output = outputs.reconstruction.squeeze().clamp_(0, 1).mul_(255).round_().to('uint8');
 * const outputImage = RawImage.fromTensor(output);
 * // RawImage {
 * //   data: Uint8Array(786432) [ 41, 31, 24, ... ],
 * //   width: 512,
 * //   height: 512,
 * //   channels: 3
 * // }
 * ```
 */
export class Swin2SRForImageSuperResolution extends Swin2SRPreTrainedModel {}
//////////////////////////////////////////////////

//////////////////////////////////////////////////
export class DPTPreTrainedModel extends PreTrainedModel {}

/**
 * The bare DPT Model transformer outputting raw hidden-states without any specific head on top.
 */
export class DPTModel extends DPTPreTrainedModel {}

/**
 * DPT Model with a depth estimation head on top (consisting of 3 convolutional layers) e.g. for KITTI, NYUv2.
 *
 * **Example:** Depth estimation w/ `Xenova/dpt-hybrid-midas`.
 * ```javascript
 * import { DPTForDepthEstimation, AutoProcessor, RawImage, interpolate_4d } from '@huggingface/transformers';
 *
 * // Load model and processor
 * const model_id = 'Xenova/dpt-hybrid-midas';
 * const model = await DPTForDepthEstimation.from_pretrained(model_id);
 * const processor = await AutoProcessor.from_pretrained(model_id);
 *
 * // Load image from URL
 * const url = 'http://images.cocodataset.org/val2017/000000039769.jpg';
 * const image = await RawImage.read(url);
 *
 * // Prepare image for the model
 * const inputs = await processor(image);
 *
 * // Run model
 * const { predicted_depth } = await model(inputs);
 *
 * // Interpolate to original size
 * const prediction = (await interpolate_4d(predicted_depth.unsqueeze(1), {
 * size: image.size.reverse(),
 * mode: 'bilinear',
 * })).squeeze(1);
 *
 * // Visualize the prediction
 * const min = prediction.min().item();
 * const max = prediction.max().item();
 * const formatted = prediction.sub_(min).div_(max - min).mul_(255).to('uint8');
 * const depth = RawImage.fromTensor(formatted);
 * // RawImage {
 * //   data: Uint8Array(307200) [ 85, 85, 84, ... ],
 * //   width: 640,
 * //   height: 480,
 * //   channels: 1
 * // }
 * ```
 */
export class DPTForDepthEstimation extends DPTPreTrainedModel {}
//////////////////////////////////////////////////

//////////////////////////////////////////////////
export class DepthAnythingPreTrainedModel extends PreTrainedModel {}

/**
 * Depth Anything Model with a depth estimation head on top (consisting of 3 convolutional layers) e.g. for KITTI, NYUv2.
 */
export class DepthAnythingForDepthEstimation extends DepthAnythingPreTrainedModel {}
//////////////////////////////////////////////////

//////////////////////////////////////////////////
export class SapiensPreTrainedModel extends PreTrainedModel {}
export class SapiensForSemanticSegmentation extends SapiensPreTrainedModel {}
export class SapiensForDepthEstimation extends SapiensPreTrainedModel {}
export class SapiensForNormalEstimation extends SapiensPreTrainedModel {}
//////////////////////////////////////////////////

//////////////////////////////////////////////////
export class DepthProPreTrainedModel extends PreTrainedModel {}
export class DepthProForDepthEstimation extends DepthProPreTrainedModel {}
//////////////////////////////////////////////////

//////////////////////////////////////////////////
export class Metric3DPreTrainedModel extends PreTrainedModel {}
export class Metric3DForDepthEstimation extends Metric3DPreTrainedModel {}
//////////////////////////////////////////////////

//////////////////////////////////////////////////
export class Metric3Dv2PreTrainedModel extends PreTrainedModel {}
export class Metric3Dv2ForDepthEstimation extends Metric3Dv2PreTrainedModel {}
//////////////////////////////////////////////////

//////////////////////////////////////////////////
export class MaskFormerPreTrainedModel extends PreTrainedModel {}
export class MaskFormerModel extends MaskFormerPreTrainedModel {}
export class MaskFormerForInstanceSegmentation extends MaskFormerPreTrainedModel {}
//////////////////////////////////////////////////

//////////////////////////////////////////////////
export class GLPNPreTrainedModel extends PreTrainedModel {}

/**
 * The bare GLPN encoder (Mix-Transformer) outputting raw hidden-states without any specific head on top.
 */
export class GLPNModel extends GLPNPreTrainedModel {}

/**
 * import { GLPNForDepthEstimation, AutoProcessor, RawImage, interpolate_4d } from '@huggingface/transformers';
 *
 * // Load model and processor
 * const model_id = 'Xenova/glpn-kitti';
 * const model = await GLPNForDepthEstimation.from_pretrained(model_id);
 * const processor = await AutoProcessor.from_pretrained(model_id);
 *
 * // Load image from URL
 * const url = 'http://images.cocodataset.org/val2017/000000039769.jpg';
 * const image = await RawImage.read(url);
 *
 * // Prepare image for the model
 * const inputs = await processor(image);
 *
 * // Run model
 * const { predicted_depth } = await model(inputs);
 *
 * // Interpolate to original size
 * const prediction = (await interpolate_4d(predicted_depth.unsqueeze(1), {
 * size: image.size.reverse(),
 * mode: 'bilinear',
 * })).squeeze(1);
 *
 * // Visualize the prediction
 * const min = prediction.min().item();
 * const max = prediction.max().item();
 * const formatted = prediction.sub_(min).div_(max - min).mul_(255).to('uint8');
 * const depth = RawImage.fromTensor(formatted);
 * // RawImage {
 * //   data: Uint8Array(307200) [ 85, 85, 84, ... ],
 * //   width: 640,
 * //   height: 480,
 * //   channels: 1
 * // }
 * ```
 */
export class GLPNForDepthEstimation extends GLPNPreTrainedModel {}
//////////////////////////////////////////////////

//////////////////////////////////////////////////
export class DonutSwinPreTrainedModel extends PreTrainedModel {}

/**
 * The bare Donut Swin Model transformer outputting raw hidden-states without any specific head on top.
 *
 * **Example:** Step-by-step Document Parsing.
 *
 * ```javascript
 * import { AutoProcessor, AutoTokenizer, AutoModelForVision2Seq, RawImage } from '@huggingface/transformers';
 *
 * // Choose model to use
 * const model_id = 'Xenova/donut-base-finetuned-cord-v2';
 *
 * // Prepare image inputs
 * const processor = await AutoProcessor.from_pretrained(model_id);
 * const url = 'https://huggingface.co/datasets/Xenova/transformers.js-docs/resolve/main/receipt.png';
 * const image = await RawImage.read(url);
 * const image_inputs = await processor(image);
 *
 * // Prepare decoder inputs
 * const tokenizer = await AutoTokenizer.from_pretrained(model_id);
 * const task_prompt = '<s_cord-v2>';
 * const decoder_input_ids = tokenizer(task_prompt, {
 *   add_special_tokens: false,
 * }).input_ids;
 *
 * // Create the model
 * const model = await AutoModelForVision2Seq.from_pretrained(model_id);
 *
 * // Run inference
 * const output = await model.generate(image_inputs.pixel_values, {
 *   decoder_input_ids,
 *   max_length: model.config.decoder.max_position_embeddings,
 * });
 *
 * // Decode output
 * const decoded = tokenizer.batch_decode(output)[0];
 * // <s_cord-v2><s_menu><s_nm> CINNAMON SUGAR</s_nm><s_unitprice> 17,000</s_unitprice><s_cnt> 1 x</s_cnt><s_price> 17,000</s_price></s_menu><s_sub_total><s_subtotal_price> 17,000</s_subtotal_price></s_sub_total><s_total><s_total_price> 17,000</s_total_price><s_cashprice> 20,000</s_cashprice><s_changeprice> 3,000</s_changeprice></s_total></s>
 * ```
 *
 * **Example:** Step-by-step Document Visual Question Answering (DocVQA)
 *
 * ```javascript
 * import { AutoProcessor, AutoTokenizer, AutoModelForVision2Seq, RawImage } from '@huggingface/transformers';
 *
 * // Choose model to use
 * const model_id = 'Xenova/donut-base-finetuned-docvqa';
 *
 * // Prepare image inputs
 * const processor = await AutoProcessor.from_pretrained(model_id);
 * const url = 'https://huggingface.co/datasets/Xenova/transformers.js-docs/resolve/main/invoice.png';
 * const image = await RawImage.read(url);
 * const image_inputs = await processor(image);
 *
 * // Prepare decoder inputs
 * const tokenizer = await AutoTokenizer.from_pretrained(model_id);
 * const question = 'What is the invoice number?';
 * const task_prompt = `<s_docvqa><s_question>${question}</s_question><s_answer>`;
 * const decoder_input_ids = tokenizer(task_prompt, {
 *   add_special_tokens: false,
 * }).input_ids;
 *
 * // Create the model
 * const model = await AutoModelForVision2Seq.from_pretrained(model_id);
 *
 * // Run inference
 * const output = await model.generate(image_inputs.pixel_values, {
 *   decoder_input_ids,
 *   max_length: model.config.decoder.max_position_embeddings,
 * });
 *
 * // Decode output
 * const decoded = tokenizer.batch_decode(output)[0];
 * // <s_docvqa><s_question> What is the invoice number?</s_question><s_answer> us-001</s_answer></s>
 * ```
 */
export class DonutSwinModel extends DonutSwinPreTrainedModel {}
//////////////////////////////////////////////////

//////////////////////////////////////////////////
export class ConvNextPreTrainedModel extends PreTrainedModel {}

/**
 * The bare ConvNext model outputting raw features without any specific head on top.
 */
export class ConvNextModel extends ConvNextPreTrainedModel {}

/**
 * ConvNext Model with an image classification head on top (a linear layer on top of the pooled features), e.g. for ImageNet.
 */
export class ConvNextForImageClassification extends ConvNextPreTrainedModel {
    /**
     * @param {any} model_inputs
     */
    async _call(model_inputs) {
        return new SequenceClassifierOutput(await super._call(model_inputs));
    }
}
//////////////////////////////////////////////////

//////////////////////////////////////////////////
export class ConvNextV2PreTrainedModel extends PreTrainedModel {}

/**
 * The bare ConvNextV2 model outputting raw features without any specific head on top.
 */
export class ConvNextV2Model extends ConvNextV2PreTrainedModel {}

/**
 * ConvNextV2 Model with an image classification head on top (a linear layer on top of the pooled features), e.g. for ImageNet.
 */
export class ConvNextV2ForImageClassification extends ConvNextV2PreTrainedModel {
    /**
     * @param {any} model_inputs
     */
    async _call(model_inputs) {
        return new SequenceClassifierOutput(await super._call(model_inputs));
    }
}
//////////////////////////////////////////////////

//////////////////////////////////////////////////
export class Dinov2PreTrainedModel extends PreTrainedModel {}

/**
 * The bare DINOv2 Model transformer outputting raw hidden-states without any specific head on top.
 */
export class Dinov2Model extends Dinov2PreTrainedModel {}

/**
 * Dinov2 Model transformer with an image classification head on top (a linear layer on top of the final hidden state of the [CLS] token) e.g. for ImageNet.
 */
export class Dinov2ForImageClassification extends Dinov2PreTrainedModel {
    /**
     * @param {any} model_inputs
     */
    async _call(model_inputs) {
        return new SequenceClassifierOutput(await super._call(model_inputs));
    }
}
//////////////////////////////////////////////////

//////////////////////////////////////////////////
export class Dinov2WithRegistersPreTrainedModel extends PreTrainedModel {}

/**
 * The bare Dinov2WithRegisters Model transformer outputting raw hidden-states without any specific head on top.
 */
export class Dinov2WithRegistersModel extends Dinov2WithRegistersPreTrainedModel {}

/**
 * Dinov2WithRegisters Model transformer with an image classification head on top (a linear layer on top of the final hidden state of the [CLS] token) e.g. for ImageNet.
 */
export class Dinov2WithRegistersForImageClassification extends Dinov2WithRegistersPreTrainedModel {
    /**
     * @param {any} model_inputs
     */
    async _call(model_inputs) {
        return new SequenceClassifierOutput(await super._call(model_inputs));
    }
}
//////////////////////////////////////////////////

//////////////////////////////////////////////////
export class DINOv3ViTPreTrainedModel extends PreTrainedModel { }
export class DINOv3ViTModel extends DINOv3ViTPreTrainedModel { }
//////////////////////////////////////////////////

//////////////////////////////////////////////////
export class DINOv3ConvNextPreTrainedModel extends PreTrainedModel { }
export class DINOv3ConvNextModel extends DINOv3ConvNextPreTrainedModel { }
//////////////////////////////////////////////////

//////////////////////////////////////////////////
export class GroundingDinoPreTrainedModel extends PreTrainedModel {}
export class GroundingDinoForObjectDetection extends GroundingDinoPreTrainedModel {}

//////////////////////////////////////////////////
export class YolosPreTrainedModel extends PreTrainedModel {}
export class YolosModel extends YolosPreTrainedModel {}
export class YolosForObjectDetection extends YolosPreTrainedModel {
    /**
     * @param {any} model_inputs
     */
    async _call(model_inputs) {
        return new YolosObjectDetectionOutput(await super._call(model_inputs));
    }
}

export class YolosObjectDetectionOutput extends ModelOutput {
    /**
     * @param {Object} output The output of the model.
     * @param {Tensor} output.logits Classification logits (including no-object) for all queries.
     * @param {Tensor} output.pred_boxes Normalized boxes coordinates for all queries, represented as (center_x, center_y, width, height).
     * These values are normalized in [0, 1], relative to the size of each individual image in the batch (disregarding possible padding).
     */
    constructor({ logits, pred_boxes }) {
        super();
        this.logits = logits;
        this.pred_boxes = pred_boxes;
    }
}
//////////////////////////////////////////////////

//////////////////////////////////////////////////
export class SamPreTrainedModel extends PreTrainedModel {}

/**
 * Segment Anything Model (SAM) for generating segmentation masks, given an input image
 * and optional 2D location and bounding boxes.
 *
 * **Example:** Perform mask generation w/ `Xenova/sam-vit-base`.
 * ```javascript
 * import { SamModel, AutoProcessor, RawImage } from '@huggingface/transformers';
 *
 * const model = await SamModel.from_pretrained('Xenova/sam-vit-base');
 * const processor = await AutoProcessor.from_pretrained('Xenova/sam-vit-base');
 *
 * const img_url = 'https://huggingface.co/ybelkada/segment-anything/resolve/main/assets/car.png';
 * const raw_image = await RawImage.read(img_url);
 * const input_points = [[[450, 600]]] // 2D localization of a window
 *
 * const inputs = await processor(raw_image, { input_points });
 * const outputs = await model(inputs);
 *
 * const masks = await processor.post_process_masks(outputs.pred_masks, inputs.original_sizes, inputs.reshaped_input_sizes);
 * // [
 * //   Tensor {
 * //     dims: [ 1, 3, 1764, 2646 ],
 * //     type: 'bool',
 * //     data: Uint8Array(14002632) [ ... ],
 * //     size: 14002632
 * //   }
 * // ]
 * const scores = outputs.iou_scores;
 * // Tensor {
 * //   dims: [ 1, 1, 3 ],
 * //   type: 'float32',
 * //   data: Float32Array(3) [
 * //     0.8892380595207214,
 * //     0.9311248064041138,
 * //     0.983696699142456
 * //   ],
 * //   size: 3
 * // }
 * ```
 */
export class SamModel extends SamPreTrainedModel {
    /**
     * Compute image embeddings and positional image embeddings, given the pixel values of an image.
     * @param {Object} model_inputs Object containing the model inputs.
     * @param {Tensor} model_inputs.pixel_values Pixel values obtained using a `SamProcessor`.
     * @returns {Promise<{ image_embeddings: Tensor, image_positional_embeddings: Tensor }>} The image embeddings and positional image embeddings.
     */
    async get_image_embeddings({ pixel_values }) {
        // in:
        //  - pixel_values: tensor.float32[batch_size,3,1024,1024]
        //
        // out:
        //  - image_embeddings: tensor.float32[batch_size,256,64,64]
        //  - image_positional_embeddings: tensor.float32[batch_size,256,64,64]
        return await encoderForward(this, { pixel_values });
    }

    /**
     * @typedef {Object} SamModelInputs Object containing the model inputs.
     * @property {Tensor} pixel_values Pixel values as a Tensor with shape `(batch_size, num_channels, height, width)`.
     * These can be obtained using a `SamProcessor`.
     * @property {Tensor} [input_points] Input 2D spatial points with shape `(batch_size, num_points, 2)`.
     * This is used by the prompt encoder to encode the prompt.
     * @property {Tensor} [input_labels] Input labels for the points, as a Tensor of shape `(batch_size, point_batch_size, num_points)`.
     * This is used by the prompt encoder to encode the prompt. There are 4 types of labels:
     *  - `1`: the point is a point that contains the object of interest
     *  - `0`: the point is a point that does not contain the object of interest
     *  - `-1`: the point corresponds to the background
     *  - `-10`: the point is a padding point, thus should be ignored by the prompt encoder
     * @property {Tensor} [input_boxes] Input bounding boxes with shape `(batch_size, num_boxes, 4)`.
     * @property {Tensor} [image_embeddings] Image embeddings used by the mask decoder.
     * @property {Tensor} [image_positional_embeddings] Image positional embeddings used by the mask decoder.
     */

    /**
     * @param {SamModelInputs} model_inputs Object containing the model inputs.
     * @returns {Promise<Object>} The output of the model.
     */
    async forward(model_inputs) {
        if (!model_inputs.image_embeddings || !model_inputs.image_positional_embeddings) {
            // Compute the image embeddings if they are missing
            model_inputs = {
                ...model_inputs,
                ...(await this.get_image_embeddings(model_inputs)),
            };
        }

        if (!model_inputs.input_labels && model_inputs.input_points) {
            // Set default input labels if they are missing
            const shape = model_inputs.input_points.dims.slice(0, -1);
            const numElements = shape.reduce((a, b) => a * b, 1);
            model_inputs.input_labels = new Tensor('int64', new BigInt64Array(numElements).fill(1n), shape);
        }

        const decoder_inputs = {
            image_embeddings: model_inputs.image_embeddings,
            image_positional_embeddings: model_inputs.image_positional_embeddings,
        };
        if (model_inputs.input_points) {
            decoder_inputs.input_points = model_inputs.input_points;
        }
        if (model_inputs.input_labels) {
            decoder_inputs.input_labels = model_inputs.input_labels;
        }
        if (model_inputs.input_boxes) {
            decoder_inputs.input_boxes = model_inputs.input_boxes;
        }

        // Returns:
        //  - iou_scores: tensor.float32[batch_size,point_batch_size,3]
        //  - pred_masks: tensor.float32[batch_size,point_batch_size,3,256,256]
        return await sessionRun(this.sessions['prompt_encoder_mask_decoder'], decoder_inputs);
    }

    /**
     * Runs the model with the provided inputs
     * @param {Object} model_inputs Model inputs
     * @returns {Promise<SamImageSegmentationOutput>} Object containing segmentation outputs
     */
    async _call(model_inputs) {
        return new SamImageSegmentationOutput(await super._call(model_inputs));
    }
}

/**
 * Base class for Segment-Anything model's output.
 */
export class SamImageSegmentationOutput extends ModelOutput {
    /**
     * @param {Object} output The output of the model.
     * @param {Tensor} output.iou_scores The output logits of the model.
     * @param {Tensor} output.pred_masks Predicted boxes.
     */
    constructor({ iou_scores, pred_masks }) {
        super();
        this.iou_scores = iou_scores;
        this.pred_masks = pred_masks;
    }
}
//////////////////////////////////////////////////

//////////////////////////////////////////////////
// MarianMT models
export class MarianPreTrainedModel extends PreTrainedModel {}

export class MarianModel extends MarianPreTrainedModel {}

export class MarianMTModel extends MarianPreTrainedModel {}
//////////////////////////////////////////////////

//////////////////////////////////////////////////
// M2M100 models
export class M2M100PreTrainedModel extends PreTrainedModel {}

export class M2M100Model extends M2M100PreTrainedModel {}

export class M2M100ForConditionalGeneration extends M2M100PreTrainedModel {}
//////////////////////////////////////////////////

//////////////////////////////////////////////////
// Wav2Vec2 models
export class Wav2Vec2PreTrainedModel extends PreTrainedModel {}

/**
 * The bare Wav2Vec2 Model transformer outputting raw hidden-states without any specific head on top.
 *
 * **Example:** Load and run a `Wav2Vec2Model` for feature extraction.
 *
 * ```javascript
 * import { AutoProcessor, AutoModel, read_audio } from '@huggingface/transformers';
 *
 * // Read and preprocess audio
 * const processor = await AutoProcessor.from_pretrained('Xenova/mms-300m');
 * const audio = await read_audio('https://huggingface.co/datasets/Narsil/asr_dummy/resolve/main/mlk.flac', 16000);
 * const inputs = await processor(audio);
 *
 * // Run model with inputs
 * const model = await AutoModel.from_pretrained('Xenova/mms-300m');
 * const output = await model(inputs);
 * // {
 * //   last_hidden_state: Tensor {
 * //     dims: [ 1, 1144, 1024 ],
 * //     type: 'float32',
 * //     data: Float32Array(1171456) [ ... ],
 * //     size: 1171456
 * //   }
 * // }
 * ```
 */
export class Wav2Vec2Model extends Wav2Vec2PreTrainedModel {}

export class Wav2Vec2ForCTC extends Wav2Vec2PreTrainedModel {
    /**
     * @param {Object} model_inputs
     * @param {Tensor} model_inputs.input_values Float values of input raw speech waveform.
     * @param {Tensor} model_inputs.attention_mask Mask to avoid performing convolution and attention on padding token indices. Mask values selected in [0, 1]
     */
    async _call(model_inputs) {
        return new CausalLMOutput(await super._call(model_inputs));
    }
}

export class Wav2Vec2ForSequenceClassification extends Wav2Vec2PreTrainedModel {
    /**
     * Calls the model on new inputs.
     * @param {Object} model_inputs The inputs to the model.
     * @returns {Promise<SequenceClassifierOutput>} An object containing the model's output logits for sequence classification.
     */
    async _call(model_inputs) {
        return new SequenceClassifierOutput(await super._call(model_inputs));
    }
}

/**
 * Wav2Vec2 Model with a frame classification head on top for tasks like Speaker Diarization.
 */
export class Wav2Vec2ForAudioFrameClassification extends Wav2Vec2PreTrainedModel {
    /**
     * Calls the model on new inputs.
     * @param {Object} model_inputs The inputs to the model.
     * @returns {Promise<TokenClassifierOutput>} An object containing the model's output logits for sequence classification.
     */
    async _call(model_inputs) {
        return new TokenClassifierOutput(await super._call(model_inputs));
    }
}
//////////////////////////////////////////////////

<<<<<<< HEAD
=======
//////////////////////////////////////////////////
// Parakeet models
export class ParakeetPreTrainedModel extends PreTrainedModel { };
export class ParakeetForCTC extends ParakeetPreTrainedModel {
    /**
     * @param {Object} model_inputs
     * @param {Tensor} model_inputs.input_values Float values of input raw speech waveform.
     * @param {Tensor} model_inputs.attention_mask Mask to avoid performing convolution and attention on padding token indices. Mask values selected in [0, 1]
     */
    async _call(model_inputs) {
        return new CausalLMOutput(await super._call(model_inputs));
    }
}
//////////////////////////////////////////////////


>>>>>>> 5658eddb
//////////////////////////////////////////////////
// PyAnnote models
export class PyAnnotePreTrainedModel extends PreTrainedModel {}

/**
 * The bare PyAnnote Model transformer outputting raw hidden-states without any specific head on top.
 */
export class PyAnnoteModel extends PyAnnotePreTrainedModel {}

/**
 * PyAnnote Model with a frame classification head on top for tasks like Speaker Diarization.
 *
 * **Example:** Load and run a `PyAnnoteForAudioFrameClassification` for speaker diarization.
 *
 * ```javascript
 * import { AutoProcessor, AutoModelForAudioFrameClassification, read_audio } from '@huggingface/transformers';
 *
 * // Load model and processor
 * const model_id = 'onnx-community/pyannote-segmentation-3.0';
 * const model = await AutoModelForAudioFrameClassification.from_pretrained(model_id);
 * const processor = await AutoProcessor.from_pretrained(model_id);
 *
 * // Read and preprocess audio
 * const url = 'https://huggingface.co/datasets/Xenova/transformers.js-docs/resolve/main/mlk.wav';
 * const audio = await read_audio(url, processor.feature_extractor.config.sampling_rate);
 * const inputs = await processor(audio);
 *
 * // Run model with inputs
 * const { logits } = await model(inputs);
 * // {
 * //   logits: Tensor {
 * //     dims: [ 1, 767, 7 ],  // [batch_size, num_frames, num_classes]
 * //     type: 'float32',
 * //     data: Float32Array(5369) [ ... ],
 * //     size: 5369
 * //   }
 * // }
 *
 * const result = processor.post_process_speaker_diarization(logits, audio.length);
 * // [
 * //   [
 * //     { id: 0, start: 0, end: 1.0512535626298245, confidence: 0.8220156481664611 },
 * //     { id: 2, start: 1.0512535626298245, end: 2.3398869619825127, confidence: 0.9008811707860472 },
 * //     ...
 * //   ]
 * // ]
 *
 * // Display result
 * console.table(result[0], ['start', 'end', 'id', 'confidence']);
 * // ┌─────────┬────────────────────┬────────────────────┬────┬─────────────────────┐
 * // │ (index) │ start              │ end                │ id │ confidence          │
 * // ├─────────┼────────────────────┼────────────────────┼────┼─────────────────────┤
 * // │ 0       │ 0                  │ 1.0512535626298245 │ 0  │ 0.8220156481664611  │
 * // │ 1       │ 1.0512535626298245 │ 2.3398869619825127 │ 2  │ 0.9008811707860472  │
 * // │ 2       │ 2.3398869619825127 │ 3.5946089560890773 │ 0  │ 0.7521651315796233  │
 * // │ 3       │ 3.5946089560890773 │ 4.578039708226655  │ 2  │ 0.8491978128022479  │
 * // │ 4       │ 4.578039708226655  │ 4.594995410849717  │ 0  │ 0.2935352600416393  │
 * // │ 5       │ 4.594995410849717  │ 6.121008646925269  │ 3  │ 0.6788051309866024  │
 * // │ 6       │ 6.121008646925269  │ 6.256654267909762  │ 0  │ 0.37125512393851134 │
 * // │ 7       │ 6.256654267909762  │ 8.630452635138397  │ 2  │ 0.7467035186353542  │
 * // │ 8       │ 8.630452635138397  │ 10.088643060721703 │ 0  │ 0.7689364814666032  │
 * // │ 9       │ 10.088643060721703 │ 12.58113134631177  │ 2  │ 0.9123324509131324  │
 * // │ 10      │ 12.58113134631177  │ 13.005023911888312 │ 0  │ 0.4828358177572041  │
 * // └─────────┴────────────────────┴────────────────────┴────┴─────────────────────┘
 * ```
 */
export class PyAnnoteForAudioFrameClassification extends PyAnnotePreTrainedModel {
    /**
     * Calls the model on new inputs.
     * @param {Object} model_inputs The inputs to the model.
     * @returns {Promise<TokenClassifierOutput>} An object containing the model's output logits for sequence classification.
     */
    async _call(model_inputs) {
        return new TokenClassifierOutput(await super._call(model_inputs));
    }
}
//////////////////////////////////////////////////

//////////////////////////////////////////////////
// WeSpeakerResNet models
export class WeSpeakerResNetPreTrainedModel extends PreTrainedModel {}
export class WeSpeakerResNetModel extends WeSpeakerResNetPreTrainedModel {}
//////////////////////////////////////////////////

//////////////////////////////////////////////////
// UniSpeech models
export class UniSpeechPreTrainedModel extends PreTrainedModel {}

/**
 * The bare UniSpeech Model transformer outputting raw hidden-states without any specific head on top.
 */
export class UniSpeechModel extends UniSpeechPreTrainedModel {}

/**
 * UniSpeech Model with a `language modeling` head on top for Connectionist Temporal Classification (CTC).
 */
export class UniSpeechForCTC extends UniSpeechPreTrainedModel {
    /**
     * @param {Object} model_inputs
     * @param {Tensor} model_inputs.input_values Float values of input raw speech waveform.
     * @param {Tensor} model_inputs.attention_mask Mask to avoid performing convolution and attention on padding token indices. Mask values selected in [0, 1]
     */
    async _call(model_inputs) {
        return new CausalLMOutput(await super._call(model_inputs));
    }
}

/**
 * UniSpeech Model with a sequence classification head on top (a linear layer over the pooled output).
 */
export class UniSpeechForSequenceClassification extends UniSpeechPreTrainedModel {
    /**
     * Calls the model on new inputs.
     * @param {Object} model_inputs The inputs to the model.
     * @returns {Promise<SequenceClassifierOutput>} An object containing the model's output logits for sequence classification.
     */
    async _call(model_inputs) {
        return new SequenceClassifierOutput(await super._call(model_inputs));
    }
}
//////////////////////////////////////////////////

//////////////////////////////////////////////////
// UniSpeechSat models
export class UniSpeechSatPreTrainedModel extends PreTrainedModel {}

/**
 * The bare UniSpeechSat Model transformer outputting raw hidden-states without any specific head on top.
 */
export class UniSpeechSatModel extends UniSpeechSatPreTrainedModel {}

/**
 * UniSpeechSat Model with a `language modeling` head on top for Connectionist Temporal Classification (CTC).
 */
export class UniSpeechSatForCTC extends UniSpeechSatPreTrainedModel {
    /**
     * @param {Object} model_inputs
     * @param {Tensor} model_inputs.input_values Float values of input raw speech waveform.
     * @param {Tensor} model_inputs.attention_mask Mask to avoid performing convolution and attention on padding token indices. Mask values selected in [0, 1]
     */
    async _call(model_inputs) {
        return new CausalLMOutput(await super._call(model_inputs));
    }
}

/**
 * UniSpeechSat Model with a sequence classification head on top (a linear layer over the pooled output).
 */
export class UniSpeechSatForSequenceClassification extends UniSpeechSatPreTrainedModel {
    /**
     * Calls the model on new inputs.
     * @param {Object} model_inputs The inputs to the model.
     * @returns {Promise<SequenceClassifierOutput>} An object containing the model's output logits for sequence classification.
     */
    async _call(model_inputs) {
        return new SequenceClassifierOutput(await super._call(model_inputs));
    }
}

/**
 * UniSpeechSat Model with a frame classification head on top for tasks like Speaker Diarization.
 */
export class UniSpeechSatForAudioFrameClassification extends UniSpeechSatPreTrainedModel {
    /**
     * Calls the model on new inputs.
     * @param {Object} model_inputs The inputs to the model.
     * @returns {Promise<TokenClassifierOutput>} An object containing the model's output logits for sequence classification.
     */
    async _call(model_inputs) {
        return new TokenClassifierOutput(await super._call(model_inputs));
    }
}
//////////////////////////////////////////////////

//////////////////////////////////////////////////
// Wav2Vec2Bert models
export class Wav2Vec2BertPreTrainedModel extends PreTrainedModel {}

/**
 * The bare Wav2Vec2Bert Model transformer outputting raw hidden-states without any specific head on top.
 */
export class Wav2Vec2BertModel extends Wav2Vec2BertPreTrainedModel {}

/**
 * Wav2Vec2Bert Model with a `language modeling` head on top for Connectionist Temporal Classification (CTC).
 */
export class Wav2Vec2BertForCTC extends Wav2Vec2BertPreTrainedModel {
    /**
     * @param {Object} model_inputs
     * @param {Tensor} model_inputs.input_features Float values of input mel-spectrogram.
     * @param {Tensor} model_inputs.attention_mask Mask to avoid performing convolution and attention on padding token indices. Mask values selected in [0, 1]
     */
    async _call(model_inputs) {
        return new CausalLMOutput(await super._call(model_inputs));
    }
}

/**
 * Wav2Vec2Bert Model with a sequence classification head on top (a linear layer over the pooled output).
 */
export class Wav2Vec2BertForSequenceClassification extends Wav2Vec2BertPreTrainedModel {
    /**
     * Calls the model on new inputs.
     * @param {Object} model_inputs The inputs to the model.
     * @returns {Promise<SequenceClassifierOutput>} An object containing the model's output logits for sequence classification.
     */
    async _call(model_inputs) {
        return new SequenceClassifierOutput(await super._call(model_inputs));
    }
}
//////////////////////////////////////////////////

//////////////////////////////////////////////////
// Hubert models
export class HubertPreTrainedModel extends PreTrainedModel {}

/**
 * The bare Hubert Model transformer outputting raw hidden-states without any specific head on top.
 *
 * **Example:** Load and run a `HubertModel` for feature extraction.
 *
 * ```javascript
 * import { AutoProcessor, AutoModel, read_audio } from '@huggingface/transformers';
 *
 * // Read and preprocess audio
 * const processor = await AutoProcessor.from_pretrained('Xenova/hubert-base-ls960');
 * const audio = await read_audio('https://huggingface.co/datasets/Xenova/transformers.js-docs/resolve/main/jfk.wav', 16000);
 * const inputs = await processor(audio);
 *
 * // Load and run model with inputs
 * const model = await AutoModel.from_pretrained('Xenova/hubert-base-ls960');
 * const output = await model(inputs);
 * // {
 * //   last_hidden_state: Tensor {
 * //     dims: [ 1, 549, 768 ],
 * //     type: 'float32',
 * //     data: Float32Array(421632) [0.0682469978928566, 0.08104046434164047, -0.4975186586380005, ...],
 * //     size: 421632
 * //   }
 * // }
 * ```
 */
export class HubertModel extends Wav2Vec2PreTrainedModel {}

/**
 * Hubert Model with a `language modeling` head on top for Connectionist Temporal Classification (CTC).
 */
export class HubertForCTC extends Wav2Vec2PreTrainedModel {
    /**
     * @param {Object} model_inputs
     * @param {Tensor} model_inputs.input_values Float values of input raw speech waveform.
     * @param {Tensor} model_inputs.attention_mask Mask to avoid performing convolution and attention on padding token indices. Mask values selected in [0, 1]
     */
    async _call(model_inputs) {
        return new CausalLMOutput(await super._call(model_inputs));
    }
}

/**
 * Hubert Model with a sequence classification head on top (a linear layer over the pooled output) for tasks like SUPERB Keyword Spotting.
 */
export class HubertForSequenceClassification extends Wav2Vec2PreTrainedModel {
    /**
     * Calls the model on new inputs.
     * @param {Object} model_inputs The inputs to the model.
     * @returns {Promise<SequenceClassifierOutput>} An object containing the model's output logits for sequence classification.
     */
    async _call(model_inputs) {
        return new SequenceClassifierOutput(await super._call(model_inputs));
    }
}
//////////////////////////////////////////////////

//////////////////////////////////////////////////
// WavLM models
/**
 * An abstract class to handle weights initialization and a simple interface for downloading and loading pretrained models.
 */
export class WavLMPreTrainedModel extends PreTrainedModel {}

/**
 * The bare WavLM Model transformer outputting raw hidden-states without any specific head on top.
 *
 * **Example:** Load and run a `WavLMModel` for feature extraction.
 *
 * ```javascript
 * import { AutoProcessor, AutoModel, read_audio } from '@huggingface/transformers';
 *
 * // Read and preprocess audio
 * const processor = await AutoProcessor.from_pretrained('Xenova/wavlm-base');
 * const audio = await read_audio('https://huggingface.co/datasets/Xenova/transformers.js-docs/resolve/main/jfk.wav', 16000);
 * const inputs = await processor(audio);
 *
 * // Run model with inputs
 * const model = await AutoModel.from_pretrained('Xenova/wavlm-base');
 * const output = await model(inputs);
 * // {
 * //   last_hidden_state: Tensor {
 * //     dims: [ 1, 549, 768 ],
 * //     type: 'float32',
 * //     data: Float32Array(421632) [-0.349443256855011, -0.39341306686401367,  0.022836603224277496, ...],
 * //     size: 421632
 * //   }
 * // }
 * ```
 */
export class WavLMModel extends WavLMPreTrainedModel {}

/**
 * WavLM Model with a `language modeling` head on top for Connectionist Temporal Classification (CTC).
 */
export class WavLMForCTC extends WavLMPreTrainedModel {
    /**
     * @param {Object} model_inputs
     * @param {Tensor} model_inputs.input_values Float values of input raw speech waveform.
     * @param {Tensor} model_inputs.attention_mask Mask to avoid performing convolution and attention on padding token indices. Mask values selected in [0, 1]
     */
    async _call(model_inputs) {
        return new CausalLMOutput(await super._call(model_inputs));
    }
}

/**
 * WavLM Model with a sequence classification head on top (a linear layer over the pooled output).
 */
export class WavLMForSequenceClassification extends WavLMPreTrainedModel {
    /**
     * Calls the model on new inputs.
     * @param {Object} model_inputs The inputs to the model.
     * @returns {Promise<SequenceClassifierOutput>} An object containing the model's output logits for sequence classification.
     */
    async _call(model_inputs) {
        return new SequenceClassifierOutput(await super._call(model_inputs));
    }
}

/**
 * WavLM Model with an XVector feature extraction head on top for tasks like Speaker Verification.
 *
 * **Example:** Extract speaker embeddings with `WavLMForXVector`.
 * ```javascript
 * import { AutoProcessor, AutoModel, read_audio } from '@huggingface/transformers';
 *
 * // Read and preprocess audio
 * const processor = await AutoProcessor.from_pretrained('Xenova/wavlm-base-plus-sv');
 * const url = 'https://huggingface.co/datasets/Xenova/transformers.js-docs/resolve/main/jfk.wav';
 * const audio = await read_audio(url, 16000);
 * const inputs = await processor(audio);
 *
 * // Run model with inputs
 * const model = await AutoModel.from_pretrained('Xenova/wavlm-base-plus-sv');
 * const outputs = await model(inputs);
 * // {
 * //   logits: Tensor {
 * //     dims: [ 1, 512 ],
 * //     type: 'float32',
 * //     data: Float32Array(512) [0.5847219228744507, ...],
 * //     size: 512
 * //   },
 * //   embeddings: Tensor {
 * //     dims: [ 1, 512 ],
 * //     type: 'float32',
 * //     data: Float32Array(512) [-0.09079201519489288, ...],
 * //     size: 512
 * //   }
 * // }
 * ```
 */
export class WavLMForXVector extends WavLMPreTrainedModel {
    /**
     * Calls the model on new inputs.
     * @param {Object} model_inputs The inputs to the model.
     * @returns {Promise<XVectorOutput>} An object containing the model's output logits and speaker embeddings.
     */
    async _call(model_inputs) {
        return new XVectorOutput(await super._call(model_inputs));
    }
}

/**
 * WavLM Model with a frame classification head on top for tasks like Speaker Diarization.
 *
 * **Example:** Perform speaker diarization with `WavLMForAudioFrameClassification`.
 * ```javascript
 * import { AutoProcessor, AutoModelForAudioFrameClassification, read_audio } from '@huggingface/transformers';
 *
 * // Read and preprocess audio
 * const processor = await AutoProcessor.from_pretrained('Xenova/wavlm-base-plus-sd');
 * const url = 'https://huggingface.co/datasets/Xenova/transformers.js-docs/resolve/main/jfk.wav';
 * const audio = await read_audio(url, 16000);
 * const inputs = await processor(audio);
 *
 * // Run model with inputs
 * const model = await AutoModelForAudioFrameClassification.from_pretrained('Xenova/wavlm-base-plus-sd');
 * const { logits } = await model(inputs);
 * // {
 * //   logits: Tensor {
 * //     dims: [ 1, 549, 2 ],  // [batch_size, num_frames, num_speakers]
 * //     type: 'float32',
 * //     data: Float32Array(1098) [-3.5301010608673096, ...],
 * //     size: 1098
 * //   }
 * // }
 *
 * const labels = logits[0].sigmoid().tolist().map(
 *     frames => frames.map(speaker => speaker > 0.5 ? 1 : 0)
 * );
 * console.log(labels); // labels is a one-hot array of shape (num_frames, num_speakers)
 * // [
 * //     [0, 0], [0, 0], [0, 0], [0, 0], [0, 0], [0, 0],
 * //     [0, 0], [0, 0], [0, 0], [0, 0], [0, 0], [0, 0],
 * //     [0, 0], [0, 1], [0, 1], [0, 1], [0, 1], [0, 1],
 * //     ...
 * // ]
 * ```
 */
export class WavLMForAudioFrameClassification extends WavLMPreTrainedModel {
    /**
     * Calls the model on new inputs.
     * @param {Object} model_inputs The inputs to the model.
     * @returns {Promise<TokenClassifierOutput>} An object containing the model's output logits for sequence classification.
     */
    async _call(model_inputs) {
        return new TokenClassifierOutput(await super._call(model_inputs));
    }
}

export class StyleTextToSpeech2PreTrainedModel extends PreTrainedModel {}
export class StyleTextToSpeech2Model extends StyleTextToSpeech2PreTrainedModel {}

//////////////////////////////////////////////////
// SpeechT5 models
/**
 * An abstract class to handle weights initialization and a simple interface for downloading and loading pretrained models.
 */
export class SpeechT5PreTrainedModel extends PreTrainedModel {}

/**
 * The bare SpeechT5 Encoder-Decoder Model outputting raw hidden-states without any specific pre- or post-nets.
 */
export class SpeechT5Model extends SpeechT5PreTrainedModel {}

/**
 * SpeechT5 Model with a speech encoder and a text decoder.
 *
 * **Example:** Generate speech from text with `SpeechT5ForSpeechToText`.
 * ```javascript
 * import { AutoTokenizer, AutoProcessor, SpeechT5ForTextToSpeech, SpeechT5HifiGan, Tensor } from '@huggingface/transformers';
 *
 * // Load the tokenizer and processor
 * const tokenizer = await AutoTokenizer.from_pretrained('Xenova/speecht5_tts');
 * const processor = await AutoProcessor.from_pretrained('Xenova/speecht5_tts');
 *
 * // Load the models
 * // NOTE: We use the full-precision versions as they are more accurate
 * const model = await SpeechT5ForTextToSpeech.from_pretrained('Xenova/speecht5_tts', { dtype: 'fp32' });
 * const vocoder = await SpeechT5HifiGan.from_pretrained('Xenova/speecht5_hifigan', { dtype: 'fp32' });
 *
 * // Load speaker embeddings from URL
 * const speaker_embeddings_data = new Float32Array(
 *     await (await fetch('https://huggingface.co/datasets/Xenova/transformers.js-docs/resolve/main/speaker_embeddings.bin')).arrayBuffer()
 * );
 * const speaker_embeddings = new Tensor(
 *     'float32',
 *     speaker_embeddings_data,
 *     [1, speaker_embeddings_data.length]
 * )
 *
 * // Run tokenization
 * const { input_ids } = tokenizer('Hello, my dog is cute');
 *
 * // Generate waveform
 * const { waveform } = await model.generate_speech(input_ids, speaker_embeddings, { vocoder });
 * console.log(waveform)
 * // Tensor {
 * //   dims: [ 26112 ],
 * //   type: 'float32',
 * //   size: 26112,
 * //   data: Float32Array(26112) [ -0.00043630177970044315, -0.00018082228780258447, ... ],
 * // }
 * ```
 */
export class SpeechT5ForSpeechToText extends SpeechT5PreTrainedModel {}

/**
 * SpeechT5 Model with a text encoder and a speech decoder.
 */
export class SpeechT5ForTextToSpeech extends SpeechT5PreTrainedModel {
    /**
     * @typedef {Object} SpeechOutput
     * @property {Tensor} [spectrogram] The predicted log-mel spectrogram of shape
     * `(output_sequence_length, config.num_mel_bins)`. Returned when no `vocoder` is provided
     * @property {Tensor} [waveform] The predicted waveform of shape `(num_frames,)`. Returned when a `vocoder` is provided.
     * @property {Tensor} [cross_attentions] The outputs of the decoder's cross-attention layers of shape
     * `(config.decoder_layers, config.decoder_attention_heads, output_sequence_length, input_sequence_length)`. returned when `output_cross_attentions` is `true`.
     */

    /**
     * Converts a sequence of input tokens into a sequence of mel spectrograms, which are subsequently turned into a speech waveform using a vocoder.
     * @param {Tensor} input_values Indices of input sequence tokens in the vocabulary.
     * @param {Tensor} speaker_embeddings Tensor containing the speaker embeddings.
     * @param {Object} options Optional parameters for generating speech.
     * @param {number} [options.threshold=0.5] The generated sequence ends when the predicted stop token probability exceeds this value.
     * @param {number} [options.minlenratio=0.0] Used to calculate the minimum required length for the output sequence.
     * @param {number} [options.maxlenratio=20.0] Used to calculate the maximum allowed length for the output sequence.
     * @param {Object} [options.vocoder=null] The vocoder that converts the mel spectrogram into a speech waveform. If `null`, the output is the mel spectrogram.
     * @param {boolean} [options.output_cross_attentions=false] Whether or not to return the attentions tensors of the decoder's cross-attention layers.
     * @returns {Promise<SpeechOutput>} A promise which resolves to an object containing the spectrogram, waveform, and cross-attention tensors.
     */
    async generate_speech(
        input_values,
        speaker_embeddings,
        {
            threshold = 0.5,
            minlenratio = 0.0,
            maxlenratio = 20.0,
            vocoder = null,
            // output_cross_attentions = false, // TODO add
        } = {},
    ) {
        const model_inputs = {
            input_ids: input_values,
        };

        const { encoder_outputs, encoder_attention_mask } = await encoderForward(this, model_inputs);

        // @ts-expect-error TS2339
        const r = encoder_outputs.dims[1] / this.config.reduction_factor;
        const maxlen = Math.floor(r * maxlenratio);
        const minlen = Math.floor(r * minlenratio);

        // @ts-expect-error TS2339
        const num_mel_bins = this.config.num_mel_bins;

        let spectrogramParts = [];
        let past_key_values = null;
        let decoder_outputs = null;
        let idx = 0;

        while (true) {
            ++idx;

            const use_cache_branch = boolTensor(!!decoder_outputs);
            let output_sequence;
            if (decoder_outputs) {
                output_sequence = decoder_outputs.output_sequence_out;
            } else {
                output_sequence = new Tensor('float32', new Float32Array(num_mel_bins), [1, 1, num_mel_bins]);
            }
            let decoderFeeds = {
                use_cache_branch,
                output_sequence,
                encoder_attention_mask: encoder_attention_mask,
                speaker_embeddings: speaker_embeddings,
                encoder_hidden_states: encoder_outputs,
            };

            this.addPastKeyValues(decoderFeeds, past_key_values);
            decoder_outputs = await sessionRun(this.sessions['decoder_model_merged'], decoderFeeds);
            past_key_values = this.getPastKeyValues(decoder_outputs, past_key_values);

            const { prob, spectrum } = decoder_outputs;
            spectrogramParts.push(spectrum);

            if (
                idx >= minlen &&
                // Finished when stop token or maximum length is reached.
                (Array.from(prob.data).filter((p) => p >= threshold).length > 0 || idx >= maxlen)
            ) {
                break;
            }
        }

        const spectrogram = cat(spectrogramParts);
        const { waveform } = await sessionRun(vocoder.sessions['model'], { spectrogram });

        return {
            spectrogram,
            waveform,
            // cross_attentions: null, // TODO add
        };
    }
}

/**
 * HiFi-GAN vocoder.
 *
 * See [SpeechT5ForSpeechToText](./models#module_models.SpeechT5ForSpeechToText) for example usage.
 */
export class SpeechT5HifiGan extends PreTrainedModel {
    main_input_name = 'spectrogram';
}
//////////////////////////////////////////////////

//////////////////////////////////////////////////
// TrOCR models
export class TrOCRPreTrainedModel extends PreTrainedModel {}

/**
 * The TrOCR Decoder with a language modeling head.
 */
export class TrOCRForCausalLM extends TrOCRPreTrainedModel {}

//////////////////////////////////////////////////

//////////////////////////////////////////////////
// Mistral models
/**
 * The bare Mistral Model outputting raw hidden-states without any specific head on top.
 */
export class MistralPreTrainedModel extends PreTrainedModel {}

export class MistralModel extends MistralPreTrainedModel {}

export class MistralForCausalLM extends MistralPreTrainedModel {}
//////////////////////////////////////////////////

//////////////////////////////////////////////////
// ERNIE-4.5 models
export class Ernie4_5_PretrainedModel extends PreTrainedModel {}

export class Ernie4_5_Model extends Ernie4_5_PretrainedModel {}

export class Ernie4_5_ForCausalLM extends Ernie4_5_PretrainedModel {}
//////////////////////////////////////////////////

//////////////////////////////////////////////////
// Starcoder2 models
/**
 * The bare Starcoder2 Model outputting raw hidden-states without any specific head on top.
 */
export class Starcoder2PreTrainedModel extends PreTrainedModel {}

export class Starcoder2Model extends Starcoder2PreTrainedModel {}

export class Starcoder2ForCausalLM extends Starcoder2PreTrainedModel {}
//////////////////////////////////////////////////

//////////////////////////////////////////////////
// Falcon models
/**
 * The bare Falcon Model outputting raw hidden-states without any specific head on top.
 */
export class FalconPreTrainedModel extends PreTrainedModel {}

export class FalconModel extends FalconPreTrainedModel {}

export class FalconForCausalLM extends FalconPreTrainedModel {}
//////////////////////////////////////////////////

//////////////////////////////////////////////////
// CLAP models
export class ClapPreTrainedModel extends PreTrainedModel {}

export class ClapModel extends ClapPreTrainedModel {}

/**
 * CLAP Text Model with a projection layer on top (a linear layer on top of the pooled output).
 *
 * **Example:** Compute text embeddings with `ClapTextModelWithProjection`.
 *
 * ```javascript
 * import { AutoTokenizer, ClapTextModelWithProjection } from '@huggingface/transformers';
 *
 * // Load tokenizer and text model
 * const tokenizer = await AutoTokenizer.from_pretrained('Xenova/clap-htsat-unfused');
 * const text_model = await ClapTextModelWithProjection.from_pretrained('Xenova/clap-htsat-unfused');
 *
 * // Run tokenization
 * const texts = ['a sound of a cat', 'a sound of a dog'];
 * const text_inputs = tokenizer(texts, { padding: true, truncation: true });
 *
 * // Compute embeddings
 * const { text_embeds } = await text_model(text_inputs);
 * // Tensor {
 * //   dims: [ 2, 512 ],
 * //   type: 'float32',
 * //   data: Float32Array(1024) [ ... ],
 * //   size: 1024
 * // }
 * ```
 */
export class ClapTextModelWithProjection extends ClapPreTrainedModel {
    /** @type {typeof PreTrainedModel.from_pretrained} */
    static async from_pretrained(pretrained_model_name_or_path, options = {}) {
        return super.from_pretrained(pretrained_model_name_or_path, {
            ...options,
            // Update default model file name if not provided
            model_file_name: options.model_file_name ?? 'text_model',
        });
    }
}

/**
 * CLAP Audio Model with a projection layer on top (a linear layer on top of the pooled output).
 *
 * **Example:** Compute audio embeddings with `ClapAudioModelWithProjection`.
 *
 * ```javascript
 * import { AutoProcessor, ClapAudioModelWithProjection, read_audio } from '@huggingface/transformers';
 *
 * // Load processor and audio model
 * const processor = await AutoProcessor.from_pretrained('Xenova/clap-htsat-unfused');
 * const audio_model = await ClapAudioModelWithProjection.from_pretrained('Xenova/clap-htsat-unfused');
 *
 * // Read audio and run processor
 * const audio = await read_audio('https://huggingface.co/datasets/Xenova/transformers.js-docs/resolve/main/cat_meow.wav');
 * const audio_inputs = await processor(audio);
 *
 * // Compute embeddings
 * const { audio_embeds } = await audio_model(audio_inputs);
 * // Tensor {
 * //   dims: [ 1, 512 ],
 * //   type: 'float32',
 * //   data: Float32Array(512) [ ... ],
 * //   size: 512
 * // }
 * ```
 */
export class ClapAudioModelWithProjection extends ClapPreTrainedModel {
    /** @type {typeof PreTrainedModel.from_pretrained} */
    static async from_pretrained(pretrained_model_name_or_path, options = {}) {
        return super.from_pretrained(pretrained_model_name_or_path, {
            ...options,
            // Update default model file name if not provided
            model_file_name: options.model_file_name ?? 'audio_model',
        });
    }
}
//////////////////////////////////////////////////

//////////////////////////////////////////////////
// VITS models
export class VitsPreTrainedModel extends PreTrainedModel {}

/**
 * The complete VITS model, for text-to-speech synthesis.
 *
 * **Example:** Generate speech from text with `VitsModel`.
 * ```javascript
 * import { AutoTokenizer, VitsModel } from '@huggingface/transformers';
 *
 * // Load the tokenizer and model
 * const tokenizer = await AutoTokenizer.from_pretrained('Xenova/mms-tts-eng');
 * const model = await VitsModel.from_pretrained('Xenova/mms-tts-eng');
 *
 * // Run tokenization
 * const inputs = tokenizer('I love transformers');
 *
 * // Generate waveform
 * const { waveform } = await model(inputs);
 * // Tensor {
 * //   dims: [ 1, 35328 ],
 * //   type: 'float32',
 * //   data: Float32Array(35328) [ ... ],
 * //   size: 35328,
 * // }
 * ```
 */
export class VitsModel extends VitsPreTrainedModel {
    /**
     * Calls the model on new inputs.
     * @param {Object} model_inputs The inputs to the model.
     * @returns {Promise<VitsModelOutput>} The outputs for the VITS model.
     */
    async _call(model_inputs) {
        return new VitsModelOutput(await super._call(model_inputs));
    }
}
//////////////////////////////////////////////////

//////////////////////////////////////////////////
// Segformer models
export class SegformerPreTrainedModel extends PreTrainedModel {}

/**
 * The bare SegFormer encoder (Mix-Transformer) outputting raw hidden-states without any specific head on top.
 */
export class SegformerModel extends SegformerPreTrainedModel {}

/**
 * SegFormer Model transformer with an image classification head on top (a linear layer on top of the final hidden states) e.g. for ImageNet.
 */
export class SegformerForImageClassification extends SegformerPreTrainedModel {}

/**
 * SegFormer Model transformer with an all-MLP decode head on top e.g. for ADE20k, CityScapes.
 */
export class SegformerForSemanticSegmentation extends SegformerPreTrainedModel {}

//////////////////////////////////////////////////

//////////////////////////////////////////////////
// StableLm models
export class StableLmPreTrainedModel extends PreTrainedModel {}

/**
 * The bare StableLm Model transformer outputting raw hidden-states without any specific head on top.
 */
export class StableLmModel extends StableLmPreTrainedModel {}

/**
 * StableLm Model with a `language modeling` head on top for Causal Language Modeling (with past).
 */
export class StableLmForCausalLM extends StableLmPreTrainedModel {}
//////////////////////////////////////////////////

//////////////////////////////////////////////////
export class EfficientNetPreTrainedModel extends PreTrainedModel {}

/**
 * The bare EfficientNet model outputting raw features without any specific head on top.
 */
export class EfficientNetModel extends EfficientNetPreTrainedModel {}

/**
 * EfficientNet Model with an image classification head on top (a linear layer on top of the pooled features).
 */
export class EfficientNetForImageClassification extends EfficientNetPreTrainedModel {
    /**
     * @param {any} model_inputs
     */
    async _call(model_inputs) {
        return new SequenceClassifierOutput(await super._call(model_inputs));
    }
}
//////////////////////////////////////////////////

//////////////////////////////////////////////////
// Musicgen models
export class MusicgenPreTrainedModel extends PreTrainedModel {}

/**
 * The bare Musicgen decoder model outputting raw hidden-states without any specific head on top.
 */
export class MusicgenModel extends MusicgenPreTrainedModel {}

/**
 * The MusicGen decoder model with a language modelling head on top.
 */
export class MusicgenForCausalLM extends MusicgenPreTrainedModel {}

/**
 * The composite MusicGen model with a text encoder, audio encoder and Musicgen decoder,
 * for music generation tasks with one or both of text and audio prompts.
 *
 * **Example:** Generate music from text with `Xenova/musicgen-small`.
 * ```javascript
 * import { AutoTokenizer, MusicgenForConditionalGeneration } from '@huggingface/transformers';
 *
 * // Load tokenizer and model
 * const tokenizer = await AutoTokenizer.from_pretrained('Xenova/musicgen-small');
 * const model = await MusicgenForConditionalGeneration.from_pretrained(
 *   'Xenova/musicgen-small', { dtype: 'fp32' }
 * );
 *
 * // Prepare text input
 * const prompt = '80s pop track with bassy drums and synth';
 * const inputs = tokenizer(prompt);
 *
 * // Generate audio
 * const audio_values = await model.generate({
 *   ...inputs,
 *   max_new_tokens: 512,
 *   do_sample: true,
 *   guidance_scale: 3,
 * });
 *
 * // (Optional) Write the output to a WAV file
 * import wavefile from 'wavefile';
 * import fs from 'fs';
 *
 * const wav = new wavefile.WaveFile();
 * wav.fromScratch(1, model.config.audio_encoder.sampling_rate, '32f', audio_values.data);
 * fs.writeFileSync('musicgen_out.wav', wav.toBuffer());
 * ```
 */
export class MusicgenForConditionalGeneration extends PreTrainedModel {
    // NOTE: not MusicgenPreTrainedModel
    forward_params = [
        'input_ids',
        'attention_mask',
        'encoder_outputs',
        'decoder_input_ids',
        'decoder_attention_mask',
        'past_key_values',
    ];

    /**
     * Apply the pattern mask to the final ids,
     * then revert the pattern delay mask by filtering the pad token id in a single step.
     * @param {Tensor} outputs The output tensor from the model.
     * @returns {Tensor} The filtered output tensor.
     */
    _apply_and_filter_by_delay_pattern_mask(outputs) {
        const [bs_x_codebooks, seqLength] = outputs.dims;
        // @ts-expect-error TS2339
        const num_codebooks = this.config.decoder.num_codebooks;
        const upperBound = seqLength - num_codebooks;

        let newDataSize = 0;
        for (let i = 0; i < outputs.size; ++i) {
            // @ts-expect-error TS2339
            if (outputs.data[i] === this.config.decoder.pad_token_id) {
                continue;
            }

            const row = i % seqLength;
            const col = Math.floor(i / seqLength) % num_codebooks;

            const diff = row - col;
            if (diff > 0 && diff <= upperBound) {
                outputs.data[newDataSize++] = outputs.data[i];
            }
        }

        const batch_size = Math.floor(bs_x_codebooks / num_codebooks);
        const inferred = newDataSize / (batch_size * num_codebooks);
        // TODO: assert `inferred` is an integer
        return new Tensor(outputs.type, outputs.data.slice(0, newDataSize), [batch_size, num_codebooks, inferred]);
    }

    prepare_inputs_for_generation(input_ids, model_inputs, generation_config) {
        // apply the delay pattern mask
        let clonedInputIds = structuredClone(input_ids);
        for (let i = 0; i < clonedInputIds.length; ++i) {
            for (let j = 0; j < clonedInputIds[i].length; ++j) {
                // @ts-expect-error TS2339
                if (i % this.config.decoder.num_codebooks >= j) {
                    // @ts-expect-error TS2339
                    clonedInputIds[i][j] = BigInt(this.config.decoder.pad_token_id);
                }
            }
        }
        // for classifier free guidance we need to replicate the decoder args across the batch dim
        // (we'll split these before sampling)
        if (generation_config.guidance_scale !== null && generation_config.guidance_scale > 1) {
            // [batch, seqLength] -> [2 * batch, seqLength]
            clonedInputIds = clonedInputIds.concat(clonedInputIds);
        }

        const prepped = super.prepare_inputs_for_generation(clonedInputIds, model_inputs, generation_config);
        return prepped;
    }

    /**
     * Generates sequences of token ids for models with a language modeling head.
     * @param {import('./generation/parameters.js').GenerationFunctionParameters} options
     * @returns {Promise<ModelOutput|Tensor>} The output of the model, which can contain the generated token ids, attentions, and scores.
     */
    async generate(options) {
        const output_ids = await super.generate(options);

        // apply the pattern mask to the final ids
        // tensor: int64[1,batch_size,4,chunk_length]
        const audio_codes = this._apply_and_filter_by_delay_pattern_mask(/** @type {Tensor} */(output_ids)).unsqueeze_(
            0,
        ); // append the frame dimension back to the audio codes

        const { audio_values } = await sessionRun(this.sessions['encodec_decode'], { audio_codes });

        return audio_values;
    }
}
//////////////////////////////////////////////////

//////////////////////////////////////////////////
// MobileNetV1 models
export class MobileNetV1PreTrainedModel extends PreTrainedModel {}

/**
 * The bare MobileNetV1 model outputting raw hidden-states without any specific head on top.
 */
export class MobileNetV1Model extends MobileNetV1PreTrainedModel {}

/**
 * MobileNetV1 model with an image classification head on top (a linear layer on top of the pooled features),
 * e.g. for ImageNet.
 */
export class MobileNetV1ForImageClassification extends MobileNetV1PreTrainedModel {
    /**
     * @param {any} model_inputs
     */
    async _call(model_inputs) {
        return new SequenceClassifierOutput(await super._call(model_inputs));
    }
}

export class MobileNetV1ForSemanticSegmentation extends MobileNetV1PreTrainedModel {}
//////////////////////////////////////////////////

//////////////////////////////////////////////////
// MobileNetV2 models
export class MobileNetV2PreTrainedModel extends PreTrainedModel {}

/**
 * The bare MobileNetV2 model outputting raw hidden-states without any specific head on top.
 */
export class MobileNetV2Model extends MobileNetV2PreTrainedModel {}

/**
 * MobileNetV2 model with an image classification head on top (a linear layer on top of the pooled features),
 * e.g. for ImageNet.
 */
export class MobileNetV2ForImageClassification extends MobileNetV2PreTrainedModel {
    /**
     * @param {any} model_inputs
     */
    async _call(model_inputs) {
        return new SequenceClassifierOutput(await super._call(model_inputs));
    }
}
export class MobileNetV2ForSemanticSegmentation extends MobileNetV2PreTrainedModel {}
//////////////////////////////////////////////////

//////////////////////////////////////////////////
// MobileNetV3 models
export class MobileNetV3PreTrainedModel extends PreTrainedModel {}

/**
 * The bare MobileNetV3 model outputting raw hidden-states without any specific head on top.
 */
export class MobileNetV3Model extends MobileNetV3PreTrainedModel {}

/**
 * MobileNetV3 model with an image classification head on top (a linear layer on top of the pooled features),
 * e.g. for ImageNet.
 */
export class MobileNetV3ForImageClassification extends MobileNetV3PreTrainedModel {
    /**
     * @param {any} model_inputs
     */
    async _call(model_inputs) {
        return new SequenceClassifierOutput(await super._call(model_inputs));
    }
}
export class MobileNetV3ForSemanticSegmentation extends MobileNetV3PreTrainedModel {}
//////////////////////////////////////////////////

//////////////////////////////////////////////////
// MobileNetV4 models
export class MobileNetV4PreTrainedModel extends PreTrainedModel {}

/**
 * The bare MobileNetV4 model outputting raw hidden-states without any specific head on top.
 */
export class MobileNetV4Model extends MobileNetV4PreTrainedModel {}

/**
 * MobileNetV4 model with an image classification head on top (a linear layer on top of the pooled features),
 * e.g. for ImageNet.
 */
export class MobileNetV4ForImageClassification extends MobileNetV4PreTrainedModel {
    /**
     * @param {any} model_inputs
     */
    async _call(model_inputs) {
        return new SequenceClassifierOutput(await super._call(model_inputs));
    }
}
export class MobileNetV4ForSemanticSegmentation extends MobileNetV4PreTrainedModel {}
//////////////////////////////////////////////////

//////////////////////////////////////////////////
// Decision Transformer models
export class DecisionTransformerPreTrainedModel extends PreTrainedModel {}

/**
 * The model builds upon the GPT2 architecture to perform autoregressive prediction of actions in an offline RL setting.
 * Refer to the paper for more details: https://huggingface.co/papers/2106.01345
 */
export class DecisionTransformerModel extends DecisionTransformerPreTrainedModel {}

//////////////////////////////////////////////////

export class MultiModalityPreTrainedModel extends PreTrainedModel {}
export class MultiModalityCausalLM extends MultiModalityPreTrainedModel {
    forward_params = [
        // prepare_inputs_embeds
        'input_ids',
        'pixel_values',
        'images_seq_mask',
        'images_emb_mask',

        // language_model
        'attention_mask',
        'position_ids',
        'past_key_values',
    ];

    /**
     * @param {ConstructorParameters<typeof MultiModalityPreTrainedModel>} args
     */
    constructor(...args) {
        super(...args);

        // State-based approach to switch out which heads to use during generation
        this._generation_mode = 'text';
    }

    async forward(model_inputs) {
        const mode = this._generation_mode ?? 'text';

        // TODO support re-using PKVs for input_ids.dims[1] !== 1
        // if (model_inputs.past_key_values) {
        //     //  && model_inputs.input_ids.dims[1] === 1
        // }

        let output_1;
        if (mode === 'text' || !model_inputs.past_key_values) {
            const session = this.sessions['prepare_inputs_embeds'];
            const prep_inputs = pick(model_inputs, session.inputNames);
            output_1 = await sessionRun(session, prep_inputs);
        } else {
            const session = this.sessions['gen_img_embeds'];
            const prep_inputs = pick(
                {
                    image_ids: model_inputs.input_ids,
                },
                session.inputNames,
            );
            output_1 = await sessionRun(session, prep_inputs);
        }

        const input_2 = { ...model_inputs, ...output_1 };
        const output_2 = await decoderForward(this, input_2);

        const head = this.sessions[mode === 'text' ? 'lm_head' : 'gen_head'];
        if (!head) {
            throw new Error(`Unable to find "${head}" generation head`);
        }

        const output_3 = await sessionRun(head, pick(output_2, head.inputNames));

        return {
            ...output_1,
            ...output_2,
            ...output_3,
        };
    }

    /**
     * @param {import('./generation/parameters.js').GenerationFunctionParameters} options
     */
    async generate(options) {
        this._generation_mode = 'text';
        return super.generate(options);
    }

    /**
     * @param {import('./generation/parameters.js').GenerationFunctionParameters} options
     */
    async generate_images(options) {
        this._generation_mode = 'image';

        const start_num_tokens = (options.inputs ?? options[this.main_input_name]).dims[1];
        const all_tokens = await super.generate(options);

        const generated_tokens = /** @type {Tensor} */ (all_tokens).slice(null, [start_num_tokens, null]);

        const image_decode = this.sessions['image_decode'];
        const { decoded_image } = await sessionRun(image_decode, {
            generated_tokens,
        });

        // Equivalent to `np.clip((dec + 1) / 2 * 255, 0, 255)`
        const clamped = decoded_image
            .add_(1)
            .mul_(255 / 2)
            .clamp_(0, 255)
            .to('uint8');

        // Return as a list of images
        const images = [];
        for (const tensor of clamped) {
            const img = RawImage.fromTensor(tensor);
            images.push(img);
        }
        return images;
    }
}

export class MgpstrModelOutput extends ModelOutput {
    constructor({ char_logits, bpe_logits, wp_logits }) {
        super();
        this.char_logits = char_logits;
        this.bpe_logits = bpe_logits;
        this.wp_logits = wp_logits;
    }

    get logits() {
        return [this.char_logits, this.bpe_logits, this.wp_logits];
    }
}

export class MgpstrPreTrainedModel extends PreTrainedModel {}

/**
 * MGP-STR Model transformer with three classification heads on top
 * (three A^3 modules and three linear layer on top of the transformer encoder output) for scene text recognition (STR).
 */
export class MgpstrForSceneTextRecognition extends MgpstrPreTrainedModel {
    /**
     * @param {any} model_inputs
     */
    async _call(model_inputs) {
        return new MgpstrModelOutput(await super._call(model_inputs));
    }
}

//////////////////////////////////////////////////
// PatchTST Transformer models
export class PatchTSTPreTrainedModel extends PreTrainedModel {}

/**
 * The bare PatchTST Model outputting raw hidden-states without any specific head.
 */
export class PatchTSTModel extends PatchTSTPreTrainedModel {}

/**
 * The PatchTST for prediction model.
 */
export class PatchTSTForPrediction extends PatchTSTPreTrainedModel {}
//////////////////////////////////////////////////

//////////////////////////////////////////////////
// PatchTSMixer Transformer models
export class PatchTSMixerPreTrainedModel extends PreTrainedModel {}

/**
 * The bare PatchTSMixer Model outputting raw hidden-states without any specific head.
 */
export class PatchTSMixerModel extends PatchTSMixerPreTrainedModel {}

/**
 * The PatchTSMixer for prediction model.
 */
export class PatchTSMixerForPrediction extends PatchTSMixerPreTrainedModel {}
//////////////////////////////////////////////////

//////////////////////////////////////////////////
export class UltravoxPreTrainedModel extends PreTrainedModel {
    forward_params = ['input_ids', 'attention_mask', 'position_ids', 'audio_values', 'past_key_values'];
}

export class UltravoxModel extends UltravoxPreTrainedModel {
    _merge_input_ids_with_audio_features(kwargs) {
        const audio_hidden_size = kwargs.audio_features.dims.at(-1);
        const reshaped_audio_features = kwargs.audio_features.view(-1, audio_hidden_size);

        return default_merge_input_ids_with_audio_features({
            // @ts-ignore
            audio_token_id: this.config.ignore_index ?? this.config.audio_token_id,
            ...kwargs,
            audio_features: reshaped_audio_features,
        });
    }
}
//////////////////////////////////////////////////

export class VoxtralForConditionalGeneration extends UltravoxModel { }

//////////////////////////////////////////////////
// Mimi models
export class MimiPreTrainedModel extends PreTrainedModel {
    main_input_name = 'input_values';
    forward_params = ['input_values'];
}

export class MimiEncoderOutput extends ModelOutput {
    /**
     * @param {Object} output The output of the model.
     * @param {Tensor} output.audio_codes Discrete code embeddings, of shape `(batch_size, num_quantizers, codes_length)`.
     */
    constructor({ audio_codes }) {
        super();
        this.audio_codes = audio_codes;
    }
}

export class MimiDecoderOutput extends ModelOutput {
    /**
     * @param {Object} output The output of the model.
     * @param {Tensor} output.audio_values Decoded audio values, of shape `(batch_size, num_channels, sequence_length)`.
     */
    constructor({ audio_values }) {
        super();
        this.audio_values = audio_values;
    }
}

/**
 * The Mimi neural audio codec model.
 */
export class MimiModel extends MimiPreTrainedModel {
    /**
     * Encodes the input audio waveform into discrete codes.
     * @param {Object} inputs Model inputs
     * @param {Tensor} [inputs.input_values] Float values of the input audio waveform, of shape `(batch_size, channels, sequence_length)`).
     * @returns {Promise<MimiEncoderOutput>} The output tensor of shape `(batch_size, num_codebooks, sequence_length)`.
     */
    async encode(inputs) {
        return new MimiEncoderOutput(await sessionRun(this.sessions['encoder_model'], inputs));
    }

    /**
     * Decodes the given frames into an output audio waveform.
     * @param {MimiEncoderOutput} inputs The encoded audio codes.
     * @returns {Promise<MimiDecoderOutput>} The output tensor of shape `(batch_size, num_channels, sequence_length)`.
     */
    async decode(inputs) {
        return new MimiDecoderOutput(await sessionRun(this.sessions['decoder_model'], inputs));
    }
}

export class MimiEncoderModel extends MimiPreTrainedModel {
    /** @type {typeof PreTrainedModel.from_pretrained} */
    static async from_pretrained(pretrained_model_name_or_path, options = {}) {
        return super.from_pretrained(pretrained_model_name_or_path, {
            ...options,
            // Update default model file name if not provided
            model_file_name: options.model_file_name ?? 'encoder_model',
        });
    }
}
export class MimiDecoderModel extends MimiPreTrainedModel {
    /** @type {typeof PreTrainedModel.from_pretrained} */
    static async from_pretrained(pretrained_model_name_or_path, options = {}) {
        return super.from_pretrained(pretrained_model_name_or_path, {
            ...options,
            // Update default model file name if not provided
            model_file_name: options.model_file_name ?? 'decoder_model',
        });
    }
}
//////////////////////////////////////////////////

//////////////////////////////////////////////////
// Dac models
export class DacPreTrainedModel extends PreTrainedModel {
    main_input_name = 'input_values';
    forward_params = ['input_values'];
}

export class DacEncoderOutput extends ModelOutput {
    /**
     * @param {Object} output The output of the model.
     * @param {Tensor} output.audio_codes Discrete code embeddings, of shape `(batch_size, num_quantizers, codes_length)`.
     */
    constructor({ audio_codes }) {
        super();
        this.audio_codes = audio_codes;
    }
}

export class DacDecoderOutput extends ModelOutput {
    /**
     * @param {Object} output The output of the model.
     * @param {Tensor} output.audio_values Decoded audio values, of shape `(batch_size, num_channels, sequence_length)`.
     */
    constructor({ audio_values }) {
        super();
        this.audio_values = audio_values;
    }
}

/**
 * The DAC (Descript Audio Codec) model.
 */
export class DacModel extends DacPreTrainedModel {
    /**
     * Encodes the input audio waveform into discrete codes.
     * @param {Object} inputs Model inputs
     * @param {Tensor} [inputs.input_values] Float values of the input audio waveform, of shape `(batch_size, channels, sequence_length)`).
     * @returns {Promise<DacEncoderOutput>} The output tensor of shape `(batch_size, num_codebooks, sequence_length)`.
     */
    async encode(inputs) {
        return new DacEncoderOutput(await sessionRun(this.sessions['encoder_model'], inputs));
    }

    /**
     * Decodes the given frames into an output audio waveform.
     * @param {DacEncoderOutput} inputs The encoded audio codes.
     * @returns {Promise<DacDecoderOutput>} The output tensor of shape `(batch_size, num_channels, sequence_length)`.
     */
    async decode(inputs) {
        return new DacDecoderOutput(await sessionRun(this.sessions['decoder_model'], inputs));
    }
}

export class DacEncoderModel extends DacPreTrainedModel {
    /** @type {typeof PreTrainedModel.from_pretrained} */
    static async from_pretrained(pretrained_model_name_or_path, options = {}) {
        return super.from_pretrained(pretrained_model_name_or_path, {
            ...options,
            // Update default model file name if not provided
            model_file_name: options.model_file_name ?? 'encoder_model',
        });
    }
}
export class DacDecoderModel extends DacPreTrainedModel {
    /** @type {typeof PreTrainedModel.from_pretrained} */
    static async from_pretrained(pretrained_model_name_or_path, options = {}) {
        return super.from_pretrained(pretrained_model_name_or_path, {
            ...options,
            // Update default model file name if not provided
            model_file_name: options.model_file_name ?? 'decoder_model',
        });
    }
}
//////////////////////////////////////////////////

//////////////////////////////////////////////////
// Snac models
export class SnacPreTrainedModel extends PreTrainedModel {
    main_input_name = 'input_values';
    forward_params = ['input_values'];
}

/**
 * The SNAC (Multi-Scale Neural Audio Codec) model.
 */
export class SnacModel extends SnacPreTrainedModel {
    /**
     * Encodes the input audio waveform into discrete codes.
     * @param {Object} inputs Model inputs
     * @param {Tensor} [inputs.input_values] Float values of the input audio waveform, of shape `(batch_size, channels, sequence_length)`).
     * @returns {Promise<Record<string, Tensor>>} The output tensors of shape `(batch_size, num_codebooks, sequence_length)`.
     */
    async encode(inputs) {
        return await sessionRun(this.sessions['encoder_model'], inputs);
    }

    /**
     * Decodes the given frames into an output audio waveform.
     * @param {Record<string, Tensor>} inputs The encoded audio codes.
     * @returns {Promise<{audio_values: Tensor}>} The output tensor of shape `(batch_size, num_channels, sequence_length)`.
     */
    async decode(inputs) {
        return await sessionRun(this.sessions['decoder_model'], inputs);
    }
}

export class SnacEncoderModel extends SnacPreTrainedModel {
    /** @type {typeof PreTrainedModel.from_pretrained} */
    static async from_pretrained(pretrained_model_name_or_path, options = {}) {
        return super.from_pretrained(pretrained_model_name_or_path, {
            ...options,
            // Update default model file name if not provided
            model_file_name: options.model_file_name ?? 'encoder_model',
        });
    }
}
export class SnacDecoderModel extends SnacPreTrainedModel {
    /** @type {typeof PreTrainedModel.from_pretrained} */
    static async from_pretrained(pretrained_model_name_or_path, options = {}) {
        return super.from_pretrained(pretrained_model_name_or_path, {
            ...options,
            // Update default model file name if not provided
            model_file_name: options.model_file_name ?? 'decoder_model',
        });
    }
}
//////////////////////////////////////////////////

export class ChatterboxPreTrainedModel extends PreTrainedModel {
    forward_params = [
        'input_ids',
        'inputs_embeds',
        'attention_mask',
        'position_ids',
        'audio_values',
        'exaggeration',
        'audio_features',
        'audio_tokens',
        'speaker_embeddings',
        'speaker_features',
        'past_key_values',
    ];
    main_input_name = 'input_ids';

    _return_dict_in_generate_keys = [
        'audio_tokens',
        'speaker_embeddings',
        'speaker_features'
    ]
}
export class ChatterboxModel extends ChatterboxPreTrainedModel {

    /**
     * @param {Tensor} audio_values
     * @returns {Promise<{audio_features: Tensor, audio_tokens: Tensor, speaker_embeddings: Tensor, speaker_features: Tensor}>}
     */
    async encode_speech(audio_values) {
        return sessionRun(this.sessions['speech_encoder'], {
            audio_values,
        });
    }

    async forward({
        // Produced by the tokenizer/processor:
        input_ids = null,
        attention_mask = null,
        audio_values = null,
        exaggeration = null,

        // Used during generation:
        position_ids = null,
        inputs_embeds = null,
        past_key_values = null,

        // Generic generation parameters
        generation_config = null,
        logits_processor = null,

        // Speaker embeddings/features (useful for re-using pre-computed speaker data)
        audio_features = null,      // float32[batch_size,sequence_length,1024]
        audio_tokens = null,        // int64[batch_size,audio_sequence_length]
        speaker_embeddings = null,  // float32[batch_size,192]
        speaker_features = null,    // float32[batch_size,feature_dim,80]

        // TODO: needed?
        ...kwargs
    }) {
        let speech_encoder_outputs;
        if (!inputs_embeds) {
            // Support the following types for exaggeration:
            // 1. null/undefined (no exaggeration): use the default of 0.5
            // 2. number: broadcast to (batch_size,)
            // 3. number[]: convert to Tensor of shape (batch_size,)
            // 4. Tensor of shape (batch_size, 1)
            if (!(exaggeration instanceof Tensor)) {
                const batch_size = input_ids.dims[0];
                if (exaggeration == null) {
                    exaggeration = full([batch_size], 0.5);
                } else if (typeof exaggeration === 'number') {
                    exaggeration = full([batch_size], exaggeration);
                } else if (Array.isArray(exaggeration)) {
                    exaggeration = new Tensor('float32', exaggeration, [batch_size]);
                } else {
                    throw new Error('Unsupported type for `exaggeration` input');
                }
            }

            ({ inputs_embeds } = await sessionRun(this.sessions['embed_tokens'], {
                input_ids,
                position_ids,
                exaggeration,
            }));

            if (audio_features && audio_tokens && speaker_embeddings && speaker_features) {
                // Use pre-computed speech encoder outputs
                speech_encoder_outputs = { audio_features, audio_tokens, speaker_embeddings, speaker_features };
            }

            if (speech_encoder_outputs || audio_values) {
                speech_encoder_outputs ??= await this.encode_speech(audio_values);

                // Update LLM inputs
                inputs_embeds = cat([speech_encoder_outputs.audio_features, inputs_embeds], 1);
                attention_mask = ones([inputs_embeds.dims[0], inputs_embeds.dims[1]]);
            } else {
                const target_length = inputs_embeds.dims[1];
                if (!past_key_values || target_length !== 1) {
                    throw new Error('Incorrect state encountered during generation.');
                }
                const past_length = Object.values(past_key_values)[0].dims.at(-2);
                attention_mask = ones([inputs_embeds.dims[0], past_length + target_length]);
            }
        }

        const outputs = await decoderForward(this, {
            inputs_embeds,
            past_key_values,
            attention_mask,
            generation_config,
            logits_processor,
        }, false);
        return {
            ...outputs,
            ...speech_encoder_outputs,
        };
    }

    /** @type {PreTrainedModel['generate']} */
    async generate(params) {
        const { sequences, audio_tokens, speaker_embeddings, speaker_features } = /** @type {any} */ (await super.generate({
            ...params,
            return_dict_in_generate: true,
        }));

        const new_tokens = sequences.slice(null, [
            params.input_ids.dims[1],  // Exclude start of speech token
            -1,                        // Exclude end of speech token
        ]);

        const speech_tokens = cat([audio_tokens, new_tokens], 1);
        const { waveform } = await sessionRun(this.sessions['conditional_decoder'], {
            speech_tokens,
            speaker_features,
            speaker_embeddings,
        });
        return waveform;
    }
}

//////////////////////////////////////////////////
// AutoModels, used to simplify construction of PreTrainedModels
// (uses config to instantiate correct class)

/**
 * Base class of all AutoModels. Contains the `from_pretrained` function
 * which is used to instantiate pretrained models.
 */
export class PretrainedMixin {
    /**
     * Mapping from model type to model class.
     * @type {Map<string, Object>[]}
     */
    static MODEL_CLASS_MAPPINGS = null;

    /**
     * Whether to attempt to instantiate the base class (`PretrainedModel`) if
     * the model type is not found in the mapping.
     */
    static BASE_IF_FAIL = false;

    /** @type {typeof PreTrainedModel.from_pretrained} */
    static async from_pretrained(
        pretrained_model_name_or_path,
        {
            progress_callback = null,
            config = null,
            cache_dir = null,
            local_files_only = false,
            revision = 'main',
            model_file_name = null,
            subfolder = 'onnx',
            device = null,
            dtype = null,
            use_external_data_format = null,
            session_options = {},
        } = {},
    ) {
        const options = {
            progress_callback,
            config,
            cache_dir,
            local_files_only,
            revision,
            model_file_name,
            subfolder,
            device,
            dtype,
            use_external_data_format,
            session_options,
        };
        options.config = await AutoConfig.from_pretrained(pretrained_model_name_or_path, options);

        if (!this.MODEL_CLASS_MAPPINGS) {
            throw new Error('`MODEL_CLASS_MAPPINGS` not implemented for this type of `AutoClass`: ' + this.name);
        }
        const model_type = options.config.model_type;
        for (const MODEL_CLASS_MAPPING of this.MODEL_CLASS_MAPPINGS) {
            let modelInfo = MODEL_CLASS_MAPPING.get(model_type);
            if (!modelInfo) {
                // As a fallback, we check if model_type is specified as the exact class
                for (const cls of MODEL_CLASS_MAPPING.values()) {
                    if (cls[0] === model_type) {
                        modelInfo = cls;
                        break;
                    }
                }
                if (!modelInfo) continue; // Item not found in this mapping
            }
            return await modelInfo[1].from_pretrained(pretrained_model_name_or_path, options);
        }

        if (this.BASE_IF_FAIL) {
            if (!CUSTOM_ARCHITECTURES.has(model_type)) {
                console.warn(`Unknown model class "${model_type}", attempting to construct from base class.`);
            }
            return await PreTrainedModel.from_pretrained(pretrained_model_name_or_path, options);
        } else {
            throw Error(`Unsupported model type: ${model_type}`);
        }
    }
}

const MODEL_MAPPING_NAMES_ENCODER_ONLY = new Map([
    ['bert', ['BertModel', BertModel]],
    ['neobert', ['NeoBertModel', NeoBertModel]],
    ['modernbert', ['ModernBertModel', ModernBertModel]],
    ['nomic_bert', ['NomicBertModel', NomicBertModel]],
    ['roformer', ['RoFormerModel', RoFormerModel]],
    ['electra', ['ElectraModel', ElectraModel]],
    ['esm', ['EsmModel', EsmModel]],
    ['convbert', ['ConvBertModel', ConvBertModel]],
    ['camembert', ['CamembertModel', CamembertModel]],
    ['deberta', ['DebertaModel', DebertaModel]],
    ['deberta-v2', ['DebertaV2Model', DebertaV2Model]],
    ['mpnet', ['MPNetModel', MPNetModel]],
    ['albert', ['AlbertModel', AlbertModel]],
    ['distilbert', ['DistilBertModel', DistilBertModel]],
    ['roberta', ['RobertaModel', RobertaModel]],
    ['xlm', ['XLMModel', XLMModel]],
    ['xlm-roberta', ['XLMRobertaModel', XLMRobertaModel]],
    ['clap', ['ClapModel', ClapModel]],
    ['clip', ['CLIPModel', CLIPModel]],
    ['clipseg', ['CLIPSegModel', CLIPSegModel]],
    ['chinese_clip', ['ChineseCLIPModel', ChineseCLIPModel]],
    ['siglip', ['SiglipModel', SiglipModel]],
    ['jina_clip', ['JinaCLIPModel', JinaCLIPModel]],
    ['mobilebert', ['MobileBertModel', MobileBertModel]],
    ['squeezebert', ['SqueezeBertModel', SqueezeBertModel]],
    ['wav2vec2', ['Wav2Vec2Model', Wav2Vec2Model]],
    ['wav2vec2-bert', ['Wav2Vec2BertModel', Wav2Vec2BertModel]],
    ['unispeech', ['UniSpeechModel', UniSpeechModel]],
    ['unispeech-sat', ['UniSpeechSatModel', UniSpeechSatModel]],
    ['hubert', ['HubertModel', HubertModel]],
    ['wavlm', ['WavLMModel', WavLMModel]],
    ['audio-spectrogram-transformer', ['ASTModel', ASTModel]],
    ['vits', ['VitsModel', VitsModel]],
    ['pyannote', ['PyAnnoteModel', PyAnnoteModel]],
    ['wespeaker-resnet', ['WeSpeakerResNetModel', WeSpeakerResNetModel]],

    ['detr', ['DetrModel', DetrModel]],
    ['rt_detr', ['RTDetrModel', RTDetrModel]],
    ['rt_detr_v2', ['RTDetrV2Model', RTDetrV2Model]],
    ['rf_detr', ['RFDetrModel', RFDetrModel]],
    ['d_fine', ['DFineModel', DFineModel]],
    ['table-transformer', ['TableTransformerModel', TableTransformerModel]],
    ['vit', ['ViTModel', ViTModel]],
    ['ijepa', ['IJepaModel', IJepaModel]],
    ['pvt', ['PvtModel', PvtModel]],
    ['vit_msn', ['ViTMSNModel', ViTMSNModel]],
    ['vit_mae', ['ViTMAEModel', ViTMAEModel]],
    ['groupvit', ['GroupViTModel', GroupViTModel]],
    ['fastvit', ['FastViTModel', FastViTModel]],
    ['mobilevit', ['MobileViTModel', MobileViTModel]],
    ['mobilevitv2', ['MobileViTV2Model', MobileViTV2Model]],
    ['owlvit', ['OwlViTModel', OwlViTModel]],
    ['owlv2', ['Owlv2Model', Owlv2Model]],
    ['beit', ['BeitModel', BeitModel]],
    ['deit', ['DeiTModel', DeiTModel]],
    ['hiera', ['HieraModel', HieraModel]],
    ['convnext', ['ConvNextModel', ConvNextModel]],
    ['convnextv2', ['ConvNextV2Model', ConvNextV2Model]],
    ['dinov2', ['Dinov2Model', Dinov2Model]],
    ['dinov2_with_registers', ['Dinov2WithRegistersModel', Dinov2WithRegistersModel]],
    ['dinov3_vit', ['DINOv3ViTModel', DINOv3ViTModel]],
    ['dinov3_convnext', ['DINOv3ConvNextModel', DINOv3ConvNextModel]],
    ['resnet', ['ResNetModel', ResNetModel]],
    ['swin', ['SwinModel', SwinModel]],
    ['swin2sr', ['Swin2SRModel', Swin2SRModel]],
    ['donut-swin', ['DonutSwinModel', DonutSwinModel]],
    ['yolos', ['YolosModel', YolosModel]],
    ['dpt', ['DPTModel', DPTModel]],
    ['glpn', ['GLPNModel', GLPNModel]],

    ['hifigan', ['SpeechT5HifiGan', SpeechT5HifiGan]],
    ['efficientnet', ['EfficientNetModel', EfficientNetModel]],

    ['decision_transformer', ['DecisionTransformerModel', DecisionTransformerModel]],
    ['patchtst', ['PatchTSTForPrediction', PatchTSTModel]],
    ['patchtsmixer', ['PatchTSMixerForPrediction', PatchTSMixerModel]],

    ['mobilenet_v1', ['MobileNetV1Model', MobileNetV1Model]],
    ['mobilenet_v2', ['MobileNetV2Model', MobileNetV2Model]],
    ['mobilenet_v3', ['MobileNetV3Model', MobileNetV3Model]],
    ['mobilenet_v4', ['MobileNetV4Model', MobileNetV4Model]],

    ['maskformer', ['MaskFormerModel', MaskFormerModel]],
    ['mgp-str', ['MgpstrForSceneTextRecognition', MgpstrForSceneTextRecognition]],

    ['style_text_to_speech_2', ['StyleTextToSpeech2Model', StyleTextToSpeech2Model]],
]);

const MODEL_MAPPING_NAMES_ENCODER_DECODER = new Map([
    ['t5', ['T5Model', T5Model]],
    ['longt5', ['LongT5Model', LongT5Model]],
    ['mt5', ['MT5Model', MT5Model]],
    ['bart', ['BartModel', BartModel]],
    ['mbart', ['MBartModel', MBartModel]],
    ['marian', ['MarianModel', MarianModel]],
    ['whisper', ['WhisperModel', WhisperModel]],
    ['m2m_100', ['M2M100Model', M2M100Model]],
    ['blenderbot', ['BlenderbotModel', BlenderbotModel]],
    ['blenderbot-small', ['BlenderbotSmallModel', BlenderbotSmallModel]],
]);

const MODEL_MAPPING_NAMES_AUTO_ENCODER = new Map([
    ['mimi', ['MimiModel', MimiModel]],
    ['dac', ['DacModel', DacModel]],
    ['snac', ['SnacModel', SnacModel]],
]);

const MODEL_MAPPING_NAMES_DECODER_ONLY = new Map([
    ['bloom', ['BloomModel', BloomModel]],
    ['jais', ['JAISModel', JAISModel]],
    ['gpt2', ['GPT2Model', GPT2Model]],
    ['gptj', ['GPTJModel', GPTJModel]],
    ['gpt_bigcode', ['GPTBigCodeModel', GPTBigCodeModel]],
    ['gpt_neo', ['GPTNeoModel', GPTNeoModel]],
    ['gpt_neox', ['GPTNeoXModel', GPTNeoXModel]],
    ['codegen', ['CodeGenModel', CodeGenModel]],
    ['llama', ['LlamaModel', LlamaModel]],
    ['nanochat', ['NanoChatModel', NanoChatModel]],
    ['arcee', ['ArceeModel', ArceeModel]],
    ['lfm2', ['Lfm2Model', Lfm2Model]],
    ['smollm3', ['SmolLM3Model', SmolLM3Model]],
    ['exaone', ['ExaoneModel', ExaoneModel]],
    ['olmo', ['OlmoModel', OlmoModel]],
    ['olmo2', ['Olmo2Model', Olmo2Model]],
    ['mobilellm', ['MobileLLMModel', MobileLLMModel]],
    ['granite', ['GraniteModel', GraniteModel]],
    ['granitemoehybrid', ['GraniteMoeHybridModel', GraniteMoeHybridModel]],
    ['cohere', ['CohereModel', CohereModel]],
    ['gemma', ['GemmaModel', GemmaModel]],
    ['gemma2', ['Gemma2Model', Gemma2Model]],
    ['vaultgemma', ['VaultGemmaModel', VaultGemmaModel]],
    ['gemma3_text', ['Gemma3Model', Gemma3Model]],
    ['helium', ['HeliumModel', HeliumModel]],
    ['glm', ['GlmModel', GlmModel]],
    ['openelm', ['OpenELMModel', OpenELMModel]],
    ['qwen2', ['Qwen2Model', Qwen2Model]],
    ['qwen3', ['Qwen3Model', Qwen3Model]],
    ['phi', ['PhiModel', PhiModel]],
    ['phi3', ['Phi3Model', Phi3Model]],
    ['mpt', ['MptModel', MptModel]],
    ['opt', ['OPTModel', OPTModel]],
    ['mistral', ['MistralModel', MistralModel]],
    ['ernie4_5', ['Ernie4_5_Model', Ernie4_5_Model]],
    ['starcoder2', ['Starcoder2Model', Starcoder2Model]],
    ['falcon', ['FalconModel', FalconModel]],
    ['stablelm', ['StableLmModel', StableLmModel]],
    ['modernbert-decoder', ['ModernBertDecoderModel', ModernBertDecoderModel]],
]);

const MODEL_FOR_SPEECH_SEQ_2_SEQ_MAPPING_NAMES = new Map([
    ['speecht5', ['SpeechT5ForSpeechToText', SpeechT5ForSpeechToText]],
    ['whisper', ['WhisperForConditionalGeneration', WhisperForConditionalGeneration]],
    ['lite-whisper', ['LiteWhisperForConditionalGeneration', LiteWhisperForConditionalGeneration]],
    ['moonshine', ['MoonshineForConditionalGeneration', MoonshineForConditionalGeneration]],
]);

const MODEL_FOR_TEXT_TO_SPECTROGRAM_MAPPING_NAMES = new Map([
    ['speecht5', ['SpeechT5ForTextToSpeech', SpeechT5ForTextToSpeech]],
]);

const MODEL_FOR_TEXT_TO_WAVEFORM_MAPPING_NAMES = new Map([
    ['vits', ['VitsModel', VitsModel]],
    ['musicgen', ['MusicgenForConditionalGeneration', MusicgenForConditionalGeneration]],
]);

const MODEL_FOR_SEQUENCE_CLASSIFICATION_MAPPING_NAMES = new Map([
    ['bert', ['BertForSequenceClassification', BertForSequenceClassification]],
    ['neobert', ['NeoBertForSequenceClassification', NeoBertForSequenceClassification]],
    ['modernbert', ['ModernBertForSequenceClassification', ModernBertForSequenceClassification]],
    ['roformer', ['RoFormerForSequenceClassification', RoFormerForSequenceClassification]],
    ['electra', ['ElectraForSequenceClassification', ElectraForSequenceClassification]],
    ['esm', ['EsmForSequenceClassification', EsmForSequenceClassification]],
    ['convbert', ['ConvBertForSequenceClassification', ConvBertForSequenceClassification]],
    ['camembert', ['CamembertForSequenceClassification', CamembertForSequenceClassification]],
    ['deberta', ['DebertaForSequenceClassification', DebertaForSequenceClassification]],
    ['deberta-v2', ['DebertaV2ForSequenceClassification', DebertaV2ForSequenceClassification]],
    ['mpnet', ['MPNetForSequenceClassification', MPNetForSequenceClassification]],
    ['albert', ['AlbertForSequenceClassification', AlbertForSequenceClassification]],
    ['distilbert', ['DistilBertForSequenceClassification', DistilBertForSequenceClassification]],
    ['roberta', ['RobertaForSequenceClassification', RobertaForSequenceClassification]],
    ['xlm', ['XLMForSequenceClassification', XLMForSequenceClassification]],
    ['xlm-roberta', ['XLMRobertaForSequenceClassification', XLMRobertaForSequenceClassification]],
    ['bart', ['BartForSequenceClassification', BartForSequenceClassification]],
    ['mbart', ['MBartForSequenceClassification', MBartForSequenceClassification]],
    ['mobilebert', ['MobileBertForSequenceClassification', MobileBertForSequenceClassification]],
    ['squeezebert', ['SqueezeBertForSequenceClassification', SqueezeBertForSequenceClassification]],
]);

const MODEL_FOR_TOKEN_CLASSIFICATION_MAPPING_NAMES = new Map([
    ['bert', ['BertForTokenClassification', BertForTokenClassification]],
    ['neobert', ['NeoBertForTokenClassification', NeoBertForTokenClassification]],
    ['modernbert', ['ModernBertForTokenClassification', ModernBertForTokenClassification]],
    ['roformer', ['RoFormerForTokenClassification', RoFormerForTokenClassification]],
    ['electra', ['ElectraForTokenClassification', ElectraForTokenClassification]],
    ['esm', ['EsmForTokenClassification', EsmForTokenClassification]],
    ['convbert', ['ConvBertForTokenClassification', ConvBertForTokenClassification]],
    ['camembert', ['CamembertForTokenClassification', CamembertForTokenClassification]],
    ['deberta', ['DebertaForTokenClassification', DebertaForTokenClassification]],
    ['deberta-v2', ['DebertaV2ForTokenClassification', DebertaV2ForTokenClassification]],
    ['mpnet', ['MPNetForTokenClassification', MPNetForTokenClassification]],
    ['distilbert', ['DistilBertForTokenClassification', DistilBertForTokenClassification]],
    ['roberta', ['RobertaForTokenClassification', RobertaForTokenClassification]],
    ['xlm', ['XLMForTokenClassification', XLMForTokenClassification]],
    ['xlm-roberta', ['XLMRobertaForTokenClassification', XLMRobertaForTokenClassification]],
]);

const MODEL_FOR_SEQ_TO_SEQ_CAUSAL_LM_MAPPING_NAMES = new Map([
    ['t5', ['T5ForConditionalGeneration', T5ForConditionalGeneration]],
    ['longt5', ['LongT5ForConditionalGeneration', LongT5ForConditionalGeneration]],
    ['mt5', ['MT5ForConditionalGeneration', MT5ForConditionalGeneration]],
    ['bart', ['BartForConditionalGeneration', BartForConditionalGeneration]],
    ['mbart', ['MBartForConditionalGeneration', MBartForConditionalGeneration]],
    ['marian', ['MarianMTModel', MarianMTModel]],
    ['m2m_100', ['M2M100ForConditionalGeneration', M2M100ForConditionalGeneration]],
    ['blenderbot', ['BlenderbotForConditionalGeneration', BlenderbotForConditionalGeneration]],
    ['blenderbot-small', ['BlenderbotSmallForConditionalGeneration', BlenderbotSmallForConditionalGeneration]],
]);

const MODEL_FOR_CAUSAL_LM_MAPPING_NAMES = new Map([
    ['bloom', ['BloomForCausalLM', BloomForCausalLM]],
    ['gpt2', ['GPT2LMHeadModel', GPT2LMHeadModel]],
    ['jais', ['JAISLMHeadModel', JAISLMHeadModel]],
    ['gptj', ['GPTJForCausalLM', GPTJForCausalLM]],
    ['gpt_bigcode', ['GPTBigCodeForCausalLM', GPTBigCodeForCausalLM]],
    ['gpt_neo', ['GPTNeoForCausalLM', GPTNeoForCausalLM]],
    ['gpt_neox', ['GPTNeoXForCausalLM', GPTNeoXForCausalLM]],
    ['codegen', ['CodeGenForCausalLM', CodeGenForCausalLM]],
    ['llama', ['LlamaForCausalLM', LlamaForCausalLM]],
    ['nanochat', ['NanoChatForCausalLM', NanoChatForCausalLM]],
    ['llama4_text', ['Llama4ForCausalLM', Llama4ForCausalLM]],
    ['arcee', ['ArceeForCausalLM', ArceeForCausalLM]],
    ['lfm2', ['Lfm2ForCausalLM', Lfm2ForCausalLM]],
    ['smollm3', ['SmolLM3ForCausalLM', SmolLM3ForCausalLM]],
    ['exaone', ['ExaoneForCausalLM', ExaoneForCausalLM]],
    ['olmo', ['OlmoForCausalLM', OlmoForCausalLM]],
    ['olmo2', ['Olmo2ForCausalLM', Olmo2ForCausalLM]],
    ['mobilellm', ['MobileLLMForCausalLM', MobileLLMForCausalLM]],
    ['granite', ['GraniteForCausalLM', GraniteForCausalLM]],
    ['granitemoehybrid', ['GraniteMoeHybridForCausalLM', GraniteMoeHybridForCausalLM]],
    ['cohere', ['CohereForCausalLM', CohereForCausalLM]],
    ['gemma', ['GemmaForCausalLM', GemmaForCausalLM]],
    ['gemma2', ['Gemma2ForCausalLM', Gemma2ForCausalLM]],
    ['vaultgemma', ['VaultGemmaForCausalLM', VaultGemmaForCausalLM]],
    ['gemma3_text', ['Gemma3ForCausalLM', Gemma3ForCausalLM]],
    ['helium', ['HeliumForCausalLM', HeliumForCausalLM]],
    ['glm', ['GlmForCausalLM', GlmForCausalLM]],
    ['openelm', ['OpenELMForCausalLM', OpenELMForCausalLM]],
    ['qwen2', ['Qwen2ForCausalLM', Qwen2ForCausalLM]],
    ['qwen3', ['Qwen3ForCausalLM', Qwen3ForCausalLM]],
    ['phi', ['PhiForCausalLM', PhiForCausalLM]],
    ['phi3', ['Phi3ForCausalLM', Phi3ForCausalLM]],
    ['mpt', ['MptForCausalLM', MptForCausalLM]],
    ['opt', ['OPTForCausalLM', OPTForCausalLM]],
    ['mbart', ['MBartForCausalLM', MBartForCausalLM]],
    ['mistral', ['MistralForCausalLM', MistralForCausalLM]],
    ['ernie4_5', ['Ernie4_5_ForCausalLM', Ernie4_5_ForCausalLM]],
    ['starcoder2', ['Starcoder2ForCausalLM', Starcoder2ForCausalLM]],
    ['falcon', ['FalconForCausalLM', FalconForCausalLM]],
    ['trocr', ['TrOCRForCausalLM', TrOCRForCausalLM]],
    ['stablelm', ['StableLmForCausalLM', StableLmForCausalLM]],
    ['modernbert-decoder', ['ModernBertDecoderForCausalLM', ModernBertDecoderForCausalLM]],

    // Also image-text-to-text
    ['phi3_v', ['Phi3VForCausalLM', Phi3VForCausalLM]],
]);

const MODEL_FOR_MULTIMODALITY_MAPPING_NAMES = new Map([
    ['multi_modality', ['MultiModalityCausalLM', MultiModalityCausalLM]],
]);

const MODEL_FOR_MASKED_LM_MAPPING_NAMES = new Map([
    ['bert', ['BertForMaskedLM', BertForMaskedLM]],
    ['neobert', ['NeoBertForMaskedLM', NeoBertForMaskedLM]],
    ['modernbert', ['ModernBertForMaskedLM', ModernBertForMaskedLM]],
    ['roformer', ['RoFormerForMaskedLM', RoFormerForMaskedLM]],
    ['electra', ['ElectraForMaskedLM', ElectraForMaskedLM]],
    ['esm', ['EsmForMaskedLM', EsmForMaskedLM]],
    ['convbert', ['ConvBertForMaskedLM', ConvBertForMaskedLM]],
    ['camembert', ['CamembertForMaskedLM', CamembertForMaskedLM]],
    ['deberta', ['DebertaForMaskedLM', DebertaForMaskedLM]],
    ['deberta-v2', ['DebertaV2ForMaskedLM', DebertaV2ForMaskedLM]],
    ['mpnet', ['MPNetForMaskedLM', MPNetForMaskedLM]],
    ['albert', ['AlbertForMaskedLM', AlbertForMaskedLM]],
    ['distilbert', ['DistilBertForMaskedLM', DistilBertForMaskedLM]],
    ['roberta', ['RobertaForMaskedLM', RobertaForMaskedLM]],
    ['xlm', ['XLMWithLMHeadModel', XLMWithLMHeadModel]],
    ['xlm-roberta', ['XLMRobertaForMaskedLM', XLMRobertaForMaskedLM]],
    ['mobilebert', ['MobileBertForMaskedLM', MobileBertForMaskedLM]],
    ['squeezebert', ['SqueezeBertForMaskedLM', SqueezeBertForMaskedLM]],
]);

const MODEL_FOR_QUESTION_ANSWERING_MAPPING_NAMES = new Map([
    ['bert', ['BertForQuestionAnswering', BertForQuestionAnswering]],
    ['neobert', ['NeoBertForQuestionAnswering', NeoBertForQuestionAnswering]],
    ['roformer', ['RoFormerForQuestionAnswering', RoFormerForQuestionAnswering]],
    ['electra', ['ElectraForQuestionAnswering', ElectraForQuestionAnswering]],
    ['convbert', ['ConvBertForQuestionAnswering', ConvBertForQuestionAnswering]],
    ['camembert', ['CamembertForQuestionAnswering', CamembertForQuestionAnswering]],
    ['deberta', ['DebertaForQuestionAnswering', DebertaForQuestionAnswering]],
    ['deberta-v2', ['DebertaV2ForQuestionAnswering', DebertaV2ForQuestionAnswering]],
    ['mpnet', ['MPNetForQuestionAnswering', MPNetForQuestionAnswering]],
    ['albert', ['AlbertForQuestionAnswering', AlbertForQuestionAnswering]],
    ['distilbert', ['DistilBertForQuestionAnswering', DistilBertForQuestionAnswering]],
    ['roberta', ['RobertaForQuestionAnswering', RobertaForQuestionAnswering]],
    ['xlm', ['XLMForQuestionAnswering', XLMForQuestionAnswering]],
    ['xlm-roberta', ['XLMRobertaForQuestionAnswering', XLMRobertaForQuestionAnswering]],
    ['mobilebert', ['MobileBertForQuestionAnswering', MobileBertForQuestionAnswering]],
    ['squeezebert', ['SqueezeBertForQuestionAnswering', SqueezeBertForQuestionAnswering]],
]);

const MODEL_FOR_VISION_2_SEQ_MAPPING_NAMES = new Map([
    ['vision-encoder-decoder', ['VisionEncoderDecoderModel', VisionEncoderDecoderModel]],
    ['idefics3', ['Idefics3ForConditionalGeneration', Idefics3ForConditionalGeneration]],
    ['smolvlm', ['SmolVLMForConditionalGeneration', SmolVLMForConditionalGeneration]],
]);

const MODEL_FOR_IMAGE_TEXT_TO_TEXT_MAPPING_NAMES = new Map([
    ['llava', ['LlavaForConditionalGeneration', LlavaForConditionalGeneration]],
    ['llava_onevision', ['LlavaOnevisionForConditionalGeneration', LlavaOnevisionForConditionalGeneration]],
    ['moondream1', ['Moondream1ForConditionalGeneration', Moondream1ForConditionalGeneration]],
    ['florence2', ['Florence2ForConditionalGeneration', Florence2ForConditionalGeneration]],
    ['qwen2-vl', ['Qwen2VLForConditionalGeneration', Qwen2VLForConditionalGeneration]],
    ['idefics3', ['Idefics3ForConditionalGeneration', Idefics3ForConditionalGeneration]],
    ['smolvlm', ['SmolVLMForConditionalGeneration', SmolVLMForConditionalGeneration]],
    ['paligemma', ['PaliGemmaForConditionalGeneration', PaliGemmaForConditionalGeneration]],
    ['llava_qwen2', ['LlavaQwen2ForCausalLM', LlavaQwen2ForCausalLM]],
    ['gemma3n', ['Gemma3nForConditionalGeneration', Gemma3nForConditionalGeneration]],
]);

const MODEL_FOR_AUDIO_TEXT_TO_TEXT_MAPPING_NAMES = new Map([
    ['ultravox', ['UltravoxModel', UltravoxModel]],
    ['voxtral', ['VoxtralForConditionalGeneration', VoxtralForConditionalGeneration]],
]);

const MODEL_FOR_DOCUMENT_QUESTION_ANSWERING_MAPPING_NAMES = new Map([
    ['vision-encoder-decoder', ['VisionEncoderDecoderModel', VisionEncoderDecoderModel]],
]);

const MODEL_FOR_IMAGE_CLASSIFICATION_MAPPING_NAMES = new Map([
    ['vit', ['ViTForImageClassification', ViTForImageClassification]],
    ['ijepa', ['IJepaForImageClassification', IJepaForImageClassification]],
    ['pvt', ['PvtForImageClassification', PvtForImageClassification]],
    ['vit_msn', ['ViTMSNForImageClassification', ViTMSNForImageClassification]],
    ['fastvit', ['FastViTForImageClassification', FastViTForImageClassification]],
    ['mobilevit', ['MobileViTForImageClassification', MobileViTForImageClassification]],
    ['mobilevitv2', ['MobileViTV2ForImageClassification', MobileViTV2ForImageClassification]],
    ['beit', ['BeitForImageClassification', BeitForImageClassification]],
    ['deit', ['DeiTForImageClassification', DeiTForImageClassification]],
    ['hiera', ['HieraForImageClassification', HieraForImageClassification]],
    ['convnext', ['ConvNextForImageClassification', ConvNextForImageClassification]],
    ['convnextv2', ['ConvNextV2ForImageClassification', ConvNextV2ForImageClassification]],
    ['dinov2', ['Dinov2ForImageClassification', Dinov2ForImageClassification]],
    ['dinov2_with_registers', ['Dinov2WithRegistersForImageClassification', Dinov2WithRegistersForImageClassification]],
    ['resnet', ['ResNetForImageClassification', ResNetForImageClassification]],
    ['swin', ['SwinForImageClassification', SwinForImageClassification]],
    ['segformer', ['SegformerForImageClassification', SegformerForImageClassification]],
    ['efficientnet', ['EfficientNetForImageClassification', EfficientNetForImageClassification]],
    ['mobilenet_v1', ['MobileNetV1ForImageClassification', MobileNetV1ForImageClassification]],
    ['mobilenet_v2', ['MobileNetV2ForImageClassification', MobileNetV2ForImageClassification]],
    ['mobilenet_v3', ['MobileNetV3ForImageClassification', MobileNetV3ForImageClassification]],
    ['mobilenet_v4', ['MobileNetV4ForImageClassification', MobileNetV4ForImageClassification]],
]);

const MODEL_FOR_OBJECT_DETECTION_MAPPING_NAMES = new Map([
    ['detr', ['DetrForObjectDetection', DetrForObjectDetection]],
    ['rt_detr', ['RTDetrForObjectDetection', RTDetrForObjectDetection]],
    ['rt_detr_v2', ['RTDetrV2ForObjectDetection', RTDetrV2ForObjectDetection]],
    ['rf_detr', ['RFDetrForObjectDetection', RFDetrForObjectDetection]],
    ['d_fine', ['DFineForObjectDetection', DFineForObjectDetection]],
    ['table-transformer', ['TableTransformerForObjectDetection', TableTransformerForObjectDetection]],
    ['yolos', ['YolosForObjectDetection', YolosForObjectDetection]],
]);

const MODEL_FOR_ZERO_SHOT_OBJECT_DETECTION_MAPPING_NAMES = new Map([
    ['owlvit', ['OwlViTForObjectDetection', OwlViTForObjectDetection]],
    ['owlv2', ['Owlv2ForObjectDetection', Owlv2ForObjectDetection]],
    ['grounding-dino', ['GroundingDinoForObjectDetection', GroundingDinoForObjectDetection]],
]);

const MODEL_FOR_IMAGE_SEGMENTATION_MAPPING_NAMES = new Map([
    // TODO: Do not add new models here
    ['detr', ['DetrForSegmentation', DetrForSegmentation]],
    ['clipseg', ['CLIPSegForImageSegmentation', CLIPSegForImageSegmentation]],
]);

const MODEL_FOR_SEMANTIC_SEGMENTATION_MAPPING_NAMES = new Map([
    ['segformer', ['SegformerForSemanticSegmentation', SegformerForSemanticSegmentation]],
    ['sapiens', ['SapiensForSemanticSegmentation', SapiensForSemanticSegmentation]],

    ['swin', ['SwinForSemanticSegmentation', SwinForSemanticSegmentation]],
    ['mobilenet_v1', ['MobileNetV1ForSemanticSegmentation', MobileNetV1ForSemanticSegmentation]],
    ['mobilenet_v2', ['MobileNetV2ForSemanticSegmentation', MobileNetV2ForSemanticSegmentation]],
    ['mobilenet_v3', ['MobileNetV3ForSemanticSegmentation', MobileNetV3ForSemanticSegmentation]],
    ['mobilenet_v4', ['MobileNetV4ForSemanticSegmentation', MobileNetV4ForSemanticSegmentation]],
]);

const MODEL_FOR_UNIVERSAL_SEGMENTATION_MAPPING_NAMES = new Map([
    ['detr', ['DetrForSegmentation', DetrForSegmentation]],
    ['maskformer', ['MaskFormerForInstanceSegmentation', MaskFormerForInstanceSegmentation]],
]);

const MODEL_FOR_MASK_GENERATION_MAPPING_NAMES = new Map([['sam', ['SamModel', SamModel]]]);

const MODEL_FOR_CTC_MAPPING_NAMES = new Map([
    ['wav2vec2', ['Wav2Vec2ForCTC', Wav2Vec2ForCTC]],
    ['wav2vec2-bert', ['Wav2Vec2BertForCTC', Wav2Vec2BertForCTC]],
    ['unispeech', ['UniSpeechForCTC', UniSpeechForCTC]],
    ['unispeech-sat', ['UniSpeechSatForCTC', UniSpeechSatForCTC]],
    ['wavlm', ['WavLMForCTC', WavLMForCTC]],
    ['hubert', ['HubertForCTC', HubertForCTC]],
    ['parakeet_ctc', ['ParakeetForCTC', ParakeetForCTC]],
]);

const MODEL_FOR_AUDIO_CLASSIFICATION_MAPPING_NAMES = new Map([
    ['wav2vec2', ['Wav2Vec2ForSequenceClassification', Wav2Vec2ForSequenceClassification]],
    ['wav2vec2-bert', ['Wav2Vec2BertForSequenceClassification', Wav2Vec2BertForSequenceClassification]],
    ['unispeech', ['UniSpeechForSequenceClassification', UniSpeechForSequenceClassification]],
    ['unispeech-sat', ['UniSpeechSatForSequenceClassification', UniSpeechSatForSequenceClassification]],
    ['wavlm', ['WavLMForSequenceClassification', WavLMForSequenceClassification]],
    ['hubert', ['HubertForSequenceClassification', HubertForSequenceClassification]],
    ['audio-spectrogram-transformer', ['ASTForAudioClassification', ASTForAudioClassification]],
]);

const MODEL_FOR_AUDIO_XVECTOR_MAPPING_NAMES = new Map([['wavlm', ['WavLMForXVector', WavLMForXVector]]]);

const MODEL_FOR_AUDIO_FRAME_CLASSIFICATION_MAPPING_NAMES = new Map([
    ['unispeech-sat', ['UniSpeechSatForAudioFrameClassification', UniSpeechSatForAudioFrameClassification]],
    ['wavlm', ['WavLMForAudioFrameClassification', WavLMForAudioFrameClassification]],
    ['wav2vec2', ['Wav2Vec2ForAudioFrameClassification', Wav2Vec2ForAudioFrameClassification]],
    ['pyannote', ['PyAnnoteForAudioFrameClassification', PyAnnoteForAudioFrameClassification]],
]);

const MODEL_FOR_IMAGE_MATTING_MAPPING_NAMES = new Map([
    ['vitmatte', ['VitMatteForImageMatting', VitMatteForImageMatting]],
]);

const MODEL_FOR_TIME_SERIES_PREDICTION_MAPPING_NAMES = new Map([
    ['patchtst', ['PatchTSTForPrediction', PatchTSTForPrediction]],
    ['patchtsmixer', ['PatchTSMixerForPrediction', PatchTSMixerForPrediction]],
]);

const MODEL_FOR_IMAGE_TO_IMAGE_MAPPING_NAMES = new Map([
    ['swin2sr', ['Swin2SRForImageSuperResolution', Swin2SRForImageSuperResolution]],
]);

const MODEL_FOR_DEPTH_ESTIMATION_MAPPING_NAMES = new Map([
    ['dpt', ['DPTForDepthEstimation', DPTForDepthEstimation]],
    ['depth_anything', ['DepthAnythingForDepthEstimation', DepthAnythingForDepthEstimation]],
    ['glpn', ['GLPNForDepthEstimation', GLPNForDepthEstimation]],
    ['sapiens', ['SapiensForDepthEstimation', SapiensForDepthEstimation]],
    ['depth_pro', ['DepthProForDepthEstimation', DepthProForDepthEstimation]],
    ['metric3d', ['Metric3DForDepthEstimation', Metric3DForDepthEstimation]],
    ['metric3dv2', ['Metric3Dv2ForDepthEstimation', Metric3Dv2ForDepthEstimation]],
]);

const MODEL_FOR_NORMAL_ESTIMATION_MAPPING_NAMES = new Map([
    ['sapiens', ['SapiensForNormalEstimation', SapiensForNormalEstimation]],
]);

const MODEL_FOR_POSE_ESTIMATION_MAPPING_NAMES = new Map([
    ['vitpose', ['VitPoseForPoseEstimation', VitPoseForPoseEstimation]],
]);

// NOTE: This is custom to Transformers.js, and is necessary because certain models
// (e.g., CLIP) are split into vision and text components
const MODEL_FOR_IMAGE_FEATURE_EXTRACTION_MAPPING_NAMES = new Map([
    ['clip', ['CLIPVisionModelWithProjection', CLIPVisionModelWithProjection]],
    ['siglip', ['SiglipVisionModel', SiglipVisionModel]],
    ['jina_clip', ['JinaCLIPVisionModel', JinaCLIPVisionModel]],
]);

const MODEL_CLASS_TYPE_MAPPING = [
    // MODEL_MAPPING_NAMES:
    [MODEL_MAPPING_NAMES_ENCODER_ONLY, MODEL_TYPES.EncoderOnly],
    [MODEL_MAPPING_NAMES_ENCODER_DECODER, MODEL_TYPES.EncoderDecoder],
    [MODEL_MAPPING_NAMES_DECODER_ONLY, MODEL_TYPES.DecoderOnly],
    [MODEL_MAPPING_NAMES_AUTO_ENCODER, MODEL_TYPES.AutoEncoder],

    [MODEL_FOR_SEQUENCE_CLASSIFICATION_MAPPING_NAMES, MODEL_TYPES.EncoderOnly],
    [MODEL_FOR_TOKEN_CLASSIFICATION_MAPPING_NAMES, MODEL_TYPES.EncoderOnly],
    [MODEL_FOR_SEQ_TO_SEQ_CAUSAL_LM_MAPPING_NAMES, MODEL_TYPES.Seq2Seq],
    [MODEL_FOR_SPEECH_SEQ_2_SEQ_MAPPING_NAMES, MODEL_TYPES.Seq2Seq],
    [MODEL_FOR_CAUSAL_LM_MAPPING_NAMES, MODEL_TYPES.DecoderOnly],
    [MODEL_FOR_MULTIMODALITY_MAPPING_NAMES, MODEL_TYPES.MultiModality],
    [MODEL_FOR_MASKED_LM_MAPPING_NAMES, MODEL_TYPES.EncoderOnly],
    [MODEL_FOR_QUESTION_ANSWERING_MAPPING_NAMES, MODEL_TYPES.EncoderOnly],
    [MODEL_FOR_VISION_2_SEQ_MAPPING_NAMES, MODEL_TYPES.Vision2Seq],
    [MODEL_FOR_IMAGE_TEXT_TO_TEXT_MAPPING_NAMES, MODEL_TYPES.ImageTextToText],
    [MODEL_FOR_AUDIO_TEXT_TO_TEXT_MAPPING_NAMES, MODEL_TYPES.AudioTextToText],
    [MODEL_FOR_IMAGE_CLASSIFICATION_MAPPING_NAMES, MODEL_TYPES.EncoderOnly],
    [MODEL_FOR_IMAGE_SEGMENTATION_MAPPING_NAMES, MODEL_TYPES.EncoderOnly],
    [MODEL_FOR_UNIVERSAL_SEGMENTATION_MAPPING_NAMES, MODEL_TYPES.EncoderOnly],
    [MODEL_FOR_SEMANTIC_SEGMENTATION_MAPPING_NAMES, MODEL_TYPES.EncoderOnly],
    [MODEL_FOR_IMAGE_MATTING_MAPPING_NAMES, MODEL_TYPES.EncoderOnly],
    [MODEL_FOR_TIME_SERIES_PREDICTION_MAPPING_NAMES, MODEL_TYPES.EncoderOnly],
    [MODEL_FOR_IMAGE_TO_IMAGE_MAPPING_NAMES, MODEL_TYPES.EncoderOnly],
    [MODEL_FOR_DEPTH_ESTIMATION_MAPPING_NAMES, MODEL_TYPES.EncoderOnly],
    [MODEL_FOR_NORMAL_ESTIMATION_MAPPING_NAMES, MODEL_TYPES.EncoderOnly],
    [MODEL_FOR_POSE_ESTIMATION_MAPPING_NAMES, MODEL_TYPES.EncoderOnly],
    [MODEL_FOR_OBJECT_DETECTION_MAPPING_NAMES, MODEL_TYPES.EncoderOnly],
    [MODEL_FOR_ZERO_SHOT_OBJECT_DETECTION_MAPPING_NAMES, MODEL_TYPES.EncoderOnly],
    [MODEL_FOR_MASK_GENERATION_MAPPING_NAMES, MODEL_TYPES.MaskGeneration],
    [MODEL_FOR_CTC_MAPPING_NAMES, MODEL_TYPES.EncoderOnly],
    [MODEL_FOR_AUDIO_CLASSIFICATION_MAPPING_NAMES, MODEL_TYPES.EncoderOnly],
    [MODEL_FOR_TEXT_TO_SPECTROGRAM_MAPPING_NAMES, MODEL_TYPES.Seq2Seq],
    [MODEL_FOR_TEXT_TO_WAVEFORM_MAPPING_NAMES, MODEL_TYPES.EncoderOnly],
    [MODEL_FOR_AUDIO_XVECTOR_MAPPING_NAMES, MODEL_TYPES.EncoderOnly],
    [MODEL_FOR_AUDIO_FRAME_CLASSIFICATION_MAPPING_NAMES, MODEL_TYPES.EncoderOnly],

    // Custom:
    [MODEL_FOR_IMAGE_FEATURE_EXTRACTION_MAPPING_NAMES, MODEL_TYPES.EncoderOnly],
];

for (const [mappings, type] of MODEL_CLASS_TYPE_MAPPING) {
    // @ts-ignore
    for (const [name, model] of mappings.values()) {
        MODEL_TYPE_MAPPING.set(name, type);
        MODEL_CLASS_TO_NAME_MAPPING.set(model, name);
        MODEL_NAME_TO_CLASS_MAPPING.set(name, model);
    }
}

const CUSTOM_MAPPING = [
    // OVERRIDE:
    // TODO: Refactor to allow class to specify model
    ['MusicgenForConditionalGeneration', MusicgenForConditionalGeneration, MODEL_TYPES.Musicgen],
    ['Phi3VForCausalLM', Phi3VForCausalLM, MODEL_TYPES.Phi3V],

    ['CLIPTextModelWithProjection', CLIPTextModelWithProjection, MODEL_TYPES.EncoderOnly],
    ['SiglipTextModel', SiglipTextModel, MODEL_TYPES.EncoderOnly],
    ['JinaCLIPTextModel', JinaCLIPTextModel, MODEL_TYPES.EncoderOnly],
    ['ClapTextModelWithProjection', ClapTextModelWithProjection, MODEL_TYPES.EncoderOnly],
    ['ClapAudioModelWithProjection', ClapAudioModelWithProjection, MODEL_TYPES.EncoderOnly],

    ['DacEncoderModel', DacEncoderModel, MODEL_TYPES.EncoderOnly],
    ['DacDecoderModel', DacDecoderModel, MODEL_TYPES.EncoderOnly],
    ['MimiEncoderModel', MimiEncoderModel, MODEL_TYPES.EncoderOnly],
    ['MimiDecoderModel', MimiDecoderModel, MODEL_TYPES.EncoderOnly],
    ['SnacEncoderModel', SnacEncoderModel, MODEL_TYPES.EncoderOnly],
    ['SnacDecoderModel', SnacDecoderModel, MODEL_TYPES.EncoderOnly],

    ['Gemma3nForConditionalGeneration', Gemma3nForConditionalGeneration, MODEL_TYPES.ImageAudioTextToText],
    ['ChatterboxModel', ChatterboxModel, MODEL_TYPES.Chatterbox],
];
for (const [name, model, type] of CUSTOM_MAPPING) {
    MODEL_TYPE_MAPPING.set(name, type);
    MODEL_CLASS_TO_NAME_MAPPING.set(model, name);
    MODEL_NAME_TO_CLASS_MAPPING.set(name, model);
}

const CUSTOM_ARCHITECTURES = new Map([
    ['modnet', MODEL_FOR_IMAGE_SEGMENTATION_MAPPING_NAMES],
    ['birefnet', MODEL_FOR_IMAGE_SEGMENTATION_MAPPING_NAMES],
    ['isnet', MODEL_FOR_IMAGE_SEGMENTATION_MAPPING_NAMES],
    ['ben', MODEL_FOR_IMAGE_SEGMENTATION_MAPPING_NAMES],
]);
for (const [name, mapping] of CUSTOM_ARCHITECTURES.entries()) {
    mapping.set(name, ['PreTrainedModel', PreTrainedModel]);
    MODEL_TYPE_MAPPING.set(name, MODEL_TYPES.EncoderOnly);
    MODEL_CLASS_TO_NAME_MAPPING.set(PreTrainedModel, name);
    MODEL_NAME_TO_CLASS_MAPPING.set(name, PreTrainedModel);
}

/**
 * Helper class which is used to instantiate pretrained models with the `from_pretrained` function.
 * The chosen model class is determined by the type specified in the model config.
 *
 * @example
 * let model = await AutoModel.from_pretrained('Xenova/bert-base-uncased');
 */
export class AutoModel extends PretrainedMixin {
    /** @type {Map<string, Object>[]} */
    // @ts-ignore
    static MODEL_CLASS_MAPPINGS = MODEL_CLASS_TYPE_MAPPING.map((x) => x[0]);
    static BASE_IF_FAIL = true;
}

/**
 * Helper class which is used to instantiate pretrained sequence classification models with the `from_pretrained` function.
 * The chosen model class is determined by the type specified in the model config.
 *
 * @example
 * let model = await AutoModelForSequenceClassification.from_pretrained('Xenova/distilbert-base-uncased-finetuned-sst-2-english');
 */
export class AutoModelForSequenceClassification extends PretrainedMixin {
    static MODEL_CLASS_MAPPINGS = [MODEL_FOR_SEQUENCE_CLASSIFICATION_MAPPING_NAMES];
}

/**
 * Helper class which is used to instantiate pretrained token classification models with the `from_pretrained` function.
 * The chosen model class is determined by the type specified in the model config.
 *
 * @example
 * let model = await AutoModelForTokenClassification.from_pretrained('Xenova/distilbert-base-multilingual-cased-ner-hrl');
 */
export class AutoModelForTokenClassification extends PretrainedMixin {
    static MODEL_CLASS_MAPPINGS = [MODEL_FOR_TOKEN_CLASSIFICATION_MAPPING_NAMES];
}

/**
 * Helper class which is used to instantiate pretrained sequence-to-sequence models with the `from_pretrained` function.
 * The chosen model class is determined by the type specified in the model config.
 *
 * @example
 * let model = await AutoModelForSeq2SeqLM.from_pretrained('Xenova/t5-small');
 */
export class AutoModelForSeq2SeqLM extends PretrainedMixin {
    static MODEL_CLASS_MAPPINGS = [MODEL_FOR_SEQ_TO_SEQ_CAUSAL_LM_MAPPING_NAMES];
}

/**
 * Helper class which is used to instantiate pretrained sequence-to-sequence speech-to-text models with the `from_pretrained` function.
 * The chosen model class is determined by the type specified in the model config.
 *
 * @example
 * let model = await AutoModelForSpeechSeq2Seq.from_pretrained('openai/whisper-tiny.en');
 */
export class AutoModelForSpeechSeq2Seq extends PretrainedMixin {
    static MODEL_CLASS_MAPPINGS = [MODEL_FOR_SPEECH_SEQ_2_SEQ_MAPPING_NAMES];
}

/**
 * Helper class which is used to instantiate pretrained sequence-to-sequence text-to-spectrogram models with the `from_pretrained` function.
 * The chosen model class is determined by the type specified in the model config.
 *
 * @example
 * let model = await AutoModelForTextToSpectrogram.from_pretrained('microsoft/speecht5_tts');
 */
export class AutoModelForTextToSpectrogram extends PretrainedMixin {
    static MODEL_CLASS_MAPPINGS = [MODEL_FOR_TEXT_TO_SPECTROGRAM_MAPPING_NAMES];
}

/**
 * Helper class which is used to instantiate pretrained text-to-waveform models with the `from_pretrained` function.
 * The chosen model class is determined by the type specified in the model config.
 *
 * @example
 * let model = await AutoModelForTextToSpectrogram.from_pretrained('facebook/mms-tts-eng');
 */
export class AutoModelForTextToWaveform extends PretrainedMixin {
    static MODEL_CLASS_MAPPINGS = [MODEL_FOR_TEXT_TO_WAVEFORM_MAPPING_NAMES];
}

/**
 * Helper class which is used to instantiate pretrained causal language models with the `from_pretrained` function.
 * The chosen model class is determined by the type specified in the model config.
 *
 * @example
 * let model = await AutoModelForCausalLM.from_pretrained('Xenova/gpt2');
 */
export class AutoModelForCausalLM extends PretrainedMixin {
    static MODEL_CLASS_MAPPINGS = [MODEL_FOR_CAUSAL_LM_MAPPING_NAMES];
}

/**
 * Helper class which is used to instantiate pretrained masked language models with the `from_pretrained` function.
 * The chosen model class is determined by the type specified in the model config.
 *
 * @example
 * let model = await AutoModelForMaskedLM.from_pretrained('Xenova/bert-base-uncased');
 */
export class AutoModelForMaskedLM extends PretrainedMixin {
    static MODEL_CLASS_MAPPINGS = [MODEL_FOR_MASKED_LM_MAPPING_NAMES];
}

/**
 * Helper class which is used to instantiate pretrained question answering models with the `from_pretrained` function.
 * The chosen model class is determined by the type specified in the model config.
 *
 * @example
 * let model = await AutoModelForQuestionAnswering.from_pretrained('Xenova/distilbert-base-cased-distilled-squad');
 */
export class AutoModelForQuestionAnswering extends PretrainedMixin {
    static MODEL_CLASS_MAPPINGS = [MODEL_FOR_QUESTION_ANSWERING_MAPPING_NAMES];
}

/**
 * Helper class which is used to instantiate pretrained vision-to-sequence models with the `from_pretrained` function.
 * The chosen model class is determined by the type specified in the model config.
 *
 * @example
 * let model = await AutoModelForVision2Seq.from_pretrained('Xenova/vit-gpt2-image-captioning');
 */
export class AutoModelForVision2Seq extends PretrainedMixin {
    static MODEL_CLASS_MAPPINGS = [MODEL_FOR_VISION_2_SEQ_MAPPING_NAMES];
}

/**
 * Helper class which is used to instantiate pretrained image classification models with the `from_pretrained` function.
 * The chosen model class is determined by the type specified in the model config.
 *
 * @example
 * let model = await AutoModelForImageClassification.from_pretrained('Xenova/vit-base-patch16-224');
 */
export class AutoModelForImageClassification extends PretrainedMixin {
    static MODEL_CLASS_MAPPINGS = [MODEL_FOR_IMAGE_CLASSIFICATION_MAPPING_NAMES];
}

/**
 * Helper class which is used to instantiate pretrained image segmentation models with the `from_pretrained` function.
 * The chosen model class is determined by the type specified in the model config.
 *
 * @example
 * let model = await AutoModelForImageSegmentation.from_pretrained('Xenova/detr-resnet-50-panoptic');
 */
export class AutoModelForImageSegmentation extends PretrainedMixin {
    static MODEL_CLASS_MAPPINGS = [MODEL_FOR_IMAGE_SEGMENTATION_MAPPING_NAMES];
}

/**
 * Helper class which is used to instantiate pretrained image segmentation models with the `from_pretrained` function.
 * The chosen model class is determined by the type specified in the model config.
 *
 * @example
 * let model = await AutoModelForSemanticSegmentation.from_pretrained('nvidia/segformer-b3-finetuned-cityscapes-1024-1024');
 */
export class AutoModelForSemanticSegmentation extends PretrainedMixin {
    static MODEL_CLASS_MAPPINGS = [MODEL_FOR_SEMANTIC_SEGMENTATION_MAPPING_NAMES];
}

/**
 * Helper class which is used to instantiate pretrained universal image segmentation models with the `from_pretrained` function.
 * The chosen model class is determined by the type specified in the model config.
 *
 * @example
 * let model = await AutoModelForUniversalSegmentation.from_pretrained('hf-internal-testing/tiny-random-MaskFormerForInstanceSegmentation');
 */
export class AutoModelForUniversalSegmentation extends PretrainedMixin {
    static MODEL_CLASS_MAPPINGS = [MODEL_FOR_UNIVERSAL_SEGMENTATION_MAPPING_NAMES];
}

/**
 * Helper class which is used to instantiate pretrained object detection models with the `from_pretrained` function.
 * The chosen model class is determined by the type specified in the model config.
 *
 * @example
 * let model = await AutoModelForObjectDetection.from_pretrained('Xenova/detr-resnet-50');
 */
export class AutoModelForObjectDetection extends PretrainedMixin {
    static MODEL_CLASS_MAPPINGS = [MODEL_FOR_OBJECT_DETECTION_MAPPING_NAMES];
}

export class AutoModelForZeroShotObjectDetection extends PretrainedMixin {
    static MODEL_CLASS_MAPPINGS = [MODEL_FOR_ZERO_SHOT_OBJECT_DETECTION_MAPPING_NAMES];
}

/**
 * Helper class which is used to instantiate pretrained mask generation models with the `from_pretrained` function.
 * The chosen model class is determined by the type specified in the model config.
 *
 * @example
 * let model = await AutoModelForMaskGeneration.from_pretrained('Xenova/sam-vit-base');
 */
export class AutoModelForMaskGeneration extends PretrainedMixin {
    static MODEL_CLASS_MAPPINGS = [MODEL_FOR_MASK_GENERATION_MAPPING_NAMES];
}

export class AutoModelForCTC extends PretrainedMixin {
    static MODEL_CLASS_MAPPINGS = [MODEL_FOR_CTC_MAPPING_NAMES];
}

export class AutoModelForAudioClassification extends PretrainedMixin {
    static MODEL_CLASS_MAPPINGS = [MODEL_FOR_AUDIO_CLASSIFICATION_MAPPING_NAMES];
}

export class AutoModelForXVector extends PretrainedMixin {
    static MODEL_CLASS_MAPPINGS = [MODEL_FOR_AUDIO_XVECTOR_MAPPING_NAMES];
}

export class AutoModelForAudioFrameClassification extends PretrainedMixin {
    static MODEL_CLASS_MAPPINGS = [MODEL_FOR_AUDIO_FRAME_CLASSIFICATION_MAPPING_NAMES];
}

export class AutoModelForDocumentQuestionAnswering extends PretrainedMixin {
    static MODEL_CLASS_MAPPINGS = [MODEL_FOR_DOCUMENT_QUESTION_ANSWERING_MAPPING_NAMES];
}

export class AutoModelForImageMatting extends PretrainedMixin {
    static MODEL_CLASS_MAPPINGS = [MODEL_FOR_IMAGE_MATTING_MAPPING_NAMES];
}

export class AutoModelForImageToImage extends PretrainedMixin {
    static MODEL_CLASS_MAPPINGS = [MODEL_FOR_IMAGE_TO_IMAGE_MAPPING_NAMES];
}

export class AutoModelForDepthEstimation extends PretrainedMixin {
    static MODEL_CLASS_MAPPINGS = [MODEL_FOR_DEPTH_ESTIMATION_MAPPING_NAMES];
}

export class AutoModelForNormalEstimation extends PretrainedMixin {
    static MODEL_CLASS_MAPPINGS = [MODEL_FOR_NORMAL_ESTIMATION_MAPPING_NAMES];
}

export class AutoModelForPoseEstimation extends PretrainedMixin {
    static MODEL_CLASS_MAPPINGS = [MODEL_FOR_POSE_ESTIMATION_MAPPING_NAMES];
}

export class AutoModelForImageFeatureExtraction extends PretrainedMixin {
    static MODEL_CLASS_MAPPINGS = [MODEL_FOR_IMAGE_FEATURE_EXTRACTION_MAPPING_NAMES];
}

export class AutoModelForImageTextToText extends PretrainedMixin {
    static MODEL_CLASS_MAPPINGS = [MODEL_FOR_IMAGE_TEXT_TO_TEXT_MAPPING_NAMES];
}

export class AutoModelForAudioTextToText extends PretrainedMixin {
    static MODEL_CLASS_MAPPINGS = [MODEL_FOR_AUDIO_TEXT_TO_TEXT_MAPPING_NAMES];
}

//////////////////////////////////////////////////

//////////////////////////////////////////////////
export class Seq2SeqLMOutput extends ModelOutput {
    /**
     * @param {Object} output The output of the model.
     * @param {Tensor} output.logits The output logits of the model.
     * @param {Tensor} output.past_key_values An tensor of key/value pairs that represent the previous state of the model.
     * @param {Tensor} output.encoder_outputs The output of the encoder in a sequence-to-sequence model.
     * @param {Tensor} [output.decoder_attentions] Attentions weights of the decoder, after the attention softmax, used to compute the weighted average in the self-attention heads.
     * @param {Tensor} [output.cross_attentions] Attentions weights of the decoder's cross-attention layer, after the attention softmax, used to compute the weighted average in the cross-attention heads.
     */
    constructor({ logits, past_key_values, encoder_outputs, decoder_attentions = null, cross_attentions = null }) {
        super();
        this.logits = logits;
        this.past_key_values = past_key_values;
        this.encoder_outputs = encoder_outputs;
        this.decoder_attentions = decoder_attentions;
        this.cross_attentions = cross_attentions;
    }
}

/**
 * Base class for outputs of sentence classification models.
 */
export class SequenceClassifierOutput extends ModelOutput {
    /**
     * @param {Object} output The output of the model.
     * @param {Tensor} output.logits classification (or regression if config.num_labels==1) scores (before SoftMax).
     * @param {Record<string, Tensor>} [output.attentions] Object of `torch.FloatTensor` (one for each layer) of shape `(batch_size, num_heads, sequence_length, sequence_length)`.
     * Attentions weights after the attention softmax, used to compute the weighted average in the self-attention heads.
     */
    constructor({ logits, ...attentions }) {
        super();
        this.logits = logits;
        const attentions_list = Object.values(attentions);
        if (attentions_list.length > 0) {
            // Only set attentions if they are not empty
            this.attentions = attentions_list;
        }
    }
}

/**
 * Base class for outputs of XVector models.
 */
export class XVectorOutput extends ModelOutput {
    /**
     * @param {Object} output The output of the model.
     * @param {Tensor} output.logits Classification hidden states before AMSoftmax, of shape `(batch_size, config.xvector_output_dim)`.
     * @param {Tensor} output.embeddings Utterance embeddings used for vector similarity-based retrieval, of shape `(batch_size, config.xvector_output_dim)`.
     */
    constructor({ logits, embeddings }) {
        super();
        this.logits = logits;
        this.embeddings = embeddings;
    }
}

/**
 * Base class for outputs of token classification models.
 */
export class TokenClassifierOutput extends ModelOutput {
    /**
     * @param {Object} output The output of the model.
     * @param {Tensor} output.logits Classification scores (before SoftMax).
     */
    constructor({ logits }) {
        super();
        this.logits = logits;
    }
}

/**
 * Base class for masked language models outputs.
 */
export class MaskedLMOutput extends ModelOutput {
    /**
     * @param {Object} output The output of the model.
     * @param {Tensor} output.logits Prediction scores of the language modeling head (scores for each vocabulary token before SoftMax).
     */
    constructor({ logits }) {
        super();
        this.logits = logits;
    }
}

/**
 * Base class for outputs of question answering models.
 */
export class QuestionAnsweringModelOutput extends ModelOutput {
    /**
     * @param {Object} output The output of the model.
     * @param {Tensor} output.start_logits Span-start scores (before SoftMax).
     * @param {Tensor} output.end_logits Span-end scores (before SoftMax).
     */
    constructor({ start_logits, end_logits }) {
        super();
        this.start_logits = start_logits;
        this.end_logits = end_logits;
    }
}

/**
 * Base class for causal language model (or autoregressive) outputs.
 */
export class CausalLMOutput extends ModelOutput {
    /**
     * @param {Object} output The output of the model.
     * @param {Tensor} output.logits Prediction scores of the language modeling head (scores for each vocabulary token before softmax).
     */
    constructor({ logits }) {
        super();
        this.logits = logits;
    }
}

/**
 * Base class for causal language model (or autoregressive) outputs.
 */
export class CausalLMOutputWithPast extends ModelOutput {
    /**
     * @param {Object} output The output of the model.
     * @param {Tensor} output.logits Prediction scores of the language modeling head (scores for each vocabulary token before softmax).
     * @param {Tensor} output.past_key_values Contains pre-computed hidden-states (key and values in the self-attention blocks)
     * that can be used (see `past_key_values` input) to speed up sequential decoding.
     */
    constructor({ logits, past_key_values }) {
        super();
        this.logits = logits;
        this.past_key_values = past_key_values;
    }
}

export class ImageMattingOutput extends ModelOutput {
    /**
     * @param {Object} output The output of the model.
     * @param {Tensor} output.alphas Estimated alpha values, of shape `(batch_size, num_channels, height, width)`.
     */
    constructor({ alphas }) {
        super();
        this.alphas = alphas;
    }
}

/**
 * Describes the outputs for the VITS model.
 */
export class VitsModelOutput extends ModelOutput {
    /**
     * @param {Object} output The output of the model.
     * @param {Tensor} output.waveform The final audio waveform predicted by the model, of shape `(batch_size, sequence_length)`.
     * @param {Tensor} output.spectrogram The log-mel spectrogram predicted at the output of the flow model.
     * This spectrogram is passed to the Hi-Fi GAN decoder model to obtain the final audio waveform.
     */
    constructor({ waveform, spectrogram }) {
        super();
        this.waveform = waveform;
        this.spectrogram = spectrogram;
    }
}<|MERGE_RESOLUTION|>--- conflicted
+++ resolved
@@ -1436,36 +1436,7 @@
     }
 
     /**
-<<<<<<< HEAD
-     * This function returns a [`LogitsProcessorList`] list object that contains all relevant [`LogitsWarper`]
-     * instances used for multinomial sampling.
-     * @param {GenerationConfig} generation_config The generation config.
-     * @returns {LogitsProcessorList} generation_config
-     */
-    _get_logits_warper(generation_config) {
-        // instantiate warpers list
-        const warpers = new LogitsProcessorList();
-
-        if (generation_config.temperature !== null && generation_config.temperature !== 1.0) {
-            warpers.push(new TemperatureLogitsWarper(generation_config.temperature));
-        }
-        if (generation_config.top_k !== null && generation_config.top_k !== 0) {
-            // TODO: add min_tokens_to_keep
-            warpers.push(new TopKLogitsWarper(generation_config.top_k));
-        }
-        if (generation_config.top_p !== null && generation_config.top_p < 1.0) {
-            // TODO: add min_tokens_to_keep
-            warpers.push(new TopPLogitsWarper(generation_config.top_p));
-        }
-
-        return warpers;
-    }
-
-    /**
-     * @param {GenerationConfig} generation_config
-=======
      * @param {GenerationConfig} generation_config 
->>>>>>> 5658eddb
      * @param {number} input_ids_seq_length The starting sequence length for the input ids.
      * @returns {LogitsProcessorList}
      * @private
@@ -4835,8 +4806,6 @@
 export class GraniteForCausalLM extends GranitePreTrainedModel {}
 //////////////////////////////////////////////////
 
-<<<<<<< HEAD
-=======
 //////////////////////////////////////////////////
 // GraniteMoeHybrid models
 export class GraniteMoeHybridPreTrainedModel extends PreTrainedModel { }
@@ -4844,7 +4813,6 @@
 export class GraniteMoeHybridForCausalLM extends GraniteMoeHybridPreTrainedModel { }
 //////////////////////////////////////////////////
 
->>>>>>> 5658eddb
 //////////////////////////////////////////////////
 // Cohere models
 
@@ -6293,8 +6261,6 @@
 }
 //////////////////////////////////////////////////
 
-<<<<<<< HEAD
-=======
 //////////////////////////////////////////////////
 // Parakeet models
 export class ParakeetPreTrainedModel extends PreTrainedModel { };
@@ -6311,7 +6277,6 @@
 //////////////////////////////////////////////////
 
 
->>>>>>> 5658eddb
 //////////////////////////////////////////////////
 // PyAnnote models
 export class PyAnnotePreTrainedModel extends PreTrainedModel {}
