
/**
 * @file Definitions of all models available in Transformers.js.
 * 
 * **Example:** Load and run an `AutoModel`.
 * 
 * ```javascript
 * import { AutoModel, AutoTokenizer } from '@huggingface/transformers';
 * 
 * let tokenizer = await AutoTokenizer.from_pretrained('Xenova/bert-base-uncased');
 * let model = await AutoModel.from_pretrained('Xenova/bert-base-uncased');
 * 
 * let inputs = await tokenizer('I love transformers!');
 * let { logits } = await model(inputs);
 * // Tensor {
 * //     data: Float32Array(183132) [-7.117443084716797, -7.107812881469727, -7.092104911804199, ...]
 * //     dims: (3) [1, 6, 30522],
 * //     type: "float32",
 * //     size: 183132,
 * // }
 * ```
 * 
 * We also provide other `AutoModel`s (listed below), which you can use in the same way as the Python library. For example:
 * 
 * **Example:** Load and run an `AutoModelForSeq2SeqLM`.
 * ```javascript
 * import { AutoModelForSeq2SeqLM, AutoTokenizer } from '@huggingface/transformers';
 * 
 * let tokenizer = await AutoTokenizer.from_pretrained('Xenova/t5-small');
 * let model = await AutoModelForSeq2SeqLM.from_pretrained('Xenova/t5-small');
 * 
 * let { input_ids } = await tokenizer('translate English to German: I love transformers!');
 * let outputs = await model.generate(input_ids);
 * let decoded = tokenizer.decode(outputs[0], { skip_special_tokens: true });
 * // 'Ich liebe Transformatoren!'
 * ```
 * 
 * @module models
 */

import {
    AutoConfig,
    getKeyValueShapes,
} from './configs.js';

import {
    deviceToExecutionProviders,
    createInferenceSession,
    isONNXTensor,
    isONNXProxy,
} from './backends/onnx.js';
import {
    DATA_TYPES,
    DEFAULT_DEVICE_DTYPE_MAPPING,
    DEFAULT_DTYPE_SUFFIX_MAPPING,
    isWebGpuFp16Supported,
} from './utils/dtypes.js';

import {
    Callable,
} from './utils/generic.js';

import {
    isIntegralNumber,
    mergeArrays,
    pick,
} from './utils/core.js';

import {
    getModelFile,
    getModelPath,
    getModelJSON,
} from './utils/hub.js';

import {
    GITHUB_ISSUE_URL,
} from './utils/constants.js';

import {
    LogitsProcessorList,
    ForcedBOSTokenLogitsProcessor,
    ForcedEOSTokenLogitsProcessor,
    SuppressTokensAtBeginLogitsProcessor,
    WhisperTimeStampLogitsProcessor,
    NoRepeatNGramLogitsProcessor,
    RepetitionPenaltyLogitsProcessor,
    NoBadWordsLogitsProcessor,
    MinLengthLogitsProcessor,
    MinNewTokensLengthLogitsProcessor,

    TemperatureLogitsWarper,
    TopKLogitsWarper,
    TopPLogitsWarper,
    ClassifierFreeGuidanceLogitsProcessor,
} from './generation/logits_process.js';

import {
    GenerationConfig,
} from './generation/configuration_utils.js';

import {
    cat,
    full_like,
    mean,
    ones,
    ones_like,
    stack,
    std_mean,
    Tensor,
    zeros_like,
} from './utils/tensor.js';

<<<<<<< HEAD
import { env } from './env.js';

import { executionProviders, ONNX } from './backends/onnx.js';
import { medianFilter } from './transformers.js';
const { InferenceSession, Tensor: ONNXTensor, env: onnx_env } = ONNX;
=======
import { dynamic_time_warping, medianFilter } from './utils/maths.js';
import { EosTokenCriteria, MaxLengthCriteria, StoppingCriteriaList } from './generation/stopping_criteria.js';
import { LogitsSampler } from './generation/logits_sampler.js';
import { apis } from './env.js';
>>>>>>> 7ebd50ce

import { WhisperGenerationConfig } from './models/whisper/generation_whisper.js';
import { whisper_language_to_code } from './models/whisper/common_whisper.js';

const IS_BROWSER = typeof navigator !== 'undefined' && navigator.product !== 'ReactNative';

//////////////////////////////////////////////////
// Model types: used internally
const MODEL_TYPES = {
    EncoderOnly: 0,
    EncoderDecoder: 1,
    Seq2Seq: 2,
    Vision2Seq: 3,
    DecoderOnly: 4,
    MaskGeneration: 5,
    ImageTextToText: 6,
    Musicgen: 7,
}
//////////////////////////////////////////////////


//////////////////////////////////////////////////
// Helper functions

// NOTE: These will be populated fully later
const MODEL_TYPE_MAPPING = new Map();
const MODEL_NAME_TO_CLASS_MAPPING = new Map();
const MODEL_CLASS_TO_NAME_MAPPING = new Map();


/**
 * Constructs an InferenceSession using a model file located at the specified path.
 * @param {string} pretrained_model_name_or_path The path to the directory containing the model file.
 * @param {string} fileName The name of the model file.
 * @param {import('./utils/hub.js').PretrainedModelOptions} options Additional options for loading the model.
 * @returns {Promise<{buffer: Uint8Array, session_options: Object, session_config: Object}>} A Promise that resolves to the data needed to create an InferenceSession object.
 * @private
 */
<<<<<<< HEAD
async function constructSession(pretrained_model_name_or_path, fileName, options) {
    // TODO add option for user to force specify their desired execution provider

    const sessionOptions = { executionProviders, ...options.session_options };
    const modelFileName = `onnx/${fileName}${options.quantized ? '_quantized' : ''}.onnx`;

    if (IS_BROWSER || !env.useFS || !env.allowLocalModels || env.useCustomCache) {
        let buffer = await getModelFile(pretrained_model_name_or_path, modelFileName, true, options);

        return await InferenceSession.create(buffer, sessionOptions);
    } else {
        let modelPath = await getModelPath(pretrained_model_name_or_path, modelFileName, true, options);
        // Download optional external data file
        await getModelPath(pretrained_model_name_or_path, `${modelFileName}_data`, false, options);

        return await InferenceSession.create(modelPath, sessionOptions);
=======
async function getSession(pretrained_model_name_or_path, fileName, options) {
    const custom_config = options.config?.['transformers.js_config'] ?? {};
    let device = options.device ?? custom_config.device;
    if (device && typeof device !== 'string') {
        if (device.hasOwnProperty(fileName)) {
            device = device[fileName];
        } else {
            console.warn(`device not specified for "${fileName}". Using the default device.`);
            device = null;
        }
    }

    // If the device is not specified, we use the default (supported) execution providers.
    const selectedDevice = /** @type {import("./utils/devices.js").DeviceType} */(
        device ?? (apis.IS_NODE_ENV ? 'cpu' : 'wasm')
    );
    const executionProviders = deviceToExecutionProviders(selectedDevice);

    // If options.dtype is specified, we use it to choose the suffix for the model file.
    // Otherwise, we use the default dtype for the device.
    let dtype = options.dtype ?? custom_config.dtype;
    if (typeof dtype !== 'string') {
        if (dtype && dtype.hasOwnProperty(fileName)) {
            dtype = dtype[fileName];
        } else {
            dtype = DEFAULT_DEVICE_DTYPE_MAPPING[selectedDevice] ?? DATA_TYPES.fp32;
            console.warn(`dtype not specified for "${fileName}". Using the default dtype (${dtype}) for this device (${selectedDevice}).`);
        }
    }

    const selectedDtype = /** @type {import("./utils/dtypes.js").DataType} */(dtype);

    if (!DEFAULT_DTYPE_SUFFIX_MAPPING.hasOwnProperty(selectedDtype)) {
        throw new Error(`Invalid dtype: ${selectedDtype}. Should be one of: ${Object.keys(DATA_TYPES).join(', ')}`);
    } else if (selectedDtype === DATA_TYPES.fp16 && selectedDevice === 'webgpu' && !(await isWebGpuFp16Supported())) {
        throw new Error(`The device (${selectedDevice}) does not support fp16.`);
    }

    // Only valid for models with a decoder
    const kv_cache_dtype = custom_config.kv_cache_dtype
        ? (typeof custom_config.kv_cache_dtype === 'string'
            ? custom_config.kv_cache_dtype
            : custom_config.kv_cache_dtype[selectedDtype] ?? 'float32')
        : undefined;

    if (kv_cache_dtype && !['float32', 'float16'].includes(kv_cache_dtype)) {
        throw new Error(`Invalid kv_cache_dtype: ${kv_cache_dtype}. Should be one of: float32, float16`);
    }

    const session_config = {
        dtype: selectedDtype,
        kv_cache_dtype,
    }

    // Construct the model file name
    const suffix = DEFAULT_DTYPE_SUFFIX_MAPPING[selectedDtype];
    const modelFileName = `${options.subfolder ?? ''}/${fileName}${suffix}.onnx`;

    const session_options = { ...options.session_options };

    // Overwrite `executionProviders` if not specified
    session_options.executionProviders ??= executionProviders;

    // Overwrite `freeDimensionOverrides` if specified in config and not set in session options
    const free_dimension_overrides = custom_config.free_dimension_overrides;
    if (free_dimension_overrides) {
        session_options.freeDimensionOverrides ??= free_dimension_overrides;
    } else if (selectedDevice.startsWith('webnn') && !session_options.freeDimensionOverrides) {
        console.warn(
            'WebNN does not currently support dynamic shapes and requires `free_dimension_overrides` to be set in config.json as a field within "transformers.js_config". ' +
            'When `free_dimension_overrides` is not set, you may experience significant performance degradation.'
        );
    }

    const bufferPromise = getModelFile(pretrained_model_name_or_path, modelFileName, true, options);

    // handle onnx external data files
    const use_external_data_format = options.use_external_data_format ?? custom_config.use_external_data_format;
    /** @type {Promise<{path: string, data: Uint8Array}>[]} */
    let externalDataPromises = [];
    if (use_external_data_format && (
        use_external_data_format === true ||
        (
            typeof use_external_data_format === 'object' &&
            use_external_data_format.hasOwnProperty(fileName) &&
            use_external_data_format[fileName] === true
        )
    )) {
        if (apis.IS_NODE_ENV) {
            throw new Error('External data format is not yet supported in Node.js');
        }
        const path = `${fileName}${suffix}.onnx_data`;
        const fullPath = `${options.subfolder ?? ''}/${path}`;
        externalDataPromises.push(new Promise(async (resolve, reject) => {
            const data = await getModelFile(pretrained_model_name_or_path, fullPath, true, options);
            resolve({ path, data })
        }));

    } else if (session_options.externalData !== undefined) {
        externalDataPromises = session_options.externalData.map(async (ext) => {
            // if the external data is a string, fetch the file and replace the string with its content
            if (typeof ext.data === "string") {
                const ext_buffer = await getModelFile(pretrained_model_name_or_path, ext.data, true, options);
                return { ...ext, data: ext_buffer };
            }
            return ext;
        });
>>>>>>> 7ebd50ce
    }

    if (externalDataPromises.length > 0) {
        session_options.externalData = await Promise.all(externalDataPromises);
    }

    if (selectedDevice === 'webgpu') {
        const shapes = getKeyValueShapes(options.config, {
            prefix: 'present',
        });
        if (Object.keys(shapes).length > 0 && !isONNXProxy()) {
            // Only set preferredOutputLocation if shapes are present and we aren't proxying ONNX
            /** @type {Record<string, import('onnxruntime-common').Tensor.DataLocation>} */
            const preferredOutputLocation = {};
            for (const key in shapes) {
                preferredOutputLocation[key] = 'gpu-buffer';
            }
            session_options.preferredOutputLocation = preferredOutputLocation;
        }
    }

    const buffer = await bufferPromise;

    return { buffer, session_options, session_config };
}

/**
 * Helper function to create multiple InferenceSession objects.
 * 
 * @param {string} pretrained_model_name_or_path The path to the directory containing the model file.
 * @param {Record<string, string>} names The names of the model files to load.
 * @param {import('./utils/hub.js').PretrainedModelOptions} options Additional options for loading the model.
 * @returns {Promise<Record<string, any>>} A Promise that resolves to a dictionary of InferenceSession objects.
 * @private
 */
async function constructSessions(pretrained_model_name_or_path, names, options) {
    return Object.fromEntries(await Promise.all(
        Object.keys(names).map(async (name) => {
            const { buffer, session_options, session_config } = await getSession(pretrained_model_name_or_path, names[name], options);
            const session = await createInferenceSession(buffer, session_options, session_config);
            return [name, session];
        })
    ));
}

/**
 * Helper function to load multiple optional configuration files
 * @param {string} pretrained_model_name_or_path The path to the directory containing the config file.
 * @param {Record<string, string>} names The names of the config files to load.
 * @param {import('./utils/hub.js').PretrainedModelOptions} options Additional options for loading the configs.
 * @returns {Promise<Record<string, any>>} A Promise that resolves to a dictionary of configuration objects.
 * @private
 */
async function getOptionalConfigs(pretrained_model_name_or_path, names, options) {
    return Object.fromEntries(await Promise.all(
        Object.keys(names).map(async (name) => {
            const config = await getModelJSON(pretrained_model_name_or_path, names[name], false, options);
            return [name, config];
        })
    ));
}

/**
 * Validate model inputs
 * @param {Object} session The InferenceSession object that will be run.
 * @param {Object} inputs The inputs to check.
 * @returns {Record<string, Tensor>} The checked inputs.
 * @throws {Error} If any inputs are missing.
 * @private
 */
function validateInputs(session, inputs) {
    /**
     * NOTE: Create either a shallow or deep copy based on `onnx.wasm.proxy`
     * @type {Record<string, Tensor>}
     */
    const checkedInputs = Object.create(null);
    const missingInputs = [];
    for (const inputName of session.inputNames) {
        const tensor = inputs[inputName];
        // Rare case where one of the model's input names corresponds to a built-in
        // object name (e.g., toString), which would cause a simple (!tensor) check to fail,
        // because it's not undefined but a function.
        if (!(tensor instanceof Tensor)) {
            missingInputs.push(inputName);
            continue;
        }
        // NOTE: When `onnx_env.wasm.proxy is true` the tensor is moved across the Worker
        // boundary, transferring ownership to the worker and invalidating the tensor.
        // So, in this case, we simply sacrifice a clone for it.
<<<<<<< HEAD
        checkedInputs[inputName] = onnx_env.wasm.proxy ? tensor.clone() : tensor;
=======
        checkedInputs[inputName] = isONNXProxy() ? tensor.clone() : tensor;
>>>>>>> 7ebd50ce
    }
    if (missingInputs.length > 0) {
        throw new Error(
            `An error occurred during model execution: "Missing the following inputs: ${missingInputs.join(', ')}.`);
    }

    const numInputsProvided = Object.keys(inputs).length;
    const numInputsNeeded = session.inputNames.length;
    if (numInputsProvided > numInputsNeeded) {
        // No missing inputs, but too many inputs were provided.
        // Warn the user and ignore the extra inputs.
        let ignored = Object.keys(inputs).filter(inputName => !session.inputNames.includes(inputName));
        console.warn(`WARNING: Too many inputs were provided (${numInputsProvided} > ${numInputsNeeded}). The following inputs will be ignored: "${ignored.join(', ')}".`);
    }

    return checkedInputs;
}

/**
 * Executes an InferenceSession using the specified inputs.
 * NOTE: `inputs` must contain at least the input names of the model.
 *  - If additional inputs are passed, they will be ignored.
 *  - If inputs are missing, an error will be thrown.
 * 
 * @param {Object} session The InferenceSession object to run.
 * @param {Object} inputs An object that maps input names to input tensors.
 * @returns {Promise<Object>} A Promise that resolves to an object that maps output names to output tensors.
 * @private
 */
async function sessionRun(session, inputs) {
    const checkedInputs = validateInputs(session, inputs);
    try {
        // pass the original ort tensor
        const ortFeed = Object.fromEntries(Object.entries(checkedInputs).map(([k, v]) => [k, v.ort_tensor]));
        let output = await session.run(ortFeed);
        output = replaceTensors(output);
        return output;
    } catch (e) {
        // This usually occurs when the inputs are of the wrong type.
        console.error(`An error occurred during model execution: "${e}".`);
        // Not log full data, it may cause crash in React Native
        console.error(
            'Inputs given to model:',
            IS_BROWSER ? checkedInputs : Object.fromEntries(
                Object.entries(checkedInputs)
                    .map(([key, tensor]) => [key, { dims: tensor.dims, type: tensor.type }])
            )
        );
        throw e;
    }
}

/**
 * Replaces ONNX Tensor objects with custom Tensor objects to support additional functions.
 * @param {Object} obj The object to replace tensor objects in.
 * @returns {Object} The object with tensor objects replaced by custom Tensor objects.
 * @private
 */
function replaceTensors(obj) {
    for (let prop in obj) {
<<<<<<< HEAD
        if (obj[prop] instanceof ONNXTensor) {
            obj[prop] = Tensor.fromONNX(obj[prop]);
=======
        if (isONNXTensor(obj[prop])) {
            obj[prop] = new Tensor(obj[prop]);
>>>>>>> 7ebd50ce
        } else if (typeof obj[prop] === 'object') {
            replaceTensors(obj[prop]);
        }
    }
    return obj;
}


/**
 * Converts an array or Tensor of integers to an int64 Tensor.
 * @param {Array|Tensor} items The input integers to be converted.
 * @returns {Tensor} The int64 Tensor with the converted values.
 * @throws {Error} If the input array is empty or the input is a batched Tensor and not all sequences have the same length.
 * @private
 */
function toI64Tensor(items) {
    if (items instanceof Tensor) {
        return items;
    }
    // items is an array
    if (items.length === 0) {
        throw Error("items must be non-empty");
    }

    if (Array.isArray(items[0])) {
        // batched
        if (items.some(x => x.length !== items[0].length)) {
            throw Error("Unable to create tensor, you should probably activate truncation and/or padding with 'padding=True' and/or 'truncation=True' to have batched tensors with the same length.")
        }

        return new Tensor('int64',
            BigInt64Array.from(items.flat().map(x => BigInt(x))),
            [items.length, items[0].length]
        );
    } else {
        //flat
        return new Tensor('int64',
            BigInt64Array.from(items.map(x => BigInt(x))),
            [1, items.length]
        );
    }
}

/**
 * Creates a boolean tensor with a single value.
 * @param {boolean} value The value of the tensor.
 * @returns {Tensor} The boolean tensor.
 * @private
 */
function boolTensor(value) {
    return new Tensor('bool', [value], [1]);
}

// JS doesn't support mixins, so we define some reused functions here, and allow "this" to be passed in
/**
 * Perform forward pass on the seq2seq model (both encoder and decoder).
 * @param {Object} self The seq2seq model object.
 * @param {Object} model_inputs The input object for the model containing encoder and decoder inputs.
 * @returns {Promise<Seq2SeqLMOutput>} Promise that resolves with the output of the seq2seq model.
 * @private
 */
async function seq2seqForward(self, model_inputs) {
    let { encoder_outputs, input_ids, decoder_input_ids, ...other_decoder_inputs } = model_inputs;
    // Encode if needed
    if (!encoder_outputs) {
        const encoder_inputs = pick(model_inputs, self.sessions['model'].inputNames);
        // Encoder outputs are not given, so we must compute them.
        encoder_outputs = (await encoderForward(self, encoder_inputs)).last_hidden_state;
    }

    other_decoder_inputs.input_ids = decoder_input_ids;
    other_decoder_inputs.encoder_hidden_states = encoder_outputs;

    if (self.sessions['decoder_model_merged'].inputNames.includes('encoder_attention_mask')) {
        other_decoder_inputs.encoder_attention_mask = model_inputs.attention_mask
    }

    const decoderResults = await decoderForward(self, other_decoder_inputs, true);

    return decoderResults;
}

/**
 * Forward pass of an encoder model.
 * @param {Object} self The encoder model.
 * @param {Object} model_inputs The input data to be used for the forward pass.
 * @returns {Promise<Object>} The model's outputs.
 * @private
 */
async function encoderForward(self, model_inputs) {
    const session = self.sessions['model'];
    const encoderFeeds = pick(model_inputs, session.inputNames);

    if (session.inputNames.includes('inputs_embeds') && !encoderFeeds.inputs_embeds) {
        if (!model_inputs.input_ids) {
            throw new Error('Both `input_ids` and `inputs_embeds` are missing in the model inputs.');
        }
        encoderFeeds.inputs_embeds = await self.encode_text({ input_ids: model_inputs.input_ids });
    }
    if (session.inputNames.includes('token_type_ids') && !encoderFeeds.token_type_ids) {
        // Assign default `token_type_ids` (all zeroes) to the `encoderFeeds` if the model expects it,
        // but they weren't created by the tokenizer.
        encoderFeeds.token_type_ids = new Tensor(
            'int64',
            new BigInt64Array(encoderFeeds.input_ids.data.length),
            encoderFeeds.input_ids.dims
        )
    }
    return await sessionRun(session, encoderFeeds);
}

/**
 * Forward pass of a decoder model.
 * @param {Object} self The decoder model.
 * @param {Object} model_inputs The input data to be used for the forward pass.
 * @returns {Promise<Object>} The logits and past key values.
 * @private
 */
async function decoderForward(self, model_inputs, is_encoder_decoder = false) {

    const session = self.sessions[
        is_encoder_decoder ? 'decoder_model_merged' : 'model'
    ]

    const { past_key_values, ...new_model_inputs } = model_inputs;

    if (session.inputNames.includes('use_cache_branch')) {
        new_model_inputs.use_cache_branch = boolTensor(!!past_key_values);
    }
    if (session.inputNames.includes('position_ids') && new_model_inputs.attention_mask && !new_model_inputs.position_ids) {
        new_model_inputs.position_ids = createPositionIds(new_model_inputs, past_key_values);
    }

    // Unpack the `past_key_values` object into model inputs
    self.addPastKeyValues(new_model_inputs, past_key_values);

    // Select only the inputs that are needed for the current session
    const fixed = pick(new_model_inputs, session.inputNames);
    return await sessionRun(session, fixed);
}


/**
 * Forward pass of an image-text-to-text model.
 * @param {Object} self The image-text-to-text model model.
 * @param {Object} model_inputs The input data to be used for the forward pass.
 * @param {Tensor} [model_inputs.input_ids=null]
 * @param {Tensor} [model_inputs.attention_mask=null]
 * @param {Tensor} [model_inputs.pixel_values=null]
 * @param {Tensor} [model_inputs.position_ids=null]
 * @param {Tensor} [model_inputs.inputs_embeds=null]
 * @param {Tensor} [model_inputs.past_key_values=null]
 * @param {Object} [model_inputs.generation_config=null]
 * @param {Object} [model_inputs.logits_processor=null]
 * @returns {Promise<Tensor>} The model's output tensor
 * @private
 */
async function imageTextToTextForward(self, {
    // Produced by the tokenizer/processor:
    input_ids = null,
    attention_mask = null,
    pixel_values = null,

    // Used during generation:
    position_ids = null,
    inputs_embeds = null,
    past_key_values = null,

    // Generic generation parameters
    generation_config = null,
    logits_processor = null,

    // TODO: needed?
    ...kwargs
}) {

    if (!inputs_embeds) {
        // 1. Extract the input embeddings
        inputs_embeds = await self.encode_text({ input_ids });

        // 2. Possibly, merge text and images
        if (pixel_values && input_ids.dims[1] !== 1) {
            const image_features = await self.encode_image({ pixel_values });

            ({ inputs_embeds, attention_mask } = self._merge_input_ids_with_image_features({
                image_features,
                inputs_embeds,
                input_ids,
                attention_mask,
            }));

        } else if (past_key_values && pixel_values && input_ids.dims[1] === 1) {
            // This is the case when we are generating with cache
            const target_length = input_ids.dims[1]; // always 1
            const past_length = Object.values(past_key_values)[0].dims.at(-2);

            attention_mask = cat([
                ones([input_ids.dims[0], past_length]),
                attention_mask.slice(null, [attention_mask.dims[1] - target_length, attention_mask.dims[1]]),
            ], 1);
        }
    }

    const outputs = await decoderForward(self, {
        inputs_embeds,
        past_key_values,
        attention_mask,
        position_ids,
        generation_config,
        logits_processor,
    }, true);
    return outputs;
}

function createPositionIds(model_inputs, past_key_values = null) {
    // If the model supports providing position_ids, we create position_ids on the fly for batch generation,
    // by computing the cumulative sum of the attention mask along the sequence length dimension.
    // 
    // Equivalent to:
    // position_ids = attention_mask.long().cumsum(-1) - 1
    // position_ids.masked_fill_(attention_mask == 0, 1)
    // if past_key_values:
    //     position_ids = position_ids[:, -input_ids.shape[1] :]
    const { input_ids, inputs_embeds, attention_mask } = model_inputs;
    const [bz, seq_len] = attention_mask.dims;

    const data = new BigInt64Array(attention_mask.data.length);
    for (let i = 0; i < bz; ++i) {
        const start = i * seq_len;
        let sum = BigInt(0);
        for (let j = 0; j < seq_len; ++j) {
            const index = start + j;
            if (attention_mask.data[index] === 0n) {
                data[index] = BigInt(1);
            } else { // === 1n
                data[index] = sum;
                sum += attention_mask.data[index];
            }
        }
    }

    let position_ids = new Tensor('int64', data, attention_mask.dims);
    if (past_key_values) {
        const offset = -(input_ids ?? inputs_embeds).dims.at(1);
        position_ids = position_ids.slice(null, [offset, null]);
    }
    return position_ids;
}

function decoder_prepare_inputs_for_generation(self, input_ids, model_inputs, generation_config) {
    if (model_inputs.past_key_values) {
        const past_length = Object.values(model_inputs.past_key_values)[0].dims.at(-2);
        const { input_ids, attention_mask } = model_inputs;

        // Keep only the unprocessed tokens:
        // 1 - If the length of the attention_mask exceeds the length of input_ids, then we are in a setting where
        // some of the inputs are exclusively passed as part of the cache (e.g. when passing input_embeds as
        // input)
        if (attention_mask && attention_mask.dims[1] > input_ids.dims[1]) {
            // NOTE: not needed since we only pass the generated tokens to the next forward pass
            // const offset = -(attention_mask.dims[1] - past_length);
            // model_inputs.input_ids = input_ids.slice(null, [offset, null]);
        }
        // 2 - If the past_length is smaller than input_ids', then input_ids holds all input tokens.
        // We can discard input_ids based on the past_length.
        else if (past_length < input_ids.dims[1]) {
            // NOTE: Required for phi models.
            // See https://github.com/huggingface/transformers/issues/30809#issuecomment-2111918479 for more information.
            model_inputs.input_ids = input_ids.slice(null, [past_length, null]);
        }
        // 3 - Otherwise (past_length >= input_ids.shape[1]), let's assume input_ids only has unprocessed tokens.
        else {
            if (
                // NOTE: Only used by VLMs (!= so that null matches undefined)
                self.config.image_token_index != null &&
                // Equivalent to `self.config.image_token_index in input_ids` (== so that int matches bigint)
                input_ids.data.some(x => x == self.config.image_token_index)
            ) {
                // TODO: Support multiple image tokens
                const num_image_tokens = self.config.num_image_tokens;
                if (!num_image_tokens) {
                    throw new Error('`num_image_tokens` is missing in the model configuration.');
                }

                const num_new_tokens = input_ids.dims[1] - (past_length - num_image_tokens);
                model_inputs.input_ids = input_ids.slice(null, [-num_new_tokens, null]);

                // TODO: The attention mask should be formed from the attention mask passed in model_inputs
                model_inputs.attention_mask = ones([1, past_length + num_new_tokens]);
            }
        }
    }

    return model_inputs;
}

function encoder_decoder_prepare_inputs_for_generation(self, input_ids, model_inputs, generation_config) {
    if (model_inputs.past_key_values) {
        input_ids = input_ids.map(x => [x.at(-1)]);
    }

    return {
        ...model_inputs,
        decoder_input_ids: toI64Tensor(input_ids),
    };
}

function image_text_to_text_prepare_inputs_for_generation(self, ...args) {
    if (self.config.is_encoder_decoder) {
        return encoder_decoder_prepare_inputs_for_generation(self, ...args);
    } else {
        return decoder_prepare_inputs_for_generation(self, ...args);
    }
}

//////////////////////////////////////////////////

//////////////////////////////////////////////////
/**
 * A base class for pre-trained models that provides the model configuration and an ONNX session.
 */
export class PreTrainedModel extends Callable {
    main_input_name = 'input_ids';
    forward_params = ['input_ids', 'attention_mask'];
    /**
     * Creates a new instance of the `PreTrainedModel` class.
     * @param {import('./configs.js').PretrainedConfig} config The model configuration.
     * @param {Record<string, any>} sessions The inference sessions for the model.
     * @param {Record<string, Object>} configs Additional configuration files (e.g., generation_config.json).
     */
    constructor(config, sessions, configs) {
        super();

        this.config = config;
        this.sessions = sessions;
        this.configs = configs;

        const modelName = MODEL_CLASS_TO_NAME_MAPPING.get(this.constructor);
        const modelType = MODEL_TYPE_MAPPING.get(modelName);

        this.can_generate = false;
        this._forward = null;

        this._prepare_inputs_for_generation = null;
        switch (modelType) {
            case MODEL_TYPES.DecoderOnly:
                this.can_generate = true;
                this._forward = decoderForward;
                this._prepare_inputs_for_generation = decoder_prepare_inputs_for_generation;
                break;
            case MODEL_TYPES.Seq2Seq:
            case MODEL_TYPES.Vision2Seq:
            case MODEL_TYPES.Musicgen:
                this.can_generate = true;

                this._forward = seq2seqForward;
                this._prepare_inputs_for_generation = encoder_decoder_prepare_inputs_for_generation;
                break;

            case MODEL_TYPES.EncoderDecoder:
                this._forward = seq2seqForward;
                break;
            case MODEL_TYPES.ImageTextToText:
                this.can_generate = true;
                this._forward = imageTextToTextForward;
                this._prepare_inputs_for_generation = image_text_to_text_prepare_inputs_for_generation;
                break;

            default:
                // should be MODEL_TYPES.EncoderOnly
                this._forward = encoderForward;
                break;
        }

        if (this.can_generate) {
            this.forward_params.push('past_key_values');
        }

        /** @type {import('./configs.js').TransformersJSConfig} */
        this.custom_config = this.config['transformers.js_config'] ?? {};
    }

    /**
    * Disposes of all the ONNX sessions that were created during inference.
    * @returns {Promise<unknown[]>} An array of promises, one for each ONNX session that is being disposed.
    * @todo Use https://developer.mozilla.org/en-US/docs/Web/JavaScript/Reference/Global_Objects/FinalizationRegistry
    */
    async dispose() {
        const promises = [];
        for (const session of Object.values(this.sessions)) {
            if (session?.handler?.dispose) {
                promises.push(session.handler.dispose())
            }
        }
        return await Promise.all(promises);
    }

    /**
     * Instantiate one of the model classes of the library from a pretrained model.
     * 
     * The model class to instantiate is selected based on the `model_type` property of the config object
     * (either passed as an argument or loaded from `pretrained_model_name_or_path` if possible)
     * 
     * @param {string} pretrained_model_name_or_path The name or path of the pretrained model. Can be either:
     * - A string, the *model id* of a pretrained model hosted inside a model repo on huggingface.co.
     *   Valid model ids can be located at the root-level, like `bert-base-uncased`, or namespaced under a
     *   user or organization name, like `dbmdz/bert-base-german-cased`.
     * - A path to a *directory* containing model weights, e.g., `./my_model_directory/`.
     * @param {import('./utils/hub.js').PretrainedModelOptions} options Additional options for loading the model.
     * 
     * @returns {Promise<PreTrainedModel>} A new instance of the `PreTrainedModel` class.
     */
    static async from_pretrained(pretrained_model_name_or_path, {
        progress_callback = null,
        config = null,
        cache_dir = null,
        local_files_only = false,
        revision = 'main',
        model_file_name = null,
<<<<<<< HEAD
=======
        subfolder = 'onnx',
        device = null,
        dtype = null,
        use_external_data_format = null,
>>>>>>> 7ebd50ce
        session_options = {},
    } = {}) {

        let options = {
            progress_callback,
            config,
            cache_dir,
            local_files_only,
            revision,
            model_file_name,
<<<<<<< HEAD
=======
            subfolder,
            device,
            dtype,
            use_external_data_format,
>>>>>>> 7ebd50ce
            session_options,
        }

        const modelName = MODEL_CLASS_TO_NAME_MAPPING.get(this);
        const modelType = MODEL_TYPE_MAPPING.get(modelName);

        config = options.config = await AutoConfig.from_pretrained(pretrained_model_name_or_path, options);

        let info;
        if (modelType === MODEL_TYPES.DecoderOnly) {
            info = await Promise.all([
                constructSessions(pretrained_model_name_or_path, {
                    model: options.model_file_name ?? 'model',
                }, options),
                getOptionalConfigs(pretrained_model_name_or_path, {
                    generation_config: 'generation_config.json',
                }, options),
            ]);

        } else if (modelType === MODEL_TYPES.Seq2Seq || modelType === MODEL_TYPES.Vision2Seq) {
            info = await Promise.all([
                constructSessions(pretrained_model_name_or_path, {
                    model: 'encoder_model',
                    decoder_model_merged: 'decoder_model_merged',
                }, options),
                getOptionalConfigs(pretrained_model_name_or_path, {
                    generation_config: 'generation_config.json',
                }, options),
            ]);

        } else if (modelType === MODEL_TYPES.MaskGeneration) {
            info = await Promise.all([
                constructSessions(pretrained_model_name_or_path, {
                    model: 'vision_encoder',
                    prompt_encoder_mask_decoder: 'prompt_encoder_mask_decoder',
                }, options),
            ]);

        } else if (modelType === MODEL_TYPES.EncoderDecoder) {
            info = await Promise.all([
                constructSessions(pretrained_model_name_or_path, {
                    model: 'encoder_model',
                    decoder_model_merged: 'decoder_model_merged',
                }, options),
            ]);

        } else if (modelType === MODEL_TYPES.ImageTextToText) {
            const sessions = {
                embed_tokens: 'embed_tokens',
                vision_encoder: 'vision_encoder',
                decoder_model_merged: 'decoder_model_merged',
            }
            if (config.is_encoder_decoder) {
                sessions['model'] = 'encoder_model';
            }
            info = await Promise.all([
                constructSessions(pretrained_model_name_or_path, sessions, options),
                getOptionalConfigs(pretrained_model_name_or_path, {
                    generation_config: 'generation_config.json',
                }, options),
            ]);

        } else if (modelType === MODEL_TYPES.Musicgen) {
            info = await Promise.all([
                constructSessions(pretrained_model_name_or_path, {
                    model: 'text_encoder',
                    decoder_model_merged: 'decoder_model_merged',
                    encodec_decode: 'encodec_decode',
                }, options),
                getOptionalConfigs(pretrained_model_name_or_path, {
                    generation_config: 'generation_config.json',
                }, options),
            ]);

        } else { // should be MODEL_TYPES.EncoderOnly
            if (modelType !== MODEL_TYPES.EncoderOnly) {
                console.warn(`Model type for '${modelName ?? config?.model_type}' not found, assuming encoder-only architecture. Please report this at ${GITHUB_ISSUE_URL}.`)
            }
            info = await Promise.all([
                constructSessions(pretrained_model_name_or_path, {
                    model: options.model_file_name ?? 'model',
                }, options),
            ]);
        }

        // @ts-ignore
        return new this(config, ...info);
    }

    /**
     * Runs the model with the provided inputs
     * @param {Object} model_inputs Object containing input tensors
     * @returns {Promise<Object>} Object containing output tensors
     */
    async _call(model_inputs) {
        return await this.forward(model_inputs);
    }

    /**
     * Forward method for a pretrained model. If not overridden by a subclass, the correct forward method
     * will be chosen based on the model type.
     * @param {Object} model_inputs The input data to the model in the format specified in the ONNX model.
     * @returns {Promise<Object>} The output data from the model in the format specified in the ONNX model.
     * @throws {Error} This method must be implemented in subclasses.
     */
    async forward(model_inputs) {
        return await this._forward(this, model_inputs);
    }

    /**
     * Get the model's generation config, if it exists.
     * @returns {GenerationConfig|null} The model's generation config if it exists, otherwise `null`.
     */
    get generation_config() {
        return this.configs?.generation_config ?? null;
    }

    /**
     * This function returns a [`LogitsProcessorList`] list object that contains all relevant [`LogitsWarper`]
     * instances used for multinomial sampling.
     * @param {GenerationConfig} generation_config The generation config.
     * @returns {LogitsProcessorList} generation_config 
     */
    _get_logits_warper(generation_config) {

        // instantiate warpers list
        const warpers = new LogitsProcessorList();

        if (generation_config.temperature !== null && generation_config.temperature !== 1.0) {
            warpers.push(new TemperatureLogitsWarper(generation_config.temperature));
        }
        if (generation_config.top_k !== null && generation_config.top_k !== 0) {
            // TODO: add min_tokens_to_keep
            warpers.push(new TopKLogitsWarper(generation_config.top_k));
        }
        if (generation_config.top_p !== null && generation_config.top_p < 1.0) {
            // TODO: add min_tokens_to_keep
            warpers.push(new TopPLogitsWarper(generation_config.top_p));
        }

        return warpers;
    }

    /**
     * @param {GenerationConfig} generation_config 
     * @param {number} input_ids_seq_length The starting sequence length for the input ids.
     * @returns {LogitsProcessorList}
     * @private
     */
    _get_logits_processor(
        generation_config,
        input_ids_seq_length,
        // encoder_input_ids, TODO
        // prefix_allowed_tokens_fn, TODO
        logits_processor = null
    ) {
        const processors = new LogitsProcessorList();

        // if (generation_config.diversity_penalty !== null && generation_config.diversity_penalty > 0.0) {
        //     processors.push(new HammingDiversityLogitsProcessor(
        //         generation_config.diversity_penalty,
        //         generation_config.num_beams,
        //         generation_config.num_beam_groups
        //     ));
        // }

        // if (generation_config.encoder_repetition_penalty !== null && generation_config.encoder_repetition_penalty !== 1.0) {
        //     processors.push(new EncoderRepetitionPenaltyLogitsProcessor(
        //         generation_config.encoder_repetition_penalty,
        //         encoder_input_ids
        //     ));
        // }

        if (generation_config.repetition_penalty !== null && generation_config.repetition_penalty !== 1.0) {
            processors.push(new RepetitionPenaltyLogitsProcessor(generation_config.repetition_penalty));
        }

        if (generation_config.no_repeat_ngram_size !== null && generation_config.no_repeat_ngram_size > 0) {
            processors.push(new NoRepeatNGramLogitsProcessor(generation_config.no_repeat_ngram_size));
        }

        // if (generation_config.encoder_no_repeat_ngram_size !== null && generation_config.encoder_no_repeat_ngram_size > 0) {
        //     if (this.config.is_encoder_decoder) {
        //         processors.push(new EncoderNoRepeatNGramLogitsProcessor(
        //             generation_config.encoder_no_repeat_ngram_size,
        //             encoder_input_ids
        //         ));
        //     } else {
        //         throw new Error("It's impossible to use `encoder_no_repeat_ngram_size` with decoder-only architecture");
        //     }
        // }

        if (generation_config.bad_words_ids !== null) {
            processors.push(new NoBadWordsLogitsProcessor(generation_config.bad_words_ids, generation_config.eos_token_id));
        }

        if (generation_config.min_length !== null && generation_config.eos_token_id !== null && generation_config.min_length > 0) {
            processors.push(new MinLengthLogitsProcessor(generation_config.min_length, generation_config.eos_token_id));
        }

        if (generation_config.min_new_tokens !== null && generation_config.eos_token_id !== null && generation_config.min_new_tokens > 0) {
            processors.push(new MinNewTokensLengthLogitsProcessor(
                input_ids_seq_length,
                generation_config.min_new_tokens,
                generation_config.eos_token_id
            ));
        }

        // if (prefix_allowed_tokens_fn !== null) {
        //     processors.push(new PrefixConstrainedLogitsProcessor(
        //         prefix_allowed_tokens_fn,
        //         generation_config.num_beams / generation_config.num_beam_groups
        //     ));
        // }


        if (generation_config.forced_bos_token_id !== null) {
            processors.push(new ForcedBOSTokenLogitsProcessor(generation_config.forced_bos_token_id));
        }

        if (generation_config.forced_eos_token_id !== null) {
            processors.push(new ForcedEOSTokenLogitsProcessor(
                generation_config.max_length,
                generation_config.forced_eos_token_id
            ));
        }

        // if (generation_config.remove_invalid_values === true) {
        //     processors.push(new InfNanRemoveLogitsProcessor());
        // }

        // if (generation_config.exponential_decay_length_penalty !== null) {
        //     processors.push(new ExponentialDecayLengthPenalty(
        //         generation_config.exponential_decay_length_penalty,
        //         generation_config.eos_token_id,
        //         input_ids_seq_length
        //     ));
        // }

        // if (generation_config.suppress_tokens !== null) {
        //     processors.push(new SuppressTokensLogitsProcessor(generation_config.suppress_tokens));
        // }

        if (generation_config.begin_suppress_tokens !== null) {
            const begin_index = (input_ids_seq_length > 1 || generation_config.forced_bos_token_id === null)
                ? input_ids_seq_length
                : input_ids_seq_length + 1;

            processors.push(new SuppressTokensAtBeginLogitsProcessor(generation_config.begin_suppress_tokens, begin_index));
        }

        // DEPRECATED: https://github.com/huggingface/transformers/pull/29485
        // if (generation_config.forced_decoder_ids !== null) {
        //     processors.push(new ForceTokensLogitsProcessor(generation_config.forced_decoder_ids));
        // }


        // 8. prepare batched CFG externally
        if (generation_config.guidance_scale !== null && generation_config.guidance_scale > 1) {
            processors.push(new ClassifierFreeGuidanceLogitsProcessor(generation_config.guidance_scale));
        }

        if (logits_processor !== null) {
            processors.extend(logits_processor)
        }

        // `LogitNormalization` should always be the last logit processor, when present
        // if (generation_config.renormalize_logits === true) {
        //     processors.push(new LogitNormalization());
        // }

        return processors;
    }

    /**
     * This function merges multiple generation configs together to form a final generation config to be used by the model for text generation.
     * It first creates an empty `GenerationConfig` object, then it applies the model's own `generation_config` property to it. Finally, if a `generation_config` object was passed in the arguments, it overwrites the corresponding properties in the final config with those of the passed config object.
     * @param {GenerationConfig|null} generation_config A `GenerationConfig` object containing generation parameters.
     * @param {Object} kwargs Additional generation parameters to be used in place of those in the `generation_config` object.
     * @returns {GenerationConfig} The final generation config object to be used by the model for text generation.
     */
    _prepare_generation_config(generation_config, kwargs, cls = GenerationConfig) {
        // Create empty generation config (contains defaults)
        // We pass `this.config` so that if `eos_token_id` or `bos_token_id` exist in the model's config, we will use them
        const config = { ...this.config };
        for (const key of ["decoder", "generator", "text_config"]) {
            // Special case: some models have generation attributes set in the decoder.
            // Use them if still unset in the generation config.
            if (key in config) {
                Object.assign(config, config[key]);
            }
        }

        const gen_config = new cls(config);

        // Apply model's generation config, if it exists
        Object.assign(gen_config, this.generation_config ?? {});

        // Next, use any generation config specified by the user
        // when calling `generate`
        if (generation_config) {
            Object.assign(gen_config, generation_config);
        }

        // Finally, if any kwargs were passed, use them to overwrite
        if (kwargs) {
            Object.assign(gen_config, pick(kwargs, Object.getOwnPropertyNames(gen_config)));
        }

        return gen_config;
    }

    /**
     * 
     * @param {GenerationConfig} generation_config 
     * @param {StoppingCriteriaList} [stopping_criteria=null] 
     */
    _get_stopping_criteria(generation_config, stopping_criteria = null) {
        const criteria = new StoppingCriteriaList();

        if (generation_config.max_length !== null) {
            criteria.push(new MaxLengthCriteria(
                generation_config.max_length,
                this.config.max_position_embeddings ?? null,
            ));
        }
        // if (generation_config.max_time !== null) {
        //     criteria.push(new MaxTimeCriteria(generation_config.max_time));
        // }
        if (generation_config.eos_token_id !== null) {
            criteria.push(new EosTokenCriteria(generation_config.eos_token_id));
        }

        if (stopping_criteria) {
            criteria.extend(stopping_criteria);
        }
        return criteria;

    }

    /**
     * Confirms that the model class is compatible with generation.
     * If not, raises an exception that points to the right class to use.
     */
    _validate_model_class() {
        if (!this.can_generate) {
            const generate_compatible_mappings = [
                MODEL_FOR_CAUSAL_LM_MAPPING_NAMES,
                // MODEL_FOR_CAUSAL_IMAGE_MODELING_MAPPING, // TODO
                MODEL_FOR_VISION_2_SEQ_MAPPING_NAMES,
                MODEL_FOR_SEQ_TO_SEQ_CAUSAL_LM_MAPPING_NAMES,
                MODEL_FOR_SPEECH_SEQ_2_SEQ_MAPPING_NAMES,
            ];

            const modelName = MODEL_CLASS_TO_NAME_MAPPING.get(this.constructor);

            const generate_compatible_classes = new Set();
            const modelType = this.config.model_type;
            for (const model_mapping of generate_compatible_mappings) {
                const supported_models = model_mapping.get(modelType);
                if (supported_models) {
                    generate_compatible_classes.add(supported_models[0]);
                }
            }

            let errorMessage = `The current model class (${modelName}) is not compatible with \`.generate()\`, as it doesn't have a language model head.`
            if (generate_compatible_classes.size > 0) {
                errorMessage += ` Please use the following class instead: ${[...generate_compatible_classes].join(', ')}`;
            }
            throw Error(errorMessage);
        }
    }

    prepare_inputs_for_generation(...args) {
        return this._prepare_inputs_for_generation(this, ...args);
    }

    /**
     * 
     * @param {Object} inputs
     * @param {bigint[][]} inputs.generated_input_ids
     * @param {Object} inputs.outputs
     * @param {Object} inputs.model_inputs
     * @param {boolean} inputs.is_encoder_decoder
     * @returns {Object} The updated model inputs for the next generation iteration.
     */
    _update_model_kwargs_for_generation({ generated_input_ids, outputs, model_inputs, is_encoder_decoder }) {
        // update past_key_values
        model_inputs['past_key_values'] = this.getPastKeyValues(outputs, model_inputs.past_key_values);

        // update inputs for next run
        model_inputs['input_ids'] = new Tensor('int64', generated_input_ids.flat(), [generated_input_ids.length, 1]);

        if (!is_encoder_decoder) {
            // update attention mask
            model_inputs.attention_mask = cat(
                [
                    model_inputs.attention_mask,
                    ones([model_inputs.attention_mask.dims[0], 1]),
                ], 1
            );
        } else if ('decoder_attention_mask' in model_inputs) {
            // TODO: update decoder attention mask if the model requires it
        }

        // force recreate position_ids in next iteration
        model_inputs['position_ids'] = null;

        return model_inputs;
    }

    /**
     * This function extracts the model-specific `inputs` for generation.
     * @param {Object} params
     * @param {Tensor} [params.inputs=null]
     * @param {number} [params.bos_token_id=null]
     * @param {Record<string, Tensor|number[]>} [params.model_kwargs]
     * @returns {{inputs_tensor: Tensor, model_inputs: Record<string, Tensor>, model_input_name: string}} The model-specific inputs for generation.
     */
    _prepare_model_inputs({ inputs, bos_token_id, model_kwargs }) {
        const model_inputs = pick(model_kwargs, this.forward_params);
        const input_name = this.main_input_name;
        if (input_name in model_inputs) {
            if (inputs) {
                throw new Error(
                    "`inputs`: {inputs}` were passed alongside {input_name} which is not allowed. " +
                    "Make sure to either pass {inputs} or {input_name}=..."
                );
            }
        } else {
            model_inputs[input_name] = inputs;
        }

        const inputs_tensor = model_inputs[input_name];

        return { inputs_tensor, model_inputs, model_input_name: input_name };
    }

    async _prepare_encoder_decoder_kwargs_for_generation({ inputs_tensor, model_inputs, model_input_name, generation_config }) {
        if (
            this.sessions['model'].inputNames.includes('inputs_embeds')
            && !model_inputs.inputs_embeds
            && '_prepare_inputs_embeds' in this
        ) {
            // Encoder expects `inputs_embeds` instead of `input_ids`
            const { input_ids, pixel_values, attention_mask, ...kwargs } = model_inputs;
            // @ts-ignore
            const prepared_inputs = await this._prepare_inputs_embeds(model_inputs);
            model_inputs = {
                ...kwargs,
                ...pick(prepared_inputs, ['inputs_embeds', 'attention_mask']),
            };
        }
        let { last_hidden_state } = await encoderForward(this, model_inputs);

        // for classifier free guidance we need to add a 'null' input to our encoder hidden states
        if (generation_config.guidance_scale !== null && generation_config.guidance_scale > 1) {

            last_hidden_state = cat([
                last_hidden_state,
                full_like(last_hidden_state, 0.0),
            ], 0);

            if ('attention_mask' in model_inputs) {
                model_inputs['attention_mask'] = cat([
                    model_inputs['attention_mask'],
                    zeros_like(model_inputs['attention_mask']),
                ], 0);
            }

        } else if (model_inputs.decoder_input_ids) {
            // Ensure that the encoder outputs have the same batch size as the decoder inputs,
            // allowing for more efficient batched generation for single inputs
            const decoder_input_ids_batch_size = toI64Tensor(model_inputs.decoder_input_ids).dims[0];
            if (decoder_input_ids_batch_size !== last_hidden_state.dims[0]) {
                if (last_hidden_state.dims[0] !== 1) {
                    throw new Error(
                        `The encoder outputs have a different batch size (${last_hidden_state.dims[0]}) than the decoder inputs (${decoder_input_ids_batch_size}).`
                    )
                }
                last_hidden_state = cat(Array.from({ length: decoder_input_ids_batch_size }, () => last_hidden_state), 0);
            }
        }
        model_inputs['encoder_outputs'] = last_hidden_state;

        return model_inputs;
    }

    /**
     * Prepares `decoder_input_ids` for generation with encoder-decoder models
     * @param {*} param0 
     */
    _prepare_decoder_input_ids_for_generation({ batch_size, model_input_name, model_kwargs, decoder_start_token_id, bos_token_id, generation_config }) {
        let { decoder_input_ids, ...model_inputs } = model_kwargs;

        // Prepare input ids if the user has not defined `decoder_input_ids` manually.
        if (!decoder_input_ids) {
            decoder_start_token_id ??= bos_token_id;

            if (this.config.model_type === 'musicgen') {
                // Custom logic (TODO: move to Musicgen class)
                decoder_input_ids = Array.from({
                    length: batch_size * this.config.decoder.num_codebooks
                }, () => [decoder_start_token_id]);

            } else if (Array.isArray(decoder_start_token_id)) {
                if (decoder_start_token_id.length !== batch_size) {
                    throw new Error(
                        `\`decoder_start_token_id\` expcted to have length ${batch_size} but got ${decoder_start_token_id.length}`
                    )
                }
                decoder_input_ids = decoder_start_token_id;
            } else {
                decoder_input_ids = Array.from({
                    length: batch_size,
                }, () => [decoder_start_token_id]);
            }
        } else if (!Array.isArray(decoder_input_ids[0])) {
            // Correct batch size
            decoder_input_ids = Array.from({
                length: batch_size,
            }, () => decoder_input_ids);
        }

        decoder_input_ids = toI64Tensor(decoder_input_ids);
        model_kwargs['decoder_attention_mask'] = ones_like(decoder_input_ids);

        return { input_ids: decoder_input_ids, model_inputs };
    }

    /**
     * Generates sequences of token ids for models with a language modeling head.
     * @param {import('./generation/parameters.js').GenerationFunctionParameters} options
     * @returns {Promise<ModelOutput|Tensor>} The output of the model, which can contain the generated token ids, attentions, and scores.
     */
    async generate({
        inputs = null,
        generation_config = null,
        logits_processor = null,
        stopping_criteria = null,
        streamer = null,

        // inputs_attention_mask = null,
        ...kwargs
    }) {
        this._validate_model_class();

        // Update generation config with defaults and kwargs
        generation_config = this._prepare_generation_config(generation_config, kwargs);

        // 3. Define model inputs
        let { inputs_tensor, model_inputs, model_input_name } = this._prepare_model_inputs({
            inputs,
            model_kwargs: kwargs,
        });

        const is_encoder_decoder = this.config.is_encoder_decoder;

        // 4. Define other model kwargs
        if (!is_encoder_decoder) {
            // decoder-only models should use left-padding for generation
        } else if (!('encoder_outputs' in model_inputs)) {
            // if model is encoder decoder encoder_outputs are created
            // and added to `model_kwargs`
            model_inputs = await this._prepare_encoder_decoder_kwargs_for_generation(
                { inputs_tensor, model_inputs, model_input_name, generation_config }
            )
        }

        // 5. Prepare `input_ids` which will be used for auto-regressive generation
        // TODO: Update to align with HF transformers' implementation
        let input_ids;
        if (is_encoder_decoder) {
            // Generating from the encoder outputs
            ({ input_ids, model_inputs } = this._prepare_decoder_input_ids_for_generation({
                batch_size: model_inputs[model_input_name].dims.at(0),
                model_input_name,
                model_kwargs: model_inputs,
                decoder_start_token_id: generation_config.decoder_start_token_id,
                bos_token_id: generation_config.bos_token_id,
                generation_config,
            }));
        } else {
            input_ids = model_inputs[model_input_name]
        }

        // 6. Prepare `max_length` depending on other stopping criteria.
        let input_ids_length = input_ids.dims.at(-1);

        if (generation_config.max_new_tokens !== null) {
            generation_config.max_length = input_ids_length + generation_config.max_new_tokens;
        }

        // input_ids_length = model_inputs[model_input_name].dims.at(1);
        // // inputs instanceof Tensor ?  : inputs.length;

        // // decoder-only
        // if (input_ids_length === 0) {
        //     throw Error("Must supply a non-empty array of input token ids.")
        // }

        // let decoder_input_ids =
        // generation_config.decoder_input_ids
        // ?? generation_config.decoder_start_token_id
        // ?? generation_config.bos_token_id
        // ?? generation_config.eos_token_id;

        // Update logits processor
        // 8. prepare distribution pre_processing samplers
        const prepared_logits_processor = this._get_logits_processor(
            generation_config,
            input_ids_length,
            logits_processor,
        )

        // 9. prepare stopping criteria
        const prepared_stopping_criteria = this._get_stopping_criteria(
            generation_config, stopping_criteria
        )

        // /** @type {number[]} */
        // let eos_token_ids = generation_config.eos_token_id;
        // if (eos_token_ids !== null && !Array.isArray(eos_token_ids)) {
        //     eos_token_ids = [eos_token_ids];
        // }

        const numInputs = model_inputs[model_input_name].dims.at(0);

        // TODO:
        // done is a list of booleans to keep track of which inputs are done
        // const done = new Array(numInputs).fill(false);
        // For efficiency purposes, we remove completed rows from model_inputs
        // when the beam is complete, and we keep track of the row index
        // const rowIndexToBatchIndex = new Map();

        const sampler = LogitsSampler.getSampler(generation_config);

        // TODO make > numInputs
        const scores = new Array(numInputs).fill(0);
        /** @type {bigint[][]} */
        const all_input_ids = input_ids.tolist();
        if (streamer) {
            streamer.put(all_input_ids);
        }
        // const all_generated_input_ids = Array.from({ length: numInputs }, () => []);

        // NOTE: For now, we don't support spawning new beams
        // TODO: when we do, we simply copy past key values and accumulate into single large tensor

        ////////////////////////////////////////////////////
        // Generic search which handles 4 generation modes:
        // - GenerationMode.GREEDY_SEARCH
        // - GenerationMode.SAMPLE
        // - GenerationMode.BEAM_SEARCH
        // - GenerationMode.BEAM_SAMPLE
        ////////////////////////////////////////////////////
        let outputs;
        let attentions = {};
        while (true) {
            // prepare model inputs
            model_inputs = this.prepare_inputs_for_generation(all_input_ids, model_inputs, generation_config);
            outputs = await this.forward(model_inputs);

            if (generation_config.output_attentions && generation_config.return_dict_in_generate) {
                // Get attentions if they are present
                const token_attentions = this.getAttentions(outputs);
                for (const key in token_attentions) {
                    if (!(key in attentions)) {
                        attentions[key] = [];
                    }
                    attentions[key].push(token_attentions[key]);
                }
            }

            // Logits are of the form [batch_size, out_seq_length, vocab_size]
            // In most cases, this will be [batch_size, 1, vocab_size]
            // So, we select the last token's logits:
            // (equivalent to `logits = outputs.logits[:, -1, :]`)
            const logits = outputs.logits.slice(null, -1, null);

            const next_tokens_scores = prepared_logits_processor(all_input_ids, logits);

            /** @type {[bigint][]} */
            const generated_input_ids = [];
            // const new_kv_cache = [];// NOTE: Only used for beam search when concatenating new kv
            // Loop over each batch
            for (let batch_idx = 0; batch_idx < next_tokens_scores.dims.at(0); ++batch_idx) {
                const logs = next_tokens_scores[batch_idx];

                const sampledTokens = await sampler(logs);
                for (const [newTokenId, logProb] of sampledTokens) {
                    const bigint = BigInt(newTokenId);
                    // TODO: If branching, use previous beam as a starting point
                    // update generated ids, model inputs, and length for next step
                    scores[batch_idx] += logProb;
                    all_input_ids[batch_idx].push(bigint);
                    generated_input_ids.push([bigint]);

                    // TODO: Support beam search
                    break;
                }
            }
            if (streamer) {
                streamer.put(generated_input_ids);
            }

            const stop = prepared_stopping_criteria(all_input_ids);
            if (stop.every(x => x)) {
                break;
            }

            model_inputs = this._update_model_kwargs_for_generation({
                generated_input_ids, outputs, model_inputs, is_encoder_decoder,
            });
        }

        if (streamer) {
            streamer.end();
        }

        // Retrieve and dispose all final past key values (including encoder attentions)
        const past_key_values = this.getPastKeyValues(outputs, model_inputs.past_key_values, true);

        // TODO: ensure all_input_ids is padded correctly...
        const sequences = new Tensor('int64', all_input_ids.flat(), [all_input_ids.length, all_input_ids[0].length]);

        if (generation_config.return_dict_in_generate) {
            return {
                sequences,
                past_key_values,
                ...attentions,
                // TODO:
                // scores,
                // logits,
            }
        } else {
            // Dispose all remaining tensors
            for (const tensor of Object.values(outputs)) {
                if (tensor.location === 'gpu-buffer') {
                    tensor.dispose();
                }
            }
            return sequences;
        }
    }

    /**
     * Returns an object containing past key values from the given decoder results object.
     *
     * @param {Object} decoderResults The decoder results object.
     * @param {Object} pastKeyValues The previous past key values.
     * @returns {Object} An object containing past key values.
     */
    getPastKeyValues(decoderResults, pastKeyValues, disposeEncoderPKVs = false) {
        const pkvs = Object.create(null);

        for (const name in decoderResults) {
            if (name.startsWith('present')) {
                const newName = name.replace('present', 'past_key_values');
                const is_encoder_pkv = name.includes('encoder');
                if (is_encoder_pkv && pastKeyValues) {
                    // Optimization introduced by optimum to reuse past key values.
                    // So, we just replace the constant outputs (`decoderResults[name]`) with the previous past key values.
                    // https://github.com/huggingface/optimum/blob/0bf2c05fb7e1182b52d21b703cfc95fd9e4ea3dc/optimum/onnxruntime/base.py#L677-L704
                    pkvs[newName] = pastKeyValues[newName];
                } else { // decoder or using first encoder PKVs
                    pkvs[newName] = decoderResults[name];
                }

                if (pastKeyValues && (!is_encoder_pkv || disposeEncoderPKVs)) {
                    // - Always dispose decoder PKVs
                    // - Only dispose encoder past key values when requested (after generation)
                    const t = pastKeyValues[newName];
                    if (t.location === 'gpu-buffer') {
                        t.dispose();
                    }
                }
            }
        }
        return pkvs;
    }

    /**
     * Returns an object containing attentions from the given model output object.
     *
     * @param {Object} model_output The output of the model.
     * @returns {{cross_attentions?: Tensor[]}} An object containing attentions.
     */
    getAttentions(model_output) {
        const attentions = {};

        for (const attnName of ['cross_attentions', 'encoder_attentions', 'decoder_attentions']) {
            for (const name in model_output) {
                if (name.startsWith(attnName)) {
                    if (!(attnName in attentions)) {
                        attentions[attnName] = [];
                    }
                    attentions[attnName].push(model_output[name]);
                }
            }
        }
        return attentions;
    }

    /**
     * Adds past key values to the decoder feeds object. If pastKeyValues is null, creates new tensors for past key values.
     *
     * @param {Object} decoderFeeds The decoder feeds object to add past key values to.
     * @param {Object} pastKeyValues An object containing past key values.
     */
    addPastKeyValues(decoderFeeds, pastKeyValues) {
        if (pastKeyValues) {
            Object.assign(decoderFeeds, pastKeyValues)
        } else {
            const session = this.sessions['decoder_model_merged'] ?? this.sessions['model'];
            const dtype = session?.config?.kv_cache_dtype ?? 'float32';
            const empty = (dtype === 'float16') ? new Uint16Array() : [];

            const shapes = getKeyValueShapes(this.config);

            for (const name in shapes) {
                decoderFeeds[name] = new Tensor(dtype, empty, shapes[name]);
            }
        }
    }

    async encode_image({ pixel_values }) {
        // image_inputs === { pixel_values }
        const features = (await sessionRun(this.sessions['vision_encoder'], { pixel_values })).image_features;
        if (!this.config.num_image_tokens) {
            console.warn(
                'The number of image tokens was not set in the model configuration. ' +
                `Setting it to the number of features detected by the vision encoder (${features.dims[1]}).`
            )
            this.config.num_image_tokens = features.dims[1];
        }
        return features;
    }

    async encode_text({ input_ids }) {
        // text_inputs === { input_ids, attention_mask }
        return (await sessionRun(this.sessions['embed_tokens'], { input_ids })).inputs_embeds;
    }
}

//////////////////////////////////////////////////
// Base model output class
export class ModelOutput { }

/**
 * Base class for model's outputs, with potential hidden states and attentions.
 */
export class BaseModelOutput extends ModelOutput {
    /**
     * @param {Object} output The output of the model.
     * @param {Tensor} output.last_hidden_state Sequence of hidden-states at the output of the last layer of the model.
     * @param {Tensor} [output.hidden_states] Hidden-states of the model at the output of each layer plus the optional initial embedding outputs.
     * @param {Tensor} [output.attentions] Attentions weights after the attention softmax, used to compute the weighted average in the self-attention heads.
     */
    constructor({ last_hidden_state, hidden_states = null, attentions = null }) {
        super();
        this.last_hidden_state = last_hidden_state;
        this.hidden_states = hidden_states;
        this.attentions = attentions;
    }
}
//////////////////////////////////////////////////
// Bert models
export class BertPreTrainedModel extends PreTrainedModel { }
export class BertModel extends BertPreTrainedModel { }

/**
 * BertForMaskedLM is a class representing a BERT model for masked language modeling.
 */
export class BertForMaskedLM extends BertPreTrainedModel {
    /**
     * Calls the model on new inputs.
     *
     * @param {Object} model_inputs The inputs to the model.
     * @returns {Promise<MaskedLMOutput>} An object containing the model's output logits for masked language modeling.
     */
    async _call(model_inputs) {
        return new MaskedLMOutput(await super._call(model_inputs));
    }
}

/**
 * BertForSequenceClassification is a class representing a BERT model for sequence classification.
 */
export class BertForSequenceClassification extends BertPreTrainedModel {
    /**
     * Calls the model on new inputs.
     *
     * @param {Object} model_inputs The inputs to the model.
     * @returns {Promise<SequenceClassifierOutput>} An object containing the model's output logits for sequence classification.
     */
    async _call(model_inputs) {
        return new SequenceClassifierOutput(await super._call(model_inputs));
    }
}

/**
 * BertForTokenClassification is a class representing a BERT model for token classification.
 */
export class BertForTokenClassification extends BertPreTrainedModel {
    /**
     * Calls the model on new inputs.
     *
     * @param {Object} model_inputs The inputs to the model.
     * @returns {Promise<TokenClassifierOutput>} An object containing the model's output logits for token classification.
     */
    async _call(model_inputs) {
        return new TokenClassifierOutput(await super._call(model_inputs));
    }
}

/**
 * BertForQuestionAnswering is a class representing a BERT model for question answering.
 */
export class BertForQuestionAnswering extends BertPreTrainedModel {
    /**
     * Calls the model on new inputs.
     *
     * @param {Object} model_inputs The inputs to the model.
     * @returns {Promise<QuestionAnsweringModelOutput>} An object containing the model's output logits for question answering.
     */
    async _call(model_inputs) {
        return new QuestionAnsweringModelOutput(await super._call(model_inputs));
    }
}
//////////////////////////////////////////////////

//////////////////////////////////////////////////
// NomicBert models
export class NomicBertPreTrainedModel extends PreTrainedModel { }
export class NomicBertModel extends NomicBertPreTrainedModel { }
//////////////////////////////////////////////////

//////////////////////////////////////////////////
// RoFormer models
export class RoFormerPreTrainedModel extends PreTrainedModel { }

/**
 * The bare RoFormer Model transformer outputting raw hidden-states without any specific head on top.
 */
export class RoFormerModel extends RoFormerPreTrainedModel { }

/**
 * RoFormer Model with a `language modeling` head on top.
 */
export class RoFormerForMaskedLM extends RoFormerPreTrainedModel {
    /**
     * Calls the model on new inputs.
     *
     * @param {Object} model_inputs The inputs to the model.
     * @returns {Promise<MaskedLMOutput>} An object containing the model's output logits for masked language modeling.
     */
    async _call(model_inputs) {
        return new MaskedLMOutput(await super._call(model_inputs));
    }
}

/**
 * RoFormer Model transformer with a sequence classification/regression head on top (a linear layer on top of the pooled output)
 */
export class RoFormerForSequenceClassification extends RoFormerPreTrainedModel {
    /**
     * Calls the model on new inputs.
     *
     * @param {Object} model_inputs The inputs to the model.
     * @returns {Promise<SequenceClassifierOutput>} An object containing the model's output logits for sequence classification.
     */
    async _call(model_inputs) {
        return new SequenceClassifierOutput(await super._call(model_inputs));
    }
}

/**
 * RoFormer Model with a token classification head on top (a linear layer on top of the hidden-states output)
 * e.g. for Named-Entity-Recognition (NER) tasks.
 */
export class RoFormerForTokenClassification extends RoFormerPreTrainedModel {
    /**
     * Calls the model on new inputs.
     *
     * @param {Object} model_inputs The inputs to the model.
     * @returns {Promise<TokenClassifierOutput>} An object containing the model's output logits for token classification.
     */
    async _call(model_inputs) {
        return new TokenClassifierOutput(await super._call(model_inputs));
    }
}

/**
 * RoFormer Model with a span classification head on top for extractive question-answering tasks like SQuAD
 * (a linear layers on top of the hidden-states output to compute `span start logits` and `span end logits`).
 */
export class RoFormerForQuestionAnswering extends RoFormerPreTrainedModel {
    /**
     * Calls the model on new inputs.
     *
     * @param {Object} model_inputs The inputs to the model.
     * @returns {Promise<QuestionAnsweringModelOutput>} An object containing the model's output logits for question answering.
     */
    async _call(model_inputs) {
        return new QuestionAnsweringModelOutput(await super._call(model_inputs));
    }
}
// TODO: Add RoFormerForCausalLM and RoFormerForMultipleChoice
//////////////////////////////////////////////////

//////////////////////////////////////////////////
// ConvBert models
export class ConvBertPreTrainedModel extends PreTrainedModel { }

/**
 * The bare ConvBERT Model transformer outputting raw hidden-states without any specific head on top.
 */
export class ConvBertModel extends ConvBertPreTrainedModel { }

/**
 * ConvBERT Model with a language modeling head on top.
 */
export class ConvBertForMaskedLM extends ConvBertPreTrainedModel {
    /**
     * Calls the model on new inputs.
     *
     * @param {Object} model_inputs The inputs to the model.
     * @returns {Promise<MaskedLMOutput>} An object containing the model's output logits for masked language modeling.
     */
    async _call(model_inputs) {
        return new MaskedLMOutput(await super._call(model_inputs));
    }
}

/**
 * ConvBERT Model transformer with a sequence classification/regression head on top (a linear layer on top of the pooled output)
 */
export class ConvBertForSequenceClassification extends ConvBertPreTrainedModel {
    /**
     * Calls the model on new inputs.
     *
     * @param {Object} model_inputs The inputs to the model.
     * @returns {Promise<SequenceClassifierOutput>} An object containing the model's output logits for sequence classification.
     */
    async _call(model_inputs) {
        return new SequenceClassifierOutput(await super._call(model_inputs));
    }
}

/**
 * ConvBERT Model with a token classification head on top (a linear layer on top of the hidden-states output)
 * e.g. for Named-Entity-Recognition (NER) tasks.
 */
export class ConvBertForTokenClassification extends ConvBertPreTrainedModel {
    /**
     * Calls the model on new inputs.
     *
     * @param {Object} model_inputs The inputs to the model.
     * @returns {Promise<TokenClassifierOutput>} An object containing the model's output logits for token classification.
     */
    async _call(model_inputs) {
        return new TokenClassifierOutput(await super._call(model_inputs));
    }
}

/**
 * ConvBERT Model with a span classification head on top for extractive question-answering tasks like SQuAD
 * (a linear layers on top of the hidden-states output to compute `span start logits` and `span end logits`)
 */
export class ConvBertForQuestionAnswering extends ConvBertPreTrainedModel {
    /**
     * Calls the model on new inputs.
     *
     * @param {Object} model_inputs The inputs to the model.
     * @returns {Promise<QuestionAnsweringModelOutput>} An object containing the model's output logits for question answering.
     */
    async _call(model_inputs) {
        return new QuestionAnsweringModelOutput(await super._call(model_inputs));
    }
}
//////////////////////////////////////////////////


//////////////////////////////////////////////////
// Electra models
export class ElectraPreTrainedModel extends PreTrainedModel { }

/**
 * The bare Electra Model transformer outputting raw hidden-states without any specific head on top.
 * Identical to the BERT model except that it uses an additional linear layer between the embedding
 * layer and the encoder if the hidden size and embedding size are different.
 */
export class ElectraModel extends ElectraPreTrainedModel { }
// TODO add ElectraForPreTraining
/**
 * Electra model with a language modeling head on top.
 */
export class ElectraForMaskedLM extends ElectraPreTrainedModel {
    /**
     * Calls the model on new inputs.
     *
     * @param {Object} model_inputs The inputs to the model.
     * @returns {Promise<MaskedLMOutput>} An object containing the model's output logits for masked language modeling.
     */
    async _call(model_inputs) {
        return new MaskedLMOutput(await super._call(model_inputs));
    }
}

/**
 * ELECTRA Model transformer with a sequence classification/regression head on top (a linear layer on top of the pooled output)
 */
export class ElectraForSequenceClassification extends ElectraPreTrainedModel {
    /**
     * Calls the model on new inputs.
     *
     * @param {Object} model_inputs The inputs to the model.
     * @returns {Promise<SequenceClassifierOutput>} An object containing the model's output logits for sequence classification.
     */
    async _call(model_inputs) {
        return new SequenceClassifierOutput(await super._call(model_inputs));
    }
}

/**
 * Electra model with a token classification head on top.
 */
export class ElectraForTokenClassification extends ElectraPreTrainedModel {
    /**
     * Calls the model on new inputs.
     *
     * @param {Object} model_inputs The inputs to the model.
     * @returns {Promise<TokenClassifierOutput>} An object containing the model's output logits for token classification.
     */
    async _call(model_inputs) {
        return new TokenClassifierOutput(await super._call(model_inputs));
    }
}

/**
 * LECTRA Model with a span classification head on top for extractive question-answering tasks like SQuAD
 * (a linear layers on top of the hidden-states output to compute `span start logits` and `span end logits`).
 */
export class ElectraForQuestionAnswering extends ElectraPreTrainedModel {
    /**
     * Calls the model on new inputs.
     *
     * @param {Object} model_inputs The inputs to the model.
     * @returns {Promise<QuestionAnsweringModelOutput>} An object containing the model's output logits for question answering.
     */
    async _call(model_inputs) {
        return new QuestionAnsweringModelOutput(await super._call(model_inputs));
    }
}
//////////////////////////////////////////////////


//////////////////////////////////////////////////
// CamemBERT models
export class CamembertPreTrainedModel extends PreTrainedModel { }

/**
 * The bare CamemBERT Model transformer outputting raw hidden-states without any specific head on top.
 */
export class CamembertModel extends CamembertPreTrainedModel { }

/**
 * CamemBERT Model with a `language modeling` head on top.
 */
export class CamembertForMaskedLM extends CamembertPreTrainedModel {
    /**
     * Calls the model on new inputs.
     *
     * @param {Object} model_inputs The inputs to the model.
     * @returns {Promise<MaskedLMOutput>} An object containing the model's output logits for masked language modeling.
     */
    async _call(model_inputs) {
        return new MaskedLMOutput(await super._call(model_inputs));
    }
}

/**
 * CamemBERT Model transformer with a sequence classification/regression head on top (a linear layer on top of the pooled output) e.g. for GLUE tasks.
 */
export class CamembertForSequenceClassification extends CamembertPreTrainedModel {
    /**
     * Calls the model on new inputs.
     *
     * @param {Object} model_inputs The inputs to the model.
     * @returns {Promise<SequenceClassifierOutput>} An object containing the model's output logits for sequence classification.
     */
    async _call(model_inputs) {
        return new SequenceClassifierOutput(await super._call(model_inputs));
    }
}

/**
 * CamemBERT Model with a token classification head on top (a linear layer on top of the hidden-states output) e.g. for Named-Entity-Recognition (NER) tasks.
 */
export class CamembertForTokenClassification extends CamembertPreTrainedModel {
    /**
     * Calls the model on new inputs.
     *
     * @param {Object} model_inputs The inputs to the model.
     * @returns {Promise<TokenClassifierOutput>} An object containing the model's output logits for token classification.
     */
    async _call(model_inputs) {
        return new TokenClassifierOutput(await super._call(model_inputs));
    }
}

/**
 * CamemBERT Model with a span classification head on top for extractive question-answering tasks
 */
export class CamembertForQuestionAnswering extends CamembertPreTrainedModel {
    /**
     * Calls the model on new inputs.
     *
     * @param {Object} model_inputs The inputs to the model.
     * @returns {Promise<QuestionAnsweringModelOutput>} An object containing the model's output logits for question answering.
     */
    async _call(model_inputs) {
        return new QuestionAnsweringModelOutput(await super._call(model_inputs));
    }
}
//////////////////////////////////////////////////

//////////////////////////////////////////////////
// DeBERTa models
export class DebertaPreTrainedModel extends PreTrainedModel { }

/**
 * The bare DeBERTa Model transformer outputting raw hidden-states without any specific head on top.
 */
export class DebertaModel extends DebertaPreTrainedModel { }

/**
 * DeBERTa Model with a `language modeling` head on top.
 */
export class DebertaForMaskedLM extends DebertaPreTrainedModel {
    /**
     * Calls the model on new inputs.
     *
     * @param {Object} model_inputs The inputs to the model.
     * @returns {Promise<MaskedLMOutput>} An object containing the model's output logits for masked language modeling.
     */
    async _call(model_inputs) {
        return new MaskedLMOutput(await super._call(model_inputs));
    }
}

/**
 * DeBERTa Model transformer with a sequence classification/regression head on top (a linear layer on top of the pooled output)
 */
export class DebertaForSequenceClassification extends DebertaPreTrainedModel {
    /**
     * Calls the model on new inputs.
     *
     * @param {Object} model_inputs The inputs to the model.
     * @returns {Promise<SequenceClassifierOutput>} An object containing the model's output logits for sequence classification.
     */
    async _call(model_inputs) {
        return new SequenceClassifierOutput(await super._call(model_inputs));
    }
}

/**
 * DeBERTa Model with a token classification head on top (a linear layer on top of the hidden-states output) e.g. for Named-Entity-Recognition (NER) tasks.
 */
export class DebertaForTokenClassification extends DebertaPreTrainedModel {
    /**
     * Calls the model on new inputs.
     *
     * @param {Object} model_inputs The inputs to the model.
     * @returns {Promise<TokenClassifierOutput>} An object containing the model's output logits for token classification.
     */
    async _call(model_inputs) {
        return new TokenClassifierOutput(await super._call(model_inputs));
    }
}

/**
 * DeBERTa Model with a span classification head on top for extractive question-answering tasks like SQuAD (a linear
 * layers on top of the hidden-states output to compute `span start logits` and `span end logits`).
 */
export class DebertaForQuestionAnswering extends DebertaPreTrainedModel {
    /**
     * Calls the model on new inputs.
     *
     * @param {Object} model_inputs The inputs to the model.
     * @returns {Promise<QuestionAnsweringModelOutput>} An object containing the model's output logits for question answering.
     */
    async _call(model_inputs) {
        return new QuestionAnsweringModelOutput(await super._call(model_inputs));
    }
}
//////////////////////////////////////////////////

//////////////////////////////////////////////////
// DeBERTa-v2 models
export class DebertaV2PreTrainedModel extends PreTrainedModel { }

/**
 * The bare DeBERTa-V2 Model transformer outputting raw hidden-states without any specific head on top.
 */
export class DebertaV2Model extends DebertaV2PreTrainedModel { }

/**
 * DeBERTa-V2 Model with a `language modeling` head on top.
 */
export class DebertaV2ForMaskedLM extends DebertaV2PreTrainedModel {
    /**
     * Calls the model on new inputs.
     *
     * @param {Object} model_inputs The inputs to the model.
     * @returns {Promise<MaskedLMOutput>} An object containing the model's output logits for masked language modeling.
     */
    async _call(model_inputs) {
        return new MaskedLMOutput(await super._call(model_inputs));
    }
}

/**
 * DeBERTa-V2 Model transformer with a sequence classification/regression head on top (a linear layer on top of the pooled output)
 */
export class DebertaV2ForSequenceClassification extends DebertaV2PreTrainedModel {
    /**
     * Calls the model on new inputs.
     *
     * @param {Object} model_inputs The inputs to the model.
     * @returns {Promise<SequenceClassifierOutput>} An object containing the model's output logits for sequence classification.
     */
    async _call(model_inputs) {
        return new SequenceClassifierOutput(await super._call(model_inputs));
    }
}

/**
 * DeBERTa-V2 Model with a token classification head on top (a linear layer on top of the hidden-states output) e.g. for Named-Entity-Recognition (NER) tasks.
 */
export class DebertaV2ForTokenClassification extends DebertaV2PreTrainedModel {
    /**
     * Calls the model on new inputs.
     *
     * @param {Object} model_inputs The inputs to the model.
     * @returns {Promise<TokenClassifierOutput>} An object containing the model's output logits for token classification.
     */
    async _call(model_inputs) {
        return new TokenClassifierOutput(await super._call(model_inputs));
    }
}

/**
 * DeBERTa-V2 Model with a span classification head on top for extractive question-answering tasks like SQuAD (a linear
 * layers on top of the hidden-states output to compute `span start logits` and `span end logits`).
 */
export class DebertaV2ForQuestionAnswering extends DebertaV2PreTrainedModel {
    /**
     * Calls the model on new inputs.
     *
     * @param {Object} model_inputs The inputs to the model.
     * @returns {Promise<QuestionAnsweringModelOutput>} An object containing the model's output logits for question answering.
     */
    async _call(model_inputs) {
        return new QuestionAnsweringModelOutput(await super._call(model_inputs));
    }
}
//////////////////////////////////////////////////

//////////////////////////////////////////////////
// DistilBert models
export class DistilBertPreTrainedModel extends PreTrainedModel { }
export class DistilBertModel extends DistilBertPreTrainedModel { }

/**
 * DistilBertForSequenceClassification is a class representing a DistilBERT model for sequence classification.
 */
export class DistilBertForSequenceClassification extends DistilBertPreTrainedModel {
    /**
     * Calls the model on new inputs.
     *
     * @param {Object} model_inputs The inputs to the model.
     * @returns {Promise<SequenceClassifierOutput>} An object containing the model's output logits for sequence classification.
     */
    async _call(model_inputs) {
        return new SequenceClassifierOutput(await super._call(model_inputs));
    }
}

/**
 * DistilBertForTokenClassification is a class representing a DistilBERT model for token classification.
 */
export class DistilBertForTokenClassification extends DistilBertPreTrainedModel {
    /**
     * Calls the model on new inputs.
     *
     * @param {Object} model_inputs The inputs to the model.
     * @returns {Promise<TokenClassifierOutput>} An object containing the model's output logits for token classification.
     */
    async _call(model_inputs) {
        return new TokenClassifierOutput(await super._call(model_inputs));
    }
}


/**
 * DistilBertForQuestionAnswering is a class representing a DistilBERT model for question answering.
 */
export class DistilBertForQuestionAnswering extends DistilBertPreTrainedModel {
    /**
     * Calls the model on new inputs.
     *
     * @param {Object} model_inputs The inputs to the model.
     * @returns {Promise<QuestionAnsweringModelOutput>} An object containing the model's output logits for question answering.
     */
    async _call(model_inputs) {
        return new QuestionAnsweringModelOutput(await super._call(model_inputs));
    }
}

/**
 * DistilBertForMaskedLM is a class representing a DistilBERT model for masking task.
 */
export class DistilBertForMaskedLM extends DistilBertPreTrainedModel {
    /**
     * Calls the model on new inputs.
     *
     * @param {Object} model_inputs The inputs to the model.
     * @returns {Promise<MaskedLMOutput>} returned object
     */
    async _call(model_inputs) {
        return new MaskedLMOutput(await super._call(model_inputs));
    }
}
//////////////////////////////////////////////////


//////////////////////////////////////////////////
// ESM models
export class EsmPreTrainedModel extends PreTrainedModel { }

/**
 * The bare ESM Model transformer outputting raw hidden-states without any specific head on top.
 */
export class EsmModel extends EsmPreTrainedModel { }

/**
 * ESM Model with a `language modeling` head on top.
 */
export class EsmForMaskedLM extends EsmPreTrainedModel {
    /**
     * Calls the model on new inputs.
     *
     * @param {Object} model_inputs The inputs to the model.
     * @returns {Promise<MaskedLMOutput>} An object containing the model's output logits for masked language modeling.
     */
    async _call(model_inputs) {
        return new MaskedLMOutput(await super._call(model_inputs));
    }
}

/**
 * ESM Model transformer with a sequence classification/regression head on top (a linear layer on top of the pooled output)
 */
export class EsmForSequenceClassification extends EsmPreTrainedModel {
    /**
     * Calls the model on new inputs.
     *
     * @param {Object} model_inputs The inputs to the model.
     * @returns {Promise<SequenceClassifierOutput>} An object containing the model's output logits for sequence classification.
     */
    async _call(model_inputs) {
        return new SequenceClassifierOutput(await super._call(model_inputs));
    }
}

/**
 * ESM Model with a token classification head on top (a linear layer on top of the hidden-states output)
 * e.g. for Named-Entity-Recognition (NER) tasks.
 */
export class EsmForTokenClassification extends EsmPreTrainedModel {
    /**
     * Calls the model on new inputs.
     *
     * @param {Object} model_inputs The inputs to the model.
     * @returns {Promise<TokenClassifierOutput>} An object containing the model's output logits for token classification.
     */
    async _call(model_inputs) {
        return new TokenClassifierOutput(await super._call(model_inputs));
    }
}
//////////////////////////////////////////////////


//////////////////////////////////////////////////
// MobileBert models
export class MobileBertPreTrainedModel extends PreTrainedModel { }
export class MobileBertModel extends MobileBertPreTrainedModel { }

/**
 * MobileBertForMaskedLM is a class representing a MobileBERT model for masking task.
 */
export class MobileBertForMaskedLM extends MobileBertPreTrainedModel {
    /**
     * Calls the model on new inputs.
     *
     * @param {Object} model_inputs The inputs to the model.
     * @returns {Promise<MaskedLMOutput>} returned object
     */
    async _call(model_inputs) {
        return new MaskedLMOutput(await super._call(model_inputs));
    }
}

/**
 * MobileBert Model transformer with a sequence classification/regression head on top (a linear layer on top of the pooled output)
 */
export class MobileBertForSequenceClassification extends MobileBertPreTrainedModel {
    /**
     * Calls the model on new inputs.
     *
     * @param {Object} model_inputs The inputs to the model.
     * @returns {Promise<SequenceClassifierOutput>} returned object
     */
    async _call(model_inputs) {
        return new SequenceClassifierOutput(await super._call(model_inputs));
    }
}

/**
 * MobileBert Model with a span classification head on top for extractive question-answering tasks
 */
export class MobileBertForQuestionAnswering extends MobileBertPreTrainedModel {
    /**
     * Calls the model on new inputs.
     *
     * @param {Object} model_inputs The inputs to the model.
     * @returns {Promise<QuestionAnsweringModelOutput>} returned object
     */
    async _call(model_inputs) {
        return new QuestionAnsweringModelOutput(await super._call(model_inputs));
    }
}
//////////////////////////////////////////////////

//////////////////////////////////////////////////
// MPNet models
export class MPNetPreTrainedModel extends PreTrainedModel { }

/**
 * The bare MPNet Model transformer outputting raw hidden-states without any specific head on top.
 */
export class MPNetModel extends MPNetPreTrainedModel { }

/**
 * MPNetForMaskedLM is a class representing a MPNet model for masked language modeling.
 */
export class MPNetForMaskedLM extends MPNetPreTrainedModel {
    /**
     * Calls the model on new inputs.
     *
     * @param {Object} model_inputs The inputs to the model.
     * @returns {Promise<MaskedLMOutput>} An object containing the model's output logits for masked language modeling.
     */
    async _call(model_inputs) {
        return new MaskedLMOutput(await super._call(model_inputs));
    }
}

/**
 * MPNetForSequenceClassification is a class representing a MPNet model for sequence classification.
 */
export class MPNetForSequenceClassification extends MPNetPreTrainedModel {
    /**
     * Calls the model on new inputs.
     *
     * @param {Object} model_inputs The inputs to the model.
     * @returns {Promise<SequenceClassifierOutput>} An object containing the model's output logits for sequence classification.
     */
    async _call(model_inputs) {
        return new SequenceClassifierOutput(await super._call(model_inputs));
    }
}

/**
 * MPNetForTokenClassification is a class representing a MPNet model for token classification.
 */
export class MPNetForTokenClassification extends MPNetPreTrainedModel {
    /**
     * Calls the model on new inputs.
     *
     * @param {Object} model_inputs The inputs to the model.
     * @returns {Promise<TokenClassifierOutput>} An object containing the model's output logits for token classification.
     */
    async _call(model_inputs) {
        return new TokenClassifierOutput(await super._call(model_inputs));
    }
}

/**
 * MPNetForQuestionAnswering is a class representing a MPNet model for question answering.
 */
export class MPNetForQuestionAnswering extends MPNetPreTrainedModel {
    /**
     * Calls the model on new inputs.
     *
     * @param {Object} model_inputs The inputs to the model.
     * @returns {Promise<QuestionAnsweringModelOutput>} An object containing the model's output logits for question answering.
     */
    async _call(model_inputs) {
        return new QuestionAnsweringModelOutput(await super._call(model_inputs));
    }
}
//////////////////////////////////////////////////


//////////////////////////////////////////////////
// SqueezeBert models
export class SqueezeBertPreTrainedModel extends PreTrainedModel { }
export class SqueezeBertModel extends SqueezeBertPreTrainedModel { }
export class SqueezeBertForMaskedLM extends SqueezeBertPreTrainedModel {
    /**
     * Calls the model on new inputs.
     *
     * @param {Object} model_inputs The inputs to the model.
     * @returns {Promise<MaskedLMOutput>} returned object
     */
    async _call(model_inputs) {
        return new MaskedLMOutput(await super._call(model_inputs));
    }
}
export class SqueezeBertForSequenceClassification extends SqueezeBertPreTrainedModel {
    /**
     * Calls the model on new inputs.
     *
     * @param {Object} model_inputs The inputs to the model.
     * @returns {Promise<SequenceClassifierOutput>} returned object
     */
    async _call(model_inputs) {
        return new SequenceClassifierOutput(await super._call(model_inputs));
    }
}
export class SqueezeBertForQuestionAnswering extends SqueezeBertPreTrainedModel {
    /**
     * Calls the model on new inputs.
     *
     * @param {Object} model_inputs The inputs to the model.
     * @returns {Promise<QuestionAnsweringModelOutput>} returned object
     */
    async _call(model_inputs) {
        return new QuestionAnsweringModelOutput(await super._call(model_inputs));
    }
}
//////////////////////////////////////////////////


//////////////////////////////////////////////////
// Albert models
export class AlbertPreTrainedModel extends PreTrainedModel { }
export class AlbertModel extends AlbertPreTrainedModel { }
export class AlbertForSequenceClassification extends AlbertPreTrainedModel {
    /**
     * Calls the model on new inputs.
     *
     * @param {Object} model_inputs The inputs to the model.
     * @returns {Promise<SequenceClassifierOutput>} returned object
     */
    async _call(model_inputs) {
        return new SequenceClassifierOutput(await super._call(model_inputs));
    }
}
export class AlbertForQuestionAnswering extends AlbertPreTrainedModel {
    /**
     * Calls the model on new inputs.
     *
     * @param {Object} model_inputs The inputs to the model.
     * @returns {Promise<QuestionAnsweringModelOutput>} returned object
     */
    async _call(model_inputs) {
        return new QuestionAnsweringModelOutput(await super._call(model_inputs));
    }
}
export class AlbertForMaskedLM extends AlbertPreTrainedModel {
    /**
     * Calls the model on new inputs.
     *
     * @param {Object} model_inputs The inputs to the model.
     * @returns {Promise<MaskedLMOutput>} returned object
     */
    async _call(model_inputs) {
        return new MaskedLMOutput(await super._call(model_inputs));
    }
}
//////////////////////////////////////////////////


//////////////////////////////////////////////////
// T5 models
export class T5PreTrainedModel extends PreTrainedModel {
    forward_params = [
        'input_ids',
        'attention_mask',
        'encoder_outputs',
        'decoder_input_ids',
        'decoder_attention_mask',
        'past_key_values',
    ];
};

export class T5Model extends T5PreTrainedModel { }

/**
 * T5Model is a class representing a T5 model for conditional generation.
 */
export class T5ForConditionalGeneration extends T5PreTrainedModel { }
//////////////////////////////////////////////////


//////////////////////////////////////////////////
// LONGT5 models
/**
 * An abstract class to handle weights initialization and a simple interface for downloading and loading pretrained models.
 */
export class LongT5PreTrainedModel extends PreTrainedModel { };

/**
 * The bare LONGT5 Model transformer outputting raw hidden-states without any specific head on top.
 */
export class LongT5Model extends LongT5PreTrainedModel { }

/**
 * LONGT5 Model with a `language modeling` head on top.
 */
export class LongT5ForConditionalGeneration extends LongT5PreTrainedModel { }
//////////////////////////////////////////////////


//////////////////////////////////////////////////
// MT5 models
export class MT5PreTrainedModel extends PreTrainedModel { };

export class MT5Model extends MT5PreTrainedModel { }

/**
 * A class representing a conditional sequence-to-sequence model based on the MT5 architecture.
 */
export class MT5ForConditionalGeneration extends MT5PreTrainedModel { }
//////////////////////////////////////////////////

//////////////////////////////////////////////////
// Bart models
export class BartPretrainedModel extends PreTrainedModel { };

/**
 * The bare BART Model outputting raw hidden-states without any specific head on top.
 */
export class BartModel extends BartPretrainedModel { }

/**
 * The BART Model with a language modeling head. Can be used for summarization.
 */
export class BartForConditionalGeneration extends BartPretrainedModel { }

/**
 * Bart model with a sequence classification/head on top (a linear layer on top of the pooled output)
 */
export class BartForSequenceClassification extends BartPretrainedModel {
    /**
     * Calls the model on new inputs.
     *
     * @param {Object} model_inputs The inputs to the model.
     * @returns {Promise<SequenceClassifierOutput>} An object containing the model's output logits for sequence classification.
     */
    async _call(model_inputs) {
        return new SequenceClassifierOutput(await super._call(model_inputs));
    }
}

//////////////////////////////////////////////////

//////////////////////////////////////////////////
// MBart models
export class MBartPreTrainedModel extends PreTrainedModel { };

/**
 * The bare MBART Model outputting raw hidden-states without any specific head on top.
 */
export class MBartModel extends MBartPreTrainedModel { }

/**
 * The MBART Model with a language modeling head. Can be used for summarization, after fine-tuning the pretrained models.
 */
export class MBartForConditionalGeneration extends MBartPreTrainedModel { }

/**
 * MBart model with a sequence classification/head on top (a linear layer on top of the pooled output).
 */
export class MBartForSequenceClassification extends MBartPreTrainedModel {
    /**
     * Calls the model on new inputs.
     *
     * @param {Object} model_inputs The inputs to the model.
     * @returns {Promise<SequenceClassifierOutput>} An object containing the model's output logits for sequence classification.
     */
    async _call(model_inputs) {
        return new SequenceClassifierOutput(await super._call(model_inputs));
    }
}


export class MBartForCausalLM extends MBartPreTrainedModel { }
//////////////////////////////////////////////////


//////////////////////////////////////////////////
// Blenderbot models
export class BlenderbotPreTrainedModel extends PreTrainedModel { };

/**
 * The bare Blenderbot Model outputting raw hidden-states without any specific head on top.
 */
export class BlenderbotModel extends BlenderbotPreTrainedModel { }

/**
 * The Blenderbot Model with a language modeling head. Can be used for summarization.
 */
export class BlenderbotForConditionalGeneration extends BlenderbotPreTrainedModel { }
//////////////////////////////////////////////////


//////////////////////////////////////////////////
// Blenderbot models
export class BlenderbotSmallPreTrainedModel extends PreTrainedModel { };

/**
 * The bare BlenderbotSmall Model outputting raw hidden-states without any specific head on top.
 */
export class BlenderbotSmallModel extends BlenderbotSmallPreTrainedModel { }

/**
 * The BlenderbotSmall Model with a language modeling head. Can be used for summarization.
 */
export class BlenderbotSmallForConditionalGeneration extends BlenderbotSmallPreTrainedModel { }
//////////////////////////////////////////////////


//////////////////////////////////////////////////
// Roberta models
export class RobertaPreTrainedModel extends PreTrainedModel { }
export class RobertaModel extends RobertaPreTrainedModel { }

/**
 * RobertaForMaskedLM class for performing masked language modeling on Roberta models.
 */
export class RobertaForMaskedLM extends RobertaPreTrainedModel {
    /**
     * Calls the model on new inputs.
     *
     * @param {Object} model_inputs The inputs to the model.
     * @returns {Promise<MaskedLMOutput>} returned object
     */
    async _call(model_inputs) {
        return new MaskedLMOutput(await super._call(model_inputs));
    }
}

/**
 * RobertaForSequenceClassification class for performing sequence classification on Roberta models.
 */
export class RobertaForSequenceClassification extends RobertaPreTrainedModel {
    /**
     * Calls the model on new inputs.
     *
     * @param {Object} model_inputs The inputs to the model.
     * @returns {Promise<SequenceClassifierOutput>} returned object
     */
    async _call(model_inputs) {
        return new SequenceClassifierOutput(await super._call(model_inputs));
    }
}

/**
 * RobertaForTokenClassification class for performing token classification on Roberta models.
 */
export class RobertaForTokenClassification extends RobertaPreTrainedModel {
    /**
     * Calls the model on new inputs.
     *
     * @param {Object} model_inputs The inputs to the model.
     * @returns {Promise<TokenClassifierOutput>} An object containing the model's output logits for token classification.
     */
    async _call(model_inputs) {
        return new TokenClassifierOutput(await super._call(model_inputs));
    }
}

/**
 * RobertaForQuestionAnswering class for performing question answering on Roberta models.
 */
export class RobertaForQuestionAnswering extends RobertaPreTrainedModel {
    /**
     * Calls the model on new inputs.
     *
     * @param {Object} model_inputs The inputs to the model.
     * @returns {Promise<QuestionAnsweringModelOutput>} returned object
     */
    async _call(model_inputs) {
        return new QuestionAnsweringModelOutput(await super._call(model_inputs));
    }
}
//////////////////////////////////////////////////


//////////////////////////////////////////////////
// XLM models
/**
 * An abstract class to handle weights initialization and a simple interface for downloading and loading pretrained models.
 */
export class XLMPreTrainedModel extends PreTrainedModel { }

/**
 * The bare XLM Model transformer outputting raw hidden-states without any specific head on top.
 */
export class XLMModel extends XLMPreTrainedModel { }

/**
 * The XLM Model transformer with a language modeling head on top (linear layer with weights tied to the input embeddings).
 */
export class XLMWithLMHeadModel extends XLMPreTrainedModel {
    /**
     * Calls the model on new inputs.
     *
     * @param {Object} model_inputs The inputs to the model.
     * @returns {Promise<MaskedLMOutput>} returned object
     */
    async _call(model_inputs) {
        return new MaskedLMOutput(await super._call(model_inputs));
    }
}

/**
 * XLM Model with a sequence classification/regression head on top (a linear layer on top of the pooled output)
 */
export class XLMForSequenceClassification extends XLMPreTrainedModel {
    /**
     * Calls the model on new inputs.
     *
     * @param {Object} model_inputs The inputs to the model.
     * @returns {Promise<SequenceClassifierOutput>} returned object
     */
    async _call(model_inputs) {
        return new SequenceClassifierOutput(await super._call(model_inputs));
    }
}

/**
 * XLM Model with a token classification head on top (a linear layer on top of the hidden-states output)
 */
export class XLMForTokenClassification extends XLMPreTrainedModel {
    /**
     * Calls the model on new inputs.
     *
     * @param {Object} model_inputs The inputs to the model.
     * @returns {Promise<TokenClassifierOutput>} An object containing the model's output logits for token classification.
     */
    async _call(model_inputs) {
        return new TokenClassifierOutput(await super._call(model_inputs));
    }
}

/**
 * XLM Model with a span classification head on top for extractive question-answering tasks
 */
export class XLMForQuestionAnswering extends XLMPreTrainedModel {
    /**
     * Calls the model on new inputs.
     *
     * @param {Object} model_inputs The inputs to the model.
     * @returns {Promise<QuestionAnsweringModelOutput>} returned object
     */
    async _call(model_inputs) {
        return new QuestionAnsweringModelOutput(await super._call(model_inputs));
    }
}
//////////////////////////////////////////////////

//////////////////////////////////////////////////
// XLMRoberta models
export class XLMRobertaPreTrainedModel extends PreTrainedModel { }
export class XLMRobertaModel extends XLMRobertaPreTrainedModel { }

/**
 * XLMRobertaForMaskedLM class for performing masked language modeling on XLMRoberta models.
 */
export class XLMRobertaForMaskedLM extends XLMRobertaPreTrainedModel {
    /**
     * Calls the model on new inputs.
     *
     * @param {Object} model_inputs The inputs to the model.
     * @returns {Promise<MaskedLMOutput>} returned object
     */
    async _call(model_inputs) {
        return new MaskedLMOutput(await super._call(model_inputs));
    }
}

/**
 * XLMRobertaForSequenceClassification class for performing sequence classification on XLMRoberta models.
 */
export class XLMRobertaForSequenceClassification extends XLMRobertaPreTrainedModel {
    /**
     * Calls the model on new inputs.
     *
     * @param {Object} model_inputs The inputs to the model.
     * @returns {Promise<SequenceClassifierOutput>} returned object
     */
    async _call(model_inputs) {
        return new SequenceClassifierOutput(await super._call(model_inputs));
    }
}

/**
 * XLMRobertaForTokenClassification class for performing token classification on XLMRoberta models.
 */
export class XLMRobertaForTokenClassification extends XLMRobertaPreTrainedModel {
    /**
     * Calls the model on new inputs.
     *
     * @param {Object} model_inputs The inputs to the model.
     * @returns {Promise<TokenClassifierOutput>} An object containing the model's output logits for token classification.
     */
    async _call(model_inputs) {
        return new TokenClassifierOutput(await super._call(model_inputs));
    }
}

/**
 * XLMRobertaForQuestionAnswering class for performing question answering on XLMRoberta models.
 */
export class XLMRobertaForQuestionAnswering extends XLMRobertaPreTrainedModel {
    /**
     * Calls the model on new inputs.
     *
     * @param {Object} model_inputs The inputs to the model.
     * @returns {Promise<QuestionAnsweringModelOutput>} returned object
     */
    async _call(model_inputs) {
        return new QuestionAnsweringModelOutput(await super._call(model_inputs));
    }
}
//////////////////////////////////////////////////

//////////////////////////////////////////////////
// Audio Spectrogram Transformer (AST) models
export class ASTPreTrainedModel extends PreTrainedModel { };

/**
 * The bare AST Model transformer outputting raw hidden-states without any specific head on top.
 */
export class ASTModel extends ASTPreTrainedModel { }

/**
 * Audio Spectrogram Transformer model with an audio classification head on top
 * (a linear layer on top of the pooled output) e.g. for datasets like AudioSet, Speech Commands v2.
 */
export class ASTForAudioClassification extends ASTPreTrainedModel { }
//////////////////////////////////////////////////

//////////////////////////////////////////////////
// Whisper models
export class WhisperPreTrainedModel extends PreTrainedModel {

    requires_attention_mask = false;
    main_input_name = 'input_features';
    forward_params = [
        'input_features',
        'attention_mask',
        'decoder_input_ids',
        'decoder_attention_mask',
        'past_key_values',
    ];
};

/**
 * WhisperModel class for training Whisper models without a language model head.
 */
export class WhisperModel extends WhisperPreTrainedModel { }


/**
 * WhisperForConditionalGeneration class for generating conditional outputs from Whisper models.
 */
export class WhisperForConditionalGeneration extends WhisperPreTrainedModel {

    _prepare_generation_config(generation_config, kwargs) {
        return /** @type {WhisperGenerationConfig} */ (super._prepare_generation_config(generation_config, kwargs, WhisperGenerationConfig));
    }

    /**
     * 
     * @param {WhisperGenerationConfig} generation_config 
     */
    _retrieve_init_tokens(generation_config) {
        // prefix tokens are of the form: 
        //  - Multilingual: <|startoftranscript|> <|lang_id|> <|task|> [<|notimestamps|>]
        //  - English-only: <|startoftranscript|> [<|notimestamps|>]

        // 1. Handle <|startoftranscript|> token
        const init_tokens = [generation_config.decoder_start_token_id];

        // 2. Handle <|lang_id|> and <|task> tokens
        let language = generation_config.language;
        const task = generation_config.task;
        if (generation_config.is_multilingual) {
            if (!language) {
                // TODO: Implement language detection
                console.warn('No language specified - defaulting to English (en).');
                language = 'en';
            }

            // Add language token
            const language_code = whisper_language_to_code(language);
            const language_token = `<|${language_code}|>`;
            init_tokens.push(generation_config.lang_to_id[language_token])

            // Add task token
            // NOTE: Defaults to 'transcribe' if no task is specified
            init_tokens.push(generation_config.task_to_id[task ?? 'transcribe']);

        } else if (language || task) {
            throw new Error(
                "Cannot specify `task` or `language` for an English-only model. If the model is intended to be multilingual, pass `is_multilingual=true` to generate, or update the generation config."
            )
        }

        // 3. Handle <|notimestamps|> token
        if (
            !generation_config.return_timestamps
            && generation_config.no_timestamps_token_id
            && init_tokens.at(-1) !== generation_config.no_timestamps_token_id
        ) {
            init_tokens.push(generation_config.no_timestamps_token_id);
        } else if (
            generation_config.return_timestamps
            &&
            init_tokens.at(-1) === generation_config.no_timestamps_token_id
        ) {
            console.warn("<|notimestamps|> prompt token is removed from generation_config since `return_timestamps` is set to `true`.");
            init_tokens.pop();
        }

        // let's make sure we don't pass `null` tokens as prompt tokens
        return init_tokens.filter(token => token != null);
    }

    /**
     * Transcribes or translates log-mel input features to a sequence of auto-regressively generated token ids.
     * @param {import('./models/whisper/generation_whisper.js').WhisperGenerationFunctionParameters} options
     * @returns {Promise<ModelOutput|Tensor>} The output of the model, which can contain the generated token ids, attentions, and scores.
     */
    async generate({
        inputs = null,
        generation_config = null,
        logits_processor = null,
        stopping_criteria = null,

        // Whisper-specific options (passed to kwargs)
        // prompt_ids = null,
        // language = null,
        // task = null,

        ...kwargs
    }) {
        generation_config = this._prepare_generation_config(generation_config, kwargs);

        const init_tokens = kwargs.decoder_input_ids ?? this._retrieve_init_tokens(generation_config);

        if (generation_config.return_timestamps) {
            logits_processor ??= new LogitsProcessorList();
            logits_processor.push(
                new WhisperTimeStampLogitsProcessor(generation_config, init_tokens)
            );
        }

        if (generation_config.begin_suppress_tokens) {
            logits_processor ??= new LogitsProcessorList();
            logits_processor.push(
                new SuppressTokensAtBeginLogitsProcessor(generation_config.begin_suppress_tokens, init_tokens.length)
            );
        }

        if (generation_config.return_token_timestamps) {
            if (!generation_config.alignment_heads) {
                throw new Error(
                    "Model generation config has no `alignment_heads`, token-level timestamps not available. " +
                    "See https://gist.github.com/hollance/42e32852f24243b748ae6bc1f985b13a on how to add this property to the generation config."
                )
            }

            if (generation_config.task === 'translate') {
                console.warn("Token-level timestamps may not be reliable for task 'translate'.")
            }

            generation_config.output_attentions = true;
            generation_config.return_dict_in_generate = true;
        }

        const outputs = await super.generate({
            inputs,
            generation_config,
            logits_processor,
            decoder_input_ids: init_tokens,
            ...kwargs
        });

        if (generation_config.return_token_timestamps) {
            outputs["token_timestamps"] = this._extract_token_timestamps(
                outputs,
                generation_config.alignment_heads,
                generation_config.num_frames,
            );
        }

        return outputs;
    }

    /**
     * Calculates token-level timestamps using the encoder-decoder cross-attentions and
     * dynamic time-warping (DTW) to map each output token to a position in the input audio.
     * If `num_frames` is specified, the encoder-decoder cross-attentions will be cropped before applying DTW.
     * @param {Object} generate_outputs Outputs generated by the model
     * @param {Tensor[][]} generate_outputs.cross_attentions The cross attentions output by the model
     * @param {Tensor} generate_outputs.sequences The sequences output by the model
     * @param {number[][]} alignment_heads Alignment heads of the model
     * @param {number} [num_frames=null] Number of frames in the input audio.
     * @param {number} [time_precision=0.02] Precision of the timestamps in seconds
     * @returns {Tensor} tensor containing the timestamps in seconds for each predicted token
     */
    _extract_token_timestamps(generate_outputs, alignment_heads, num_frames = null, time_precision = 0.02) {
        if (!generate_outputs.cross_attentions) {
            throw new Error(
                "Model outputs must contain cross attentions to extract timestamps. " +
                "This is most likely because the model was not exported with `output_attentions=True`."
            )
        }
        if (num_frames == null) {
            console.warn(
                "`num_frames` has not been set, meaning the entire audio will be analyzed. " +
                "This may lead to inaccurate token-level timestamps for short audios (< 30 seconds)."
            );
        }

        let median_filter_width = this.config.median_filter_width;
        if (median_filter_width === undefined) {
            console.warn("Model config has no `median_filter_width`, using default value of 7.")
            median_filter_width = 7;
        }

        // TODO: Improve batch processing
        const batch = generate_outputs.cross_attentions;
        // Create a list with `decoder_layers` elements, each a tensor of shape
        // (batch size, attention_heads, output length, input length).
        const cross_attentions = Array.from({ length: this.config.decoder_layers },
            // Concatenate the cross attentions for each layer across sequence length dimension.
            (_, i) => cat(batch.map(x => x[i]), 2)
        );

        const weights = stack(alignment_heads.map(([l, h]) => {
            if (l >= cross_attentions.length) {
                throw new Error(`Layer index ${l} is out of bounds for cross attentions (length ${cross_attentions.length}).`)
            }
            return num_frames
                ? cross_attentions[l].slice(null, h, null, [0, num_frames])
                : cross_attentions[l].slice(null, h);
        })).transpose(1, 0, 2, 3);

        const [std, calculatedMean] = std_mean(weights, -2, 0, true);

        // Normalize and smoothen the weights.
        const smoothedWeights = weights.clone(); // [1, 8, seqLength, 1500]

        for (let a = 0; a < smoothedWeights.dims[0]; ++a) {
            const aTensor = smoothedWeights[a]; // [8, seqLength, 1500]

            for (let b = 0; b < aTensor.dims[0]; ++b) {
                const bTensor = aTensor[b]; // [seqLength, 1500]

                const stdTensorData = std[a][b][0].data; // [1500]
                const meanTensorData = calculatedMean[a][b][0].data; // [1500]

                for (let c = 0; c < bTensor.dims[0]; ++c) {

                    let cTensorData = bTensor[c].data; // [1500]
                    for (let d = 0; d < cTensorData.length; ++d) {
                        cTensorData[d] = (cTensorData[d] - meanTensorData[d]) / stdTensorData[d]
                    }

                    // Apply median filter.
                    cTensorData.set(medianFilter(cTensorData, median_filter_width))
                }
            }
        }

        // Average the different cross-attention heads.
        const batchedMatrices = [mean(smoothedWeights, 1)];

        const timestampsShape = generate_outputs.sequences.dims;

        const timestamps = new Tensor(
            'float32',
            new Float32Array(timestampsShape[0] * timestampsShape[1]),
            timestampsShape
        );

        // Perform dynamic time warping on each element of the batch.
        for (let batch_idx = 0; batch_idx < timestampsShape[0]; ++batch_idx) {
            // NOTE: Since we run only one batch at a time, we can squeeze to get the same dimensions
            // as the python implementation
            const matrix = batchedMatrices[batch_idx].neg().squeeze_(0);
            const [text_indices, time_indices] = dynamic_time_warping(matrix.tolist());

            const diffs = Array.from({ length: text_indices.length - 1 }, (v, i) => text_indices[i + 1] - text_indices[i]);
            const jumps = mergeArrays([1], diffs).map(x => !!x); // convert to boolean

            const jump_times = [];
            for (let i = 0; i < jumps.length; ++i) {
                if (jumps[i]) {
                    // NOTE: No point in rounding here, since we set to Float32Array later
                    jump_times.push(time_indices[i] * time_precision);
                }
            }
            timestamps[batch_idx].data.set(jump_times, 1)
        }

        return timestamps;
    }
}
//////////////////////////////////////////////////

//////////////////////////////////////////////////
/**
 * Vision Encoder-Decoder model based on OpenAI's GPT architecture for image captioning and other vision tasks
 */
export class VisionEncoderDecoderModel extends PreTrainedModel {
    main_input_name = 'pixel_values';
    forward_params = [
        'pixel_values',
        'input_ids',
        'encoder_hidden_states',
        'past_key_values',
    ];
}
//////////////////////////////////////////////////


//////////////////////////////////////////////////
// LLaVa Models
export class LlavaPreTrainedModel extends PreTrainedModel {
    forward_params = [
        'input_ids',
        'pixel_values',
        'attention_mask',
        'position_ids',
        'past_key_values',
    ];
}

/**
 * The LLAVA model which consists of a vision backbone and a language model.
 */
export class LlavaForConditionalGeneration extends LlavaPreTrainedModel {

    _merge_input_ids_with_image_features({
        inputs_embeds,
        image_features,
        input_ids,
        attention_mask,
    }) {

        const image_token_index = this.config.image_token_index;

        const idsList = input_ids.tolist();

        // NOTE: we use .findIndex instead of .indexOf to perform weak comparison (==) between BigInt and Number
        const indexOfImage = idsList.map(x => x.findIndex(x => x == image_token_index));

        const noImages = indexOfImage.every(x => x === -1);
        const allImages = indexOfImage.every(x => x !== -1);
        if (!noImages && !allImages) {
            // Check for padding reasons
            throw new Error('Every input should contain either 0 or 1 image token.');
        }

        if (noImages) {
            return {
                inputs_embeds,
                attention_mask,
            }
        }

        const stacked = [];
        const stacked_attention_mask = [];
        for (let i = 0; i < indexOfImage.length; ++i) {
            const index = indexOfImage[i];

            const e = inputs_embeds[i];
            const im = image_features[i];
            const am = attention_mask[i];
            stacked.push(
                cat([
                    e.slice([0, index]),
                    im,
                    e.slice([index + 1, e.dims[0]]),
                ], 0)
            );

            stacked_attention_mask.push(
                cat([
                    am.slice([0, index]),
                    ones([im.dims[0]]),
                    am.slice([index + 1, am.dims[0]])
                ], 0)
            )
        }

        return {
            inputs_embeds: stack(stacked, 0),
            attention_mask: stack(stacked_attention_mask, 0),
        }
    }
}
//////////////////////////////////////////////////

export class Moondream1ForConditionalGeneration extends LlavaForConditionalGeneration { } // NOTE: extends LlavaForConditionalGeneration

export class Florence2PreTrainedModel extends PreTrainedModel {
    forward_params = [
        // Encoder inputs
        'input_ids',
        'inputs_embeds',
        'attention_mask',
        'pixel_values',

        // Decoder inputs
        'encoder_outputs',
        'decoder_input_ids',
        'decoder_inputs_embeds',
        'decoder_attention_mask',
        'past_key_values',
    ];
    main_input_name = 'inputs_embeds';
}

export class Florence2ForConditionalGeneration extends Florence2PreTrainedModel {

    _merge_input_ids_with_image_features({
        inputs_embeds,
        image_features,
        input_ids,
        attention_mask,
    }) {
        return {
            inputs_embeds: cat([
                image_features, // image embeds
                inputs_embeds, // task prefix embeds
            ], 1),
            attention_mask: cat([
                ones(image_features.dims.slice(0, 2)), // image attention mask
                attention_mask, // task prefix attention mask
            ], 1),
        }
    }

    async _prepare_inputs_embeds({ input_ids, pixel_values, inputs_embeds, attention_mask }) {
        if (!input_ids && !pixel_values) {
            throw new Error('Either `input_ids` or `pixel_values` should be provided.');
        }

        // 1. Possibly, extract the input embeddings
        let text_features, image_features;
        if (input_ids) {
            text_features = await this.encode_text({ input_ids });
        }
        if (pixel_values) {
            image_features = await this.encode_image({ pixel_values });
        }

        // 2. Possibly, merge text and images
        if (text_features && image_features) {
            ({ inputs_embeds, attention_mask } = this._merge_input_ids_with_image_features({
                inputs_embeds: text_features,
                image_features,
                input_ids,
                attention_mask,
            }));
        } else {
            inputs_embeds = text_features || image_features;
        }

        return { inputs_embeds, attention_mask };
    }

    async forward({
        input_ids,
        pixel_values,
        attention_mask,
        decoder_input_ids,
        decoder_attention_mask,
        encoder_outputs,
        past_key_values,

        inputs_embeds,
        decoder_inputs_embeds,
    }) {
        if (!inputs_embeds) {
            ({ inputs_embeds, attention_mask } = await this._prepare_inputs_embeds({ input_ids, pixel_values, inputs_embeds, attention_mask }));
        }

        if (!encoder_outputs) {
            // Must compute encoder outputs
            let { last_hidden_state } = await encoderForward(this, { inputs_embeds, attention_mask });
            encoder_outputs = last_hidden_state;
        }

        if (!decoder_inputs_embeds) {
            if (!decoder_input_ids) {
                throw new Error('Either `decoder_input_ids` or `decoder_inputs_embeds` should be provided.');
            }
            decoder_inputs_embeds = await this.encode_text({ input_ids: decoder_input_ids });
        }

        const decoderFeeds = {
            inputs_embeds: decoder_inputs_embeds,
            attention_mask: decoder_attention_mask,
            encoder_attention_mask: attention_mask,
            encoder_hidden_states: encoder_outputs,
            past_key_values,
        };
        const decoder_outputs = await decoderForward(this, decoderFeeds, true);
        return decoder_outputs;
    }
}
export class CLIPPreTrainedModel extends PreTrainedModel { }

/**
 * CLIP Text and Vision Model with a projection layers on top
 * 
 * **Example:** Perform zero-shot image classification with a `CLIPModel`.
 * 
 * ```javascript
 * import { AutoTokenizer, AutoProcessor, CLIPModel, RawImage } from '@huggingface/transformers';
 * 
 * // Load tokenizer, processor, and model
 * let tokenizer = await AutoTokenizer.from_pretrained('Xenova/clip-vit-base-patch16');
 * let processor = await AutoProcessor.from_pretrained('Xenova/clip-vit-base-patch16');
 * let model = await CLIPModel.from_pretrained('Xenova/clip-vit-base-patch16');
 * 
 * // Run tokenization
 * let texts = ['a photo of a car', 'a photo of a football match']
 * let text_inputs = tokenizer(texts, { padding: true, truncation: true });
 * 
 * // Read image and run processor
 * let image = await RawImage.read('https://huggingface.co/datasets/Xenova/transformers.js-docs/resolve/main/football-match.jpg');
 * let image_inputs = await processor(image);
 * 
 * // Run model with both text and pixel inputs
 * let output = await model({ ...text_inputs, ...image_inputs });
 * // {
 * //   logits_per_image: Tensor {
 * //     dims: [ 1, 2 ],
 * //     data: Float32Array(2) [ 18.579734802246094, 24.31830596923828 ],
 * //   },
 * //   logits_per_text: Tensor {
 * //     dims: [ 2, 1 ],
 * //     data: Float32Array(2) [ 18.579734802246094, 24.31830596923828 ],
 * //   },
 * //   text_embeds: Tensor {
 * //     dims: [ 2, 512 ],
 * //     data: Float32Array(1024) [ ... ],
 * //   },
 * //   image_embeds: Tensor {
 * //     dims: [ 1, 512 ],
 * //     data: Float32Array(512) [ ... ],
 * //   }
 * // }
 * ```
 */
export class CLIPModel extends CLIPPreTrainedModel { }

/**
 * The text model from CLIP without any head or projection on top.
 */
export class CLIPTextModel extends CLIPPreTrainedModel {
    /** @type {PreTrainedModel.from_pretrained} */
    static async from_pretrained(pretrained_model_name_or_path, options = {}) {
        // Update default model file name if not provided
        options.model_file_name ??= 'text_model';
        return super.from_pretrained(pretrained_model_name_or_path, options);
    }
}

/**
 * CLIP Text Model with a projection layer on top (a linear layer on top of the pooled output)
 * 
 * **Example:** Compute text embeddings with `CLIPTextModelWithProjection`.
 * 
 * ```javascript
 * import { AutoTokenizer, CLIPTextModelWithProjection } from '@huggingface/transformers';
 * 
 * // Load tokenizer and text model
 * const tokenizer = await AutoTokenizer.from_pretrained('Xenova/clip-vit-base-patch16');
 * const text_model = await CLIPTextModelWithProjection.from_pretrained('Xenova/clip-vit-base-patch16');
 * 
 * // Run tokenization
 * let texts = ['a photo of a car', 'a photo of a football match'];
 * let text_inputs = tokenizer(texts, { padding: true, truncation: true });
 * 
 * // Compute embeddings
 * const { text_embeds } = await text_model(text_inputs);
 * // Tensor {
 * //   dims: [ 2, 512 ],
 * //   type: 'float32',
 * //   data: Float32Array(1024) [ ... ],
 * //   size: 1024
 * // }
 * ```
 */
export class CLIPTextModelWithProjection extends CLIPPreTrainedModel {
    /** @type {PreTrainedModel.from_pretrained} */
    static async from_pretrained(pretrained_model_name_or_path, options = {}) {
        // Update default model file name if not provided
        options.model_file_name ??= 'text_model';
        return super.from_pretrained(pretrained_model_name_or_path, options);
    }
}

/**
 * The vision model from CLIP without any head or projection on top.
 */
export class CLIPVisionModel extends CLIPPreTrainedModel {
    /** @type {PreTrainedModel.from_pretrained} */
    static async from_pretrained(pretrained_model_name_or_path, options = {}) {
        // Update default model file name if not provided
        options.model_file_name ??= 'vision_model';
        return super.from_pretrained(pretrained_model_name_or_path, options);
    }
}

/**
 * CLIP Vision Model with a projection layer on top (a linear layer on top of the pooled output)
 * 
 * **Example:** Compute vision embeddings with `CLIPVisionModelWithProjection`.
 * 
 * ```javascript
 * import { AutoProcessor, CLIPVisionModelWithProjection, RawImage} from '@huggingface/transformers';
 * 
 * // Load processor and vision model
 * const processor = await AutoProcessor.from_pretrained('Xenova/clip-vit-base-patch16');
 * const vision_model = await CLIPVisionModelWithProjection.from_pretrained('Xenova/clip-vit-base-patch16');
 * 
 * // Read image and run processor
 * let image = await RawImage.read('https://huggingface.co/datasets/Xenova/transformers.js-docs/resolve/main/football-match.jpg');
 * let image_inputs = await processor(image);
 * 
 * // Compute embeddings
 * const { image_embeds } = await vision_model(image_inputs);
 * // Tensor {
 * //   dims: [ 1, 512 ],
 * //   type: 'float32',
 * //   data: Float32Array(512) [ ... ],
 * //   size: 512
 * // }
 * ```
 */
export class CLIPVisionModelWithProjection extends CLIPPreTrainedModel {
    /** @type {PreTrainedModel.from_pretrained} */
    static async from_pretrained(pretrained_model_name_or_path, options = {}) {
        // Update default model file name if not provided
        options.model_file_name ??= 'vision_model';
        return super.from_pretrained(pretrained_model_name_or_path, options);
    }
}
//////////////////////////////////////////////////


//////////////////////////////////////////////////
// SigLIP models
export class SiglipPreTrainedModel extends PreTrainedModel { }

/**
 * SigLIP Text and Vision Model with a projection layers on top
 * 
 * **Example:** Perform zero-shot image classification with a `SiglipModel`.
 * 
 * ```javascript
 * import { AutoTokenizer, AutoProcessor, SiglipModel, RawImage } from '@huggingface/transformers';
 * 
 * // Load tokenizer, processor, and model
 * const tokenizer = await AutoTokenizer.from_pretrained('Xenova/siglip-base-patch16-224');
 * const processor = await AutoProcessor.from_pretrained('Xenova/siglip-base-patch16-224');
 * const model = await SiglipModel.from_pretrained('Xenova/siglip-base-patch16-224');
 * 
 * // Run tokenization
 * const texts = ['a photo of 2 cats', 'a photo of 2 dogs'];
 * const text_inputs = tokenizer(texts, { padding: 'max_length', truncation: true });
 * 
 * // Read image and run processor
 * const image = await RawImage.read('http://images.cocodataset.org/val2017/000000039769.jpg');
 * const image_inputs = await processor(image);
 * 
 * // Run model with both text and pixel inputs
 * const output = await model({ ...text_inputs, ...image_inputs });
 * // {
 * //   logits_per_image: Tensor {
 * //     dims: [ 1, 2 ],
 * //     data: Float32Array(2) [ -1.6019744873046875, -10.720091819763184 ],
 * //   },
 * //   logits_per_text: Tensor {
 * //     dims: [ 2, 1 ],
 * //     data: Float32Array(2) [ -1.6019744873046875, -10.720091819763184 ],
 * //   },
 * //   text_embeds: Tensor {
 * //     dims: [ 2, 768 ],
 * //     data: Float32Array(1536) [ ... ],
 * //   },
 * //   image_embeds: Tensor {
 * //     dims: [ 1, 768 ],
 * //     data: Float32Array(768) [ ... ],
 * //   }
 * // }
 * ```
 */
export class SiglipModel extends SiglipPreTrainedModel { }

/**
 * The text model from SigLIP without any head or projection on top.
 * 
 * **Example:** Compute text embeddings with `SiglipTextModel`.
 * 
 * ```javascript
 * import { AutoTokenizer, SiglipTextModel } from '@huggingface/transformers';
 * 
 * // Load tokenizer and text model
 * const tokenizer = await AutoTokenizer.from_pretrained('Xenova/siglip-base-patch16-224');
 * const text_model = await SiglipTextModel.from_pretrained('Xenova/siglip-base-patch16-224');
 * 
 * // Run tokenization
 * const texts = ['a photo of 2 cats', 'a photo of 2 dogs'];
 * const text_inputs = tokenizer(texts, { padding: 'max_length', truncation: true });
 * 
 * // Compute embeddings
 * const { pooler_output } = await text_model(text_inputs);
 * // Tensor {
 * //   dims: [ 2, 768 ],
 * //   type: 'float32',
 * //   data: Float32Array(1536) [ ... ],
 * //   size: 1536
 * // }
 * ```
 */
export class SiglipTextModel extends SiglipPreTrainedModel {

    /** @type {PreTrainedModel.from_pretrained} */
    static async from_pretrained(pretrained_model_name_or_path, options = {}) {
        // Update default model file name if not provided
        options.model_file_name ??= 'text_model';
        return super.from_pretrained(pretrained_model_name_or_path, options);
    }
}

/**
 * The vision model from SigLIP without any head or projection on top.
 * 
 * **Example:** Compute vision embeddings with `SiglipVisionModel`.
 * 
 * ```javascript
 * import { AutoProcessor, SiglipVisionModel, RawImage} from '@huggingface/transformers';
 * 
 * // Load processor and vision model
 * const processor = await AutoProcessor.from_pretrained('Xenova/siglip-base-patch16-224');
 * const vision_model = await SiglipVisionModel.from_pretrained('Xenova/siglip-base-patch16-224');
 * 
 * // Read image and run processor
 * const image = await RawImage.read('https://huggingface.co/datasets/Xenova/transformers.js-docs/resolve/main/football-match.jpg');
 * const image_inputs = await processor(image);
 * 
 * // Compute embeddings
 * const { pooler_output } = await vision_model(image_inputs);
 * // Tensor {
 * //   dims: [ 1, 768 ],
 * //   type: 'float32',
 * //   data: Float32Array(768) [ ... ],
 * //   size: 768
 * // }
 * ```
 */
export class SiglipVisionModel extends CLIPPreTrainedModel {
    /** @type {PreTrainedModel.from_pretrained} */
    static async from_pretrained(pretrained_model_name_or_path, options = {}) {
        // Update default model file name if not provided
        options.model_file_name ??= 'vision_model';
        return super.from_pretrained(pretrained_model_name_or_path, options);
    }
}
//////////////////////////////////////////////////
// ChineseCLIP models
export class ChineseCLIPPreTrainedModel extends PreTrainedModel { }

export class ChineseCLIPModel extends ChineseCLIPPreTrainedModel { }
//////////////////////////////////////////////////


//////////////////////////////////////////////////
// CLIPSeg models
export class CLIPSegPreTrainedModel extends PreTrainedModel { }

export class CLIPSegModel extends CLIPSegPreTrainedModel { }

/**
 * CLIPSeg model with a Transformer-based decoder on top for zero-shot and one-shot image segmentation.
 * 
 * **Example:** Perform zero-shot image segmentation with a `CLIPSegForImageSegmentation` model.
 * 
 * ```javascript
 * import { AutoTokenizer, AutoProcessor, CLIPSegForImageSegmentation, RawImage } from '@huggingface/transformers';
 * 
 * // Load tokenizer, processor, and model
 * const tokenizer = await AutoTokenizer.from_pretrained('Xenova/clipseg-rd64-refined');
 * const processor = await AutoProcessor.from_pretrained('Xenova/clipseg-rd64-refined');
 * const model = await CLIPSegForImageSegmentation.from_pretrained('Xenova/clipseg-rd64-refined');
 * 
 * // Run tokenization
 * const texts = ['a glass', 'something to fill', 'wood', 'a jar'];
 * const text_inputs = tokenizer(texts, { padding: true, truncation: true });
 * 
 * // Read image and run processor
 * const image = await RawImage.read('https://github.com/timojl/clipseg/blob/master/example_image.jpg?raw=true');
 * const image_inputs = await processor(image);
 * 
 * // Run model with both text and pixel inputs
 * const { logits } = await model({ ...text_inputs, ...image_inputs });
 * // logits: Tensor {
 * //   dims: [4, 352, 352],
 * //   type: 'float32',
 * //   data: Float32Array(495616) [ ... ],
 * //   size: 495616
 * // }
 * ```
 * 
 * You can visualize the predictions as follows:
 * ```javascript
 * const preds = logits
 *   .unsqueeze_(1)
 *   .sigmoid_()
 *   .mul_(255)
 *   .round_()
 *   .to('uint8');
 * 
 * for (let i = 0; i < preds.dims[0]; ++i) {
 *   const img = RawImage.fromTensor(preds[i]);
 *   img.save(`prediction_${i}.png`);
 * }
 * ```
 */
export class CLIPSegForImageSegmentation extends CLIPSegPreTrainedModel { }
//////////////////////////////////////////////////


//////////////////////////////////////////////////
// GPT2 models
export class GPT2PreTrainedModel extends PreTrainedModel { }

export class GPT2Model extends GPT2PreTrainedModel { }

/**
 * GPT-2 language model head on top of the GPT-2 base model. This model is suitable for text generation tasks.
 */
export class GPT2LMHeadModel extends GPT2PreTrainedModel { }
// export class GPT2ForSequenceClassification extends GPT2PreTrainedModel {
// TODO
// }
//////////////////////////////////////////////////

//////////////////////////////////////////////////
// JAIS models
export class JAISPreTrainedModel extends PreTrainedModel { }

/**
 * The bare JAIS Model transformer outputting raw hidden-states without any specific head on top.
 */
export class JAISModel extends JAISPreTrainedModel { }

/**
 * The JAIS Model transformer with a language modeling head on top (linear layer with weights tied to the input embeddings).
 */
export class JAISLMHeadModel extends JAISPreTrainedModel { }
//////////////////////////////////////////////////


//////////////////////////////////////////////////
// GPTNeo models
export class GPTNeoPreTrainedModel extends PreTrainedModel { }
export class GPTNeoModel extends GPTNeoPreTrainedModel { }

export class GPTNeoForCausalLM extends GPTNeoPreTrainedModel { }
//////////////////////////////////////////////////

//////////////////////////////////////////////////
// GPTNeoX models
export class GPTNeoXPreTrainedModel extends PreTrainedModel { }
export class GPTNeoXModel extends GPTNeoXPreTrainedModel { }

export class GPTNeoXForCausalLM extends GPTNeoXPreTrainedModel { }
//////////////////////////////////////////////////


//////////////////////////////////////////////////
// GPT-J models
export class GPTJPreTrainedModel extends PreTrainedModel { }

export class GPTJModel extends GPTJPreTrainedModel { }

export class GPTJForCausalLM extends GPTJPreTrainedModel { }
//////////////////////////////////////////////////


//////////////////////////////////////////////////
// GPTBigCode models
export class GPTBigCodePreTrainedModel extends PreTrainedModel { }

export class GPTBigCodeModel extends GPTBigCodePreTrainedModel { }

export class GPTBigCodeForCausalLM extends GPTBigCodePreTrainedModel { }
//////////////////////////////////////////////////

//////////////////////////////////////////////////
// CodeGen models
export class CodeGenPreTrainedModel extends PreTrainedModel { }
/**
 * CodeGenModel is a class representing a code generation model without a language model head.
 */
export class CodeGenModel extends CodeGenPreTrainedModel { }

/**
 * CodeGenForCausalLM is a class that represents a code generation model based on the GPT-2 architecture. It extends the `CodeGenPreTrainedModel` class.
 */
export class CodeGenForCausalLM extends CodeGenPreTrainedModel { }
//////////////////////////////////////////////////


//////////////////////////////////////////////////
// LLama models

/**
 * The bare LLama Model outputting raw hidden-states without any specific head on top.
 */
export class LlamaPreTrainedModel extends PreTrainedModel { }
/**
 * The bare LLaMA Model outputting raw hidden-states without any specific head on top.
 */
export class LlamaModel extends LlamaPreTrainedModel { }

export class LlamaForCausalLM extends LlamaPreTrainedModel { }
//////////////////////////////////////////////////


//////////////////////////////////////////////////
// Granite models
export class GranitePreTrainedModel extends PreTrainedModel { }
export class GraniteModel extends GranitePreTrainedModel { }
export class GraniteForCausalLM extends GranitePreTrainedModel { }
//////////////////////////////////////////////////


//////////////////////////////////////////////////
// Cohere models

/**
 * The bare Cohere Model outputting raw hidden-states without any specific head on top.
 */
export class CoherePreTrainedModel extends PreTrainedModel { }
export class CohereModel extends CoherePreTrainedModel { }

export class CohereForCausalLM extends CoherePreTrainedModel { }
//////////////////////////////////////////////////

//////////////////////////////////////////////////
// Gemma models

/**
 * The bare Gemma Model outputting raw hidden-states without any specific head on top.
 */
export class GemmaPreTrainedModel extends PreTrainedModel { }
/**
 * The bare Gemma Model outputting raw hidden-states without any specific head on top.
 */
export class GemmaModel extends GemmaPreTrainedModel { }

export class GemmaForCausalLM extends GemmaPreTrainedModel { }
//////////////////////////////////////////////////

//////////////////////////////////////////////////
// Gemma2 models

/**
 * The bare Gemma2 Model outputting raw hidden-states without any specific head on top.
 */
export class Gemma2PreTrainedModel extends PreTrainedModel { }
/**
 * The bare Gemma2 Model outputting raw hidden-states without any specific head on top.
 */
export class Gemma2Model extends Gemma2PreTrainedModel { }

export class Gemma2ForCausalLM extends Gemma2PreTrainedModel { }
//////////////////////////////////////////////////

//////////////////////////////////////////////////
export class OpenELMPreTrainedModel extends PreTrainedModel { }
export class OpenELMModel extends OpenELMPreTrainedModel { }

export class OpenELMForCausalLM extends OpenELMPreTrainedModel { }


//////////////////////////////////////////////////
// Qwen2 models

/**
 * The bare Qwen2 Model outputting raw hidden-states without any specific head on top.
 */
export class Qwen2PreTrainedModel extends PreTrainedModel { }
/**
 * The bare Qwen2 Model outputting raw hidden-states without any specific head on top.
 */
export class Qwen2Model extends Qwen2PreTrainedModel { }

export class Qwen2ForCausalLM extends Qwen2PreTrainedModel { }
//////////////////////////////////////////////////


//////////////////////////////////////////////////
// Phi models
export class PhiPreTrainedModel extends PreTrainedModel { }
/**
 * The bare Phi Model outputting raw hidden-states without any specific head on top.
 */
export class PhiModel extends PhiPreTrainedModel { }

export class PhiForCausalLM extends PhiPreTrainedModel { }
//////////////////////////////////////////////////

//////////////////////////////////////////////////
// Phi3 models
export class Phi3PreTrainedModel extends PreTrainedModel { }

/**
 * The bare Phi3 Model outputting raw hidden-states without any specific head on top.
 */
export class Phi3Model extends Phi3PreTrainedModel { }

export class Phi3ForCausalLM extends Phi3PreTrainedModel { }
//////////////////////////////////////////////////


//////////////////////////////////////////////////
// Bloom models
/**
 * The Bloom Model transformer with a language modeling head on top (linear layer with weights tied to the input embeddings).
 */
export class BloomPreTrainedModel extends PreTrainedModel { }

/**
 * The bare Bloom Model transformer outputting raw hidden-states without any specific head on top.
 */
export class BloomModel extends BloomPreTrainedModel { }

/**
 * The Bloom Model transformer with a language modeling head on top (linear layer with weights tied to the input embeddings).
 */
export class BloomForCausalLM extends BloomPreTrainedModel { }
//////////////////////////////////////////////////

//////////////////////////////////////////////////
// MPT models
export class MptPreTrainedModel extends PreTrainedModel { }

/**
 * The bare Mpt Model transformer outputting raw hidden-states without any specific head on top.
 */
export class MptModel extends MptPreTrainedModel { }

/**
 * The MPT Model transformer with a language modeling head on top (linear layer with weights tied to the input embeddings).
 */
export class MptForCausalLM extends MptPreTrainedModel { }
//////////////////////////////////////////////////


//////////////////////////////////////////////////
// OPT models
export class OPTPreTrainedModel extends PreTrainedModel { }

/**
 * The bare OPT Model outputting raw hidden-states without any specific head on top.
 */
export class OPTModel extends OPTPreTrainedModel { }

/**
 * The OPT Model transformer with a language modeling head on top (linear layer with weights tied to the input embeddings).
 */
export class OPTForCausalLM extends OPTPreTrainedModel { }
//////////////////////////////////////////////////

//////////////////////////////////////////////////
export class ViTPreTrainedModel extends PreTrainedModel { }
export class ViTModel extends ViTPreTrainedModel { }
export class ViTForImageClassification extends ViTPreTrainedModel {
    /**
     * @param {any} model_inputs
     */
    async _call(model_inputs) {
        return new SequenceClassifierOutput(await super._call(model_inputs));
    }
}
//////////////////////////////////////////////////

//////////////////////////////////////////////////
export class PvtPreTrainedModel extends PreTrainedModel { }
export class PvtModel extends PvtPreTrainedModel { }
export class PvtForImageClassification extends PvtPreTrainedModel {
    /**
     * @param {any} model_inputs
     */
    async _call(model_inputs) {
        return new SequenceClassifierOutput(await super._call(model_inputs));
    }
}
//////////////////////////////////////////////////

//////////////////////////////////////////////////
export class ViTMAEPreTrainedModel extends PreTrainedModel { }
export class ViTMAEModel extends ViTMAEPreTrainedModel { }
//////////////////////////////////////////////////


//////////////////////////////////////////////////
export class ViTMSNPreTrainedModel extends PreTrainedModel { }
export class ViTMSNModel extends ViTMSNPreTrainedModel { }
export class ViTMSNForImageClassification extends ViTMSNPreTrainedModel {
    /**
     * @param {any} model_inputs
     */
    async _call(model_inputs) {
        return new SequenceClassifierOutput(await super._call(model_inputs));
    }
}
//////////////////////////////////////////////////

//////////////////////////////////////////////////
export class GroupViTPreTrainedModel extends PreTrainedModel { }
export class GroupViTModel extends GroupViTPreTrainedModel { }
//////////////////////////////////////////////////


//////////////////////////////////////////////////
export class FastViTPreTrainedModel extends PreTrainedModel { }
export class FastViTModel extends FastViTPreTrainedModel { }
export class FastViTForImageClassification extends FastViTPreTrainedModel {
    /**
     * @param {any} model_inputs
     */
    async _call(model_inputs) {
        return new SequenceClassifierOutput(await super._call(model_inputs));
    }
}
//////////////////////////////////////////////////

//////////////////////////////////////////////////
export class VitMattePreTrainedModel extends PreTrainedModel { }

/**
 * ViTMatte framework leveraging any vision backbone e.g. for ADE20k, CityScapes.
 * 
 * **Example:** Perform image matting with a `VitMatteForImageMatting` model.
 * ```javascript
 * import { AutoProcessor, VitMatteForImageMatting, RawImage } from '@huggingface/transformers';
 * 
 * // Load processor and model
 * const processor = await AutoProcessor.from_pretrained('Xenova/vitmatte-small-distinctions-646');
 * const model = await VitMatteForImageMatting.from_pretrained('Xenova/vitmatte-small-distinctions-646');
 * 
 * // Load image and trimap
 * const image = await RawImage.fromURL('https://huggingface.co/datasets/Xenova/transformers.js-docs/resolve/main/vitmatte_image.png');
 * const trimap = await RawImage.fromURL('https://huggingface.co/datasets/Xenova/transformers.js-docs/resolve/main/vitmatte_trimap.png');
 * 
 * // Prepare image + trimap for the model
 * const inputs = await processor(image, trimap);
 * 
 * // Predict alpha matte
 * const { alphas } = await model(inputs);
 * // Tensor {
 * //   dims: [ 1, 1, 640, 960 ],
 * //   type: 'float32',
 * //   size: 614400,
 * //   data: Float32Array(614400) [ 0.9894027709960938, 0.9970508813858032, ... ]
 * // }
 * ```
 * 
 * You can visualize the alpha matte as follows:
 * ```javascript
 * import { Tensor, cat } from '@huggingface/transformers';
 * 
 * // Visualize predicted alpha matte
 * const imageTensor = image.toTensor();
 * 
 * // Convert float (0-1) alpha matte to uint8 (0-255)
 * const alphaChannel = alphas
 *   .squeeze(0)
 *   .mul_(255)
 *   .clamp_(0, 255)
 *   .round_()
 *   .to('uint8');
 * 
 * // Concatenate original image with predicted alpha
 * const imageData = cat([imageTensor, alphaChannel], 0);
 * 
 * // Save output image
 * const outputImage = RawImage.fromTensor(imageData);
 * outputImage.save('output.png');
 * ```
 */
export class VitMatteForImageMatting extends VitMattePreTrainedModel {
    /**
     * @param {any} model_inputs
     */
    async _call(model_inputs) {
        return new ImageMattingOutput(await super._call(model_inputs));
    }
}
//////////////////////////////////////////////////

//////////////////////////////////////////////////
export class MobileViTPreTrainedModel extends PreTrainedModel { }
export class MobileViTModel extends MobileViTPreTrainedModel { }
export class MobileViTForImageClassification extends MobileViTPreTrainedModel {
    /**
     * @param {any} model_inputs
     */
    async _call(model_inputs) {
        return new SequenceClassifierOutput(await super._call(model_inputs));
    }
}
// TODO: MobileViTForSemanticSegmentation

//////////////////////////////////////////////////

//////////////////////////////////////////////////
export class MobileViTV2PreTrainedModel extends PreTrainedModel { }
export class MobileViTV2Model extends MobileViTV2PreTrainedModel { }
export class MobileViTV2ForImageClassification extends MobileViTV2PreTrainedModel {
    /**
     * @param {any} model_inputs
     */
    async _call(model_inputs) {
        return new SequenceClassifierOutput(await super._call(model_inputs));
    }
}
// TODO: MobileViTV2ForSemanticSegmentation

//////////////////////////////////////////////////

//////////////////////////////////////////////////
export class OwlViTPreTrainedModel extends PreTrainedModel { }
export class OwlViTModel extends OwlViTPreTrainedModel { }
export class OwlViTForObjectDetection extends OwlViTPreTrainedModel { }
//////////////////////////////////////////////////

//////////////////////////////////////////////////
export class Owlv2PreTrainedModel extends PreTrainedModel { }
export class Owlv2Model extends Owlv2PreTrainedModel { }
export class Owlv2ForObjectDetection extends Owlv2PreTrainedModel { }
//////////////////////////////////////////////////

//////////////////////////////////////////////////
// Beit Models
export class BeitPreTrainedModel extends PreTrainedModel { }
export class BeitModel extends BeitPreTrainedModel { }
export class BeitForImageClassification extends BeitPreTrainedModel {
    /**
     * @param {any} model_inputs
     */
    async _call(model_inputs) {
        return new SequenceClassifierOutput(await super._call(model_inputs));
    }
}
//////////////////////////////////////////////////


//////////////////////////////////////////////////
export class DetrPreTrainedModel extends PreTrainedModel { }
export class DetrModel extends DetrPreTrainedModel { }
export class DetrForObjectDetection extends DetrPreTrainedModel {
    /**
     * @param {any} model_inputs
     */
    async _call(model_inputs) {
        return new DetrObjectDetectionOutput(await super._call(model_inputs));
    }
}

export class DetrForSegmentation extends DetrPreTrainedModel {
    /**
     * Runs the model with the provided inputs
     * @param {Object} model_inputs Model inputs
     * @returns {Promise<DetrSegmentationOutput>} Object containing segmentation outputs
     */
    async _call(model_inputs) {
        return new DetrSegmentationOutput(await super._call(model_inputs));
    }
}

export class DetrObjectDetectionOutput extends ModelOutput {
    /**
     * @param {Object} output The output of the model.
     * @param {Tensor} output.logits Classification logits (including no-object) for all queries.
     * @param {Tensor} output.pred_boxes Normalized boxes coordinates for all queries, represented as (center_x, center_y, width, height).
     * These values are normalized in [0, 1], relative to the size of each individual image in the batch (disregarding possible padding).
     */
    constructor({ logits, pred_boxes }) {
        super();
        this.logits = logits;
        this.pred_boxes = pred_boxes;
    }
}

export class DetrSegmentationOutput extends ModelOutput {
    /**
     * @param {Object} output The output of the model.
     * @param {Tensor} output.logits The output logits of the model.
     * @param {Tensor} output.pred_boxes Predicted boxes.
     * @param {Tensor} output.pred_masks Predicted masks.
     */
    constructor({ logits, pred_boxes, pred_masks }) {
        super();
        this.logits = logits;
        this.pred_boxes = pred_boxes;
        this.pred_masks = pred_masks;
    }
}
//////////////////////////////////////////////////

//////////////////////////////////////////////////
export class RTDetrPreTrainedModel extends PreTrainedModel { }
export class RTDetrModel extends RTDetrPreTrainedModel { }
export class RTDetrForObjectDetection extends RTDetrPreTrainedModel {
    /**
     * @param {any} model_inputs
     */
    async _call(model_inputs) {
        return new RTDetrObjectDetectionOutput(await super._call(model_inputs));
    }
}

export class RTDetrObjectDetectionOutput extends ModelOutput {
    /**
     * @param {Object} output The output of the model.
     * @param {Tensor} output.logits Classification logits (including no-object) for all queries.
     * @param {Tensor} output.pred_boxes Normalized boxes coordinates for all queries, represented as (center_x, center_y, width, height).
     * These values are normalized in [0, 1], relative to the size of each individual image in the batch (disregarding possible padding).
     */
    constructor({ logits, pred_boxes }) {
        super();
        this.logits = logits;
        this.pred_boxes = pred_boxes;
    }
}
//////////////////////////////////////////////////

//////////////////////////////////////////////////
export class TableTransformerPreTrainedModel extends PreTrainedModel { }

/**
 * The bare Table Transformer Model (consisting of a backbone and encoder-decoder Transformer)
 * outputting raw hidden-states without any specific head on top.
 */
export class TableTransformerModel extends TableTransformerPreTrainedModel { }

/**
 * Table Transformer Model (consisting of a backbone and encoder-decoder Transformer)
 * with object detection heads on top, for tasks such as COCO detection.
 */
export class TableTransformerForObjectDetection extends TableTransformerPreTrainedModel {
    /**
     * @param {any} model_inputs
     */
    async _call(model_inputs) {
        return new TableTransformerObjectDetectionOutput(await super._call(model_inputs));
    }
}
export class TableTransformerObjectDetectionOutput extends DetrObjectDetectionOutput { }
//////////////////////////////////////////////////


//////////////////////////////////////////////////
export class DeiTPreTrainedModel extends PreTrainedModel { }
export class DeiTModel extends DeiTPreTrainedModel { }
export class DeiTForImageClassification extends DeiTPreTrainedModel {
    /**
     * @param {any} model_inputs
     */
    async _call(model_inputs) {
        return new SequenceClassifierOutput(await super._call(model_inputs));
    }
}
//////////////////////////////////////////////////

//////////////////////////////////////////////////
export class HieraPreTrainedModel extends PreTrainedModel { }
export class HieraModel extends HieraPreTrainedModel { }
export class HieraForImageClassification extends HieraPreTrainedModel {
    /**
     * @param {any} model_inputs
     */
    async _call(model_inputs) {
        return new SequenceClassifierOutput(await super._call(model_inputs));
    }
}
//////////////////////////////////////////////////


//////////////////////////////////////////////////
/**
 * An abstract class to handle weights initialization and a simple interface for downloading and loading pretrained models.
 */
export class ResNetPreTrainedModel extends PreTrainedModel { }

/**
 * The bare ResNet model outputting raw features without any specific head on top.
 */
export class ResNetModel extends ResNetPreTrainedModel { }

/**
 * ResNet Model with an image classification head on top (a linear layer on top of the pooled features), e.g. for ImageNet.
 */
export class ResNetForImageClassification extends ResNetPreTrainedModel {
    /**
     * @param {any} model_inputs
     */
    async _call(model_inputs) {
        return new SequenceClassifierOutput(await super._call(model_inputs));
    }
}
//////////////////////////////////////////////////


//////////////////////////////////////////////////
export class SwinPreTrainedModel extends PreTrainedModel { }
export class SwinModel extends SwinPreTrainedModel { }
export class SwinForImageClassification extends SwinPreTrainedModel {
    /**
     * @param {any} model_inputs
     */
    async _call(model_inputs) {
        return new SequenceClassifierOutput(await super._call(model_inputs));
    }
}
//////////////////////////////////////////////////

//////////////////////////////////////////////////
export class Swin2SRPreTrainedModel extends PreTrainedModel { }

/**
 * The bare Swin2SR Model transformer outputting raw hidden-states without any specific head on top.
 */
export class Swin2SRModel extends Swin2SRPreTrainedModel { }

/**
 * Swin2SR Model transformer with an upsampler head on top for image super resolution and restoration.
 * 
 * **Example:** Super-resolution w/ `Xenova/swin2SR-classical-sr-x2-64`.
 * 
 * ```javascript
 * import { AutoProcessor, Swin2SRForImageSuperResolution, RawImage } from '@huggingface/transformers';
 * 
 * // Load processor and model
 * const model_id = 'Xenova/swin2SR-classical-sr-x2-64';
 * const processor = await AutoProcessor.from_pretrained(model_id);
 * const model = await Swin2SRForImageSuperResolution.from_pretrained(model_id);
 * 
 * // Prepare model inputs
 * const url = 'https://huggingface.co/datasets/Xenova/transformers.js-docs/resolve/main/butterfly.jpg';
 * const image = await RawImage.fromURL(url);
 * const inputs = await processor(image);
 * 
 * // Run model
 * const outputs = await model(inputs);
 * 
 * // Convert Tensor to RawImage
 * const output = outputs.reconstruction.squeeze().clamp_(0, 1).mul_(255).round_().to('uint8');
 * const outputImage = RawImage.fromTensor(output);
 * // RawImage {
 * //   data: Uint8Array(786432) [ 41, 31, 24, ... ],
 * //   width: 512,
 * //   height: 512,
 * //   channels: 3
 * // }
 * ```
 */
export class Swin2SRForImageSuperResolution extends Swin2SRPreTrainedModel { }
//////////////////////////////////////////////////

//////////////////////////////////////////////////
export class DPTPreTrainedModel extends PreTrainedModel { }

/**
 * The bare DPT Model transformer outputting raw hidden-states without any specific head on top.
 */
export class DPTModel extends DPTPreTrainedModel { }

/**
 * DPT Model with a depth estimation head on top (consisting of 3 convolutional layers) e.g. for KITTI, NYUv2.
 * 
 * **Example:** Depth estimation w/ `Xenova/dpt-hybrid-midas`.
 * ```javascript
 * import { DPTForDepthEstimation, AutoProcessor, RawImage, interpolate, max } from '@huggingface/transformers';
 * 
 * // Load model and processor
 * const model_id = 'Xenova/dpt-hybrid-midas';
 * const model = await DPTForDepthEstimation.from_pretrained(model_id);
 * const processor = await AutoProcessor.from_pretrained(model_id);
 * 
 * // Load image from URL
 * const url = 'http://images.cocodataset.org/val2017/000000039769.jpg';
 * const image = await RawImage.fromURL(url);
 * 
 * // Prepare image for the model
 * const inputs = await processor(image);
 * 
 * // Run model
 * const { predicted_depth } = await model(inputs);
 * 
 * // Interpolate to original size
 * const prediction = interpolate(predicted_depth, image.size.reverse(), 'bilinear', false);
 * 
 * // Visualize the prediction
 * const formatted = prediction.mul_(255 / max(prediction.data)[0]).to('uint8');
 * const depth = RawImage.fromTensor(formatted);
 * // RawImage {
 * //   data: Uint8Array(307200) [ 85, 85, 84, ... ],
 * //   width: 640,
 * //   height: 480,
 * //   channels: 1
 * // }
 * ```
 */
export class DPTForDepthEstimation extends DPTPreTrainedModel { }
//////////////////////////////////////////////////

//////////////////////////////////////////////////
export class DepthAnythingPreTrainedModel extends PreTrainedModel { }

/**
 * Depth Anything Model with a depth estimation head on top (consisting of 3 convolutional layers) e.g. for KITTI, NYUv2.
 */
export class DepthAnythingForDepthEstimation extends DepthAnythingPreTrainedModel { }
//////////////////////////////////////////////////


//////////////////////////////////////////////////
export class SapiensPreTrainedModel extends PreTrainedModel { }
export class SapiensForSemanticSegmentation extends SapiensPreTrainedModel { }
export class SapiensForDepthEstimation extends SapiensPreTrainedModel { }
export class SapiensForNormalEstimation extends SapiensPreTrainedModel { }
//////////////////////////////////////////////////

//////////////////////////////////////////////////
export class DepthProPreTrainedModel extends PreTrainedModel { }
export class DepthProForDepthEstimation extends DepthProPreTrainedModel { }
//////////////////////////////////////////////////

//////////////////////////////////////////////////
export class MaskFormerPreTrainedModel extends PreTrainedModel { }
export class MaskFormerModel extends MaskFormerPreTrainedModel { }
export class MaskFormerForInstanceSegmentation extends MaskFormerPreTrainedModel { }
//////////////////////////////////////////////////

//////////////////////////////////////////////////
export class GLPNPreTrainedModel extends PreTrainedModel { }

/**
 * The bare GLPN encoder (Mix-Transformer) outputting raw hidden-states without any specific head on top.
 */
export class GLPNModel extends GLPNPreTrainedModel { }

/**
 * GLPN Model transformer with a lightweight depth estimation head on top e.g. for KITTI, NYUv2.
 * 
 * **Example:** Depth estimation w/ `Xenova/glpn-kitti`.
 * ```javascript
 * import { GLPNForDepthEstimation, AutoProcessor, RawImage, interpolate, max } from '@huggingface/transformers';
 * 
 * // Load model and processor
 * const model_id = 'Xenova/glpn-kitti';
 * const model = await GLPNForDepthEstimation.from_pretrained(model_id);
 * const processor = await AutoProcessor.from_pretrained(model_id);
 * 
 * // Load image from URL
 * const url = 'http://images.cocodataset.org/val2017/000000039769.jpg';
 * const image = await RawImage.fromURL(url);
 * 
 * // Prepare image for the model
 * const inputs = await processor(image);
 * 
 * // Run model
 * const { predicted_depth } = await model(inputs);
 * 
 * // Interpolate to original size
 * const prediction = interpolate(predicted_depth, image.size.reverse(), 'bilinear', false);
 * 
 * // Visualize the prediction
 * const formatted = prediction.mul_(255 / max(prediction.data)[0]).to('uint8');
 * const depth = RawImage.fromTensor(formatted);
 * // RawImage {
 * //   data: Uint8Array(307200) [ 207, 169, 154, ... ],
 * //   width: 640,
 * //   height: 480,
 * //   channels: 1
 * // }
 * ```
 */
export class GLPNForDepthEstimation extends GLPNPreTrainedModel { }
//////////////////////////////////////////////////

//////////////////////////////////////////////////
export class DonutSwinPreTrainedModel extends PreTrainedModel { }

/**
 * The bare Donut Swin Model transformer outputting raw hidden-states without any specific head on top.
 * 
 * **Example:** Step-by-step Document Parsing.
 * 
 * ```javascript
 * import { AutoProcessor, AutoTokenizer, AutoModelForVision2Seq, RawImage } from '@huggingface/transformers';
 * 
 * // Choose model to use
 * const model_id = 'Xenova/donut-base-finetuned-cord-v2';
 * 
 * // Prepare image inputs
 * const processor = await AutoProcessor.from_pretrained(model_id);
 * const url = 'https://huggingface.co/datasets/Xenova/transformers.js-docs/resolve/main/receipt.png';
 * const image = await RawImage.read(url);
 * const image_inputs = await processor(image);
 * 
 * // Prepare decoder inputs
 * const tokenizer = await AutoTokenizer.from_pretrained(model_id);
 * const task_prompt = '<s_cord-v2>';
 * const decoder_input_ids = tokenizer(task_prompt, {
 *   add_special_tokens: false,
 * }).input_ids;
 * 
 * // Create the model
 * const model = await AutoModelForVision2Seq.from_pretrained(model_id);
 * 
 * // Run inference
 * const output = await model.generate(image_inputs.pixel_values, {
 *   decoder_input_ids,
 *   max_length: model.config.decoder.max_position_embeddings,
 * });
 * 
 * // Decode output
 * const decoded = tokenizer.batch_decode(output)[0];
 * // <s_cord-v2><s_menu><s_nm> CINNAMON SUGAR</s_nm><s_unitprice> 17,000</s_unitprice><s_cnt> 1 x</s_cnt><s_price> 17,000</s_price></s_menu><s_sub_total><s_subtotal_price> 17,000</s_subtotal_price></s_sub_total><s_total><s_total_price> 17,000</s_total_price><s_cashprice> 20,000</s_cashprice><s_changeprice> 3,000</s_changeprice></s_total></s>
 * ```
 * 
 * **Example:** Step-by-step Document Visual Question Answering (DocVQA)
 * 
 * ```javascript
 * import { AutoProcessor, AutoTokenizer, AutoModelForVision2Seq, RawImage } from '@huggingface/transformers';
 * 
 * // Choose model to use
 * const model_id = 'Xenova/donut-base-finetuned-docvqa';
 * 
 * // Prepare image inputs
 * const processor = await AutoProcessor.from_pretrained(model_id);
 * const url = 'https://huggingface.co/datasets/Xenova/transformers.js-docs/resolve/main/invoice.png';
 * const image = await RawImage.read(url);
 * const image_inputs = await processor(image);
 * 
 * // Prepare decoder inputs
 * const tokenizer = await AutoTokenizer.from_pretrained(model_id);
 * const question = 'What is the invoice number?';
 * const task_prompt = `<s_docvqa><s_question>${question}</s_question><s_answer>`;
 * const decoder_input_ids = tokenizer(task_prompt, {
 *   add_special_tokens: false,
 * }).input_ids;
 * 
 * // Create the model
 * const model = await AutoModelForVision2Seq.from_pretrained(model_id);
 * 
 * // Run inference
 * const output = await model.generate(image_inputs.pixel_values, {
 *   decoder_input_ids,
 *   max_length: model.config.decoder.max_position_embeddings,
 * });
 * 
 * // Decode output
 * const decoded = tokenizer.batch_decode(output)[0];
 * // <s_docvqa><s_question> What is the invoice number?</s_question><s_answer> us-001</s_answer></s>
 * ```
 */
export class DonutSwinModel extends DonutSwinPreTrainedModel { }
//////////////////////////////////////////////////


//////////////////////////////////////////////////
export class ConvNextPreTrainedModel extends PreTrainedModel { }

/**
 * The bare ConvNext model outputting raw features without any specific head on top.
 */
export class ConvNextModel extends ConvNextPreTrainedModel { }

/**
 * ConvNext Model with an image classification head on top (a linear layer on top of the pooled features), e.g. for ImageNet.
 */
export class ConvNextForImageClassification extends ConvNextPreTrainedModel {
    /**
     * @param {any} model_inputs
     */
    async _call(model_inputs) {
        return new SequenceClassifierOutput(await super._call(model_inputs));
    }
}
//////////////////////////////////////////////////


//////////////////////////////////////////////////
export class ConvNextV2PreTrainedModel extends PreTrainedModel { }

/**
 * The bare ConvNextV2 model outputting raw features without any specific head on top.
 */
export class ConvNextV2Model extends ConvNextV2PreTrainedModel { }

/**
 * ConvNextV2 Model with an image classification head on top (a linear layer on top of the pooled features), e.g. for ImageNet.
 */
export class ConvNextV2ForImageClassification extends ConvNextV2PreTrainedModel {
    /**
     * @param {any} model_inputs
     */
    async _call(model_inputs) {
        return new SequenceClassifierOutput(await super._call(model_inputs));
    }
}
//////////////////////////////////////////////////

//////////////////////////////////////////////////
export class Dinov2PreTrainedModel extends PreTrainedModel { }

/**
 * The bare DINOv2 Model transformer outputting raw hidden-states without any specific head on top.
 */
export class Dinov2Model extends Dinov2PreTrainedModel { }

/**
 * Dinov2 Model transformer with an image classification head on top (a linear layer on top of the final hidden state of the [CLS] token) e.g. for ImageNet.
 */
export class Dinov2ForImageClassification extends Dinov2PreTrainedModel {
    /**
     * @param {any} model_inputs
     */
    async _call(model_inputs) {
        return new SequenceClassifierOutput(await super._call(model_inputs));
    }
}
//////////////////////////////////////////////////


//////////////////////////////////////////////////
export class YolosPreTrainedModel extends PreTrainedModel { }
export class YolosModel extends YolosPreTrainedModel { }
export class YolosForObjectDetection extends YolosPreTrainedModel {
    /**
     * @param {any} model_inputs
     */
    async _call(model_inputs) {
        return new YolosObjectDetectionOutput(await super._call(model_inputs));
    }
}

export class YolosObjectDetectionOutput extends ModelOutput {
    /**
     * @param {Object} output The output of the model.
     * @param {Tensor} output.logits Classification logits (including no-object) for all queries.
     * @param {Tensor} output.pred_boxes Normalized boxes coordinates for all queries, represented as (center_x, center_y, width, height).
     * These values are normalized in [0, 1], relative to the size of each individual image in the batch (disregarding possible padding).
     */
    constructor({ logits, pred_boxes }) {
        super();
        this.logits = logits;
        this.pred_boxes = pred_boxes;
    }
}
//////////////////////////////////////////////////




//////////////////////////////////////////////////
export class SamPreTrainedModel extends PreTrainedModel { }

/**
 * Segment Anything Model (SAM) for generating segmentation masks, given an input image
 * and optional 2D location and bounding boxes.
 * 
 * **Example:** Perform mask generation w/ `Xenova/sam-vit-base`.
 * ```javascript
 * import { SamModel, AutoProcessor, RawImage } from '@huggingface/transformers';
 * 
 * const model = await SamModel.from_pretrained('Xenova/sam-vit-base');
 * const processor = await AutoProcessor.from_pretrained('Xenova/sam-vit-base');
 * 
 * const img_url = 'https://huggingface.co/ybelkada/segment-anything/resolve/main/assets/car.png';
 * const raw_image = await RawImage.read(img_url);
 * const input_points = [[[450, 600]]] // 2D localization of a window
 * 
 * const inputs = await processor(raw_image, { input_points });
 * const outputs = await model(inputs);
 * 
 * const masks = await processor.post_process_masks(outputs.pred_masks, inputs.original_sizes, inputs.reshaped_input_sizes);
 * // [
 * //   Tensor {
 * //     dims: [ 1, 3, 1764, 2646 ],
 * //     type: 'bool',
 * //     data: Uint8Array(14002632) [ ... ],
 * //     size: 14002632
 * //   }
 * // ]
 * const scores = outputs.iou_scores;
 * // Tensor {
 * //   dims: [ 1, 1, 3 ],
 * //   type: 'float32',
 * //   data: Float32Array(3) [
 * //     0.8892380595207214,
 * //     0.9311248064041138,
 * //     0.983696699142456
 * //   ],
 * //   size: 3
 * // }
 * ```
 */
export class SamModel extends SamPreTrainedModel {

    /**
     * Compute image embeddings and positional image embeddings, given the pixel values of an image.
     * @param {Object} model_inputs Object containing the model inputs.
     * @param {Tensor} model_inputs.pixel_values Pixel values obtained using a `SamProcessor`.
     * @returns {Promise<{ image_embeddings: Tensor, image_positional_embeddings: Tensor }>} The image embeddings and positional image embeddings.
     */
    async get_image_embeddings({ pixel_values }) {
        // in:
        //  - pixel_values: tensor.float32[batch_size,3,1024,1024]
        // 
        // out:
        //  - image_embeddings: tensor.float32[batch_size,256,64,64]
        //  - image_positional_embeddings: tensor.float32[batch_size,256,64,64]
        return await encoderForward(this, { pixel_values })
    }

    /**
     * @typedef {Object} SamModelInputs Object containing the model inputs.
     * @property {Tensor} pixel_values Pixel values as a Tensor with shape `(batch_size, num_channels, height, width)`.
     * These can be obtained using a `SamProcessor`.
     * @property {Tensor} [input_points] Input 2D spatial points with shape `(batch_size, num_points, 2)`.
     * This is used by the prompt encoder to encode the prompt.
     * @property {Tensor} [input_labels] Input labels for the points, as a Tensor of shape `(batch_size, point_batch_size, num_points)`.
     * This is used by the prompt encoder to encode the prompt. There are 4 types of labels:
     *  - `1`: the point is a point that contains the object of interest
     *  - `0`: the point is a point that does not contain the object of interest
     *  - `-1`: the point corresponds to the background
     *  - `-10`: the point is a padding point, thus should be ignored by the prompt encoder
     * @property {Tensor} [input_boxes] Input bounding boxes with shape `(batch_size, num_boxes, 4)`.
     * @property {Tensor} [image_embeddings] Image embeddings used by the mask decoder.
     * @property {Tensor} [image_positional_embeddings] Image positional embeddings used by the mask decoder.
     */

    /**
     * @param {SamModelInputs} model_inputs Object containing the model inputs.
     * @returns {Promise<Object>} The output of the model.
     */
    async forward(model_inputs) {
        if (!model_inputs.image_embeddings || !model_inputs.image_positional_embeddings) {
            // Compute the image embeddings if they are missing
            model_inputs = {
                ...model_inputs,
                ...(await this.get_image_embeddings(model_inputs))
            }
        }

        if (!model_inputs.input_labels && model_inputs.input_points) {
            // Set default input labels if they are missing
            const shape = model_inputs.input_points.dims.slice(0, -1);
            const numElements = shape.reduce((a, b) => a * b, 1);
            model_inputs.input_labels = new Tensor(
                'int64',
                new BigInt64Array(numElements).fill(1n),
                shape
            );
        }

        const decoder_inputs = {
            image_embeddings: model_inputs.image_embeddings,
            image_positional_embeddings: model_inputs.image_positional_embeddings,
        };
        if (model_inputs.input_points) {
            decoder_inputs.input_points = model_inputs.input_points;
        }
        if (model_inputs.input_labels) {
            decoder_inputs.input_labels = model_inputs.input_labels;
        }
        if (model_inputs.input_boxes) {
            decoder_inputs.input_boxes = model_inputs.input_boxes;
        }

        // Returns:
        //  - iou_scores: tensor.float32[batch_size,point_batch_size,3]
        //  - pred_masks: tensor.float32[batch_size,point_batch_size,3,256,256]
        return await sessionRun(this.sessions['prompt_encoder_mask_decoder'], decoder_inputs);
    }

    /**
     * Runs the model with the provided inputs
     * @param {Object} model_inputs Model inputs
     * @returns {Promise<SamImageSegmentationOutput>} Object containing segmentation outputs
     */
    async _call(model_inputs) {
        return new SamImageSegmentationOutput(await super._call(model_inputs));
    }
}


/**
 * Base class for Segment-Anything model's output.
 */
export class SamImageSegmentationOutput extends ModelOutput {
    /**
     * @param {Object} output The output of the model.
     * @param {Tensor} output.iou_scores The output logits of the model.
     * @param {Tensor} output.pred_masks Predicted boxes.
     */
    constructor({ iou_scores, pred_masks }) {
        super();
        this.iou_scores = iou_scores;
        this.pred_masks = pred_masks;
    }
}
//////////////////////////////////////////////////


//////////////////////////////////////////////////
// MarianMT models
export class MarianPreTrainedModel extends PreTrainedModel { };

export class MarianModel extends MarianPreTrainedModel { }

export class MarianMTModel extends MarianPreTrainedModel { }
//////////////////////////////////////////////////

//////////////////////////////////////////////////
// M2M100 models
export class M2M100PreTrainedModel extends PreTrainedModel { };

export class M2M100Model extends M2M100PreTrainedModel { }

export class M2M100ForConditionalGeneration extends M2M100PreTrainedModel { }
//////////////////////////////////////////////////

//////////////////////////////////////////////////
// Wav2Vec2 models
export class Wav2Vec2PreTrainedModel extends PreTrainedModel { };

/**
 * The bare Wav2Vec2 Model transformer outputting raw hidden-states without any specific head on top.
 * 
 * **Example:** Load and run a `Wav2Vec2Model` for feature extraction.
 * 
 * ```javascript
 * import { AutoProcessor, AutoModel, read_audio } from '@huggingface/transformers';
 * 
 * // Read and preprocess audio
 * const processor = await AutoProcessor.from_pretrained('Xenova/mms-300m');
 * const audio = await read_audio('https://huggingface.co/datasets/Narsil/asr_dummy/resolve/main/mlk.flac', 16000);
 * const inputs = await processor(audio);
 * 
 * // Run model with inputs
 * const model = await AutoModel.from_pretrained('Xenova/mms-300m');
 * const output = await model(inputs);
 * // {
 * //   last_hidden_state: Tensor {
 * //     dims: [ 1, 1144, 1024 ],
 * //     type: 'float32',
 * //     data: Float32Array(1171456) [ ... ],
 * //     size: 1171456
 * //   }
 * // }
 * ```
 */
export class Wav2Vec2Model extends Wav2Vec2PreTrainedModel { }

export class Wav2Vec2ForCTC extends Wav2Vec2PreTrainedModel {
    /**
     * @param {Object} model_inputs
     * @param {Tensor} model_inputs.input_values Float values of input raw speech waveform.
     * @param {Tensor} model_inputs.attention_mask Mask to avoid performing convolution and attention on padding token indices. Mask values selected in [0, 1]
     */
    async _call(model_inputs) {
        return new CausalLMOutput(await super._call(model_inputs));
    }
}

export class Wav2Vec2ForSequenceClassification extends Wav2Vec2PreTrainedModel {
    /**
     * Calls the model on new inputs.
     * @param {Object} model_inputs The inputs to the model.
     * @returns {Promise<SequenceClassifierOutput>} An object containing the model's output logits for sequence classification.
     */
    async _call(model_inputs) {
        return new SequenceClassifierOutput(await super._call(model_inputs));
    }
}

/**
 * Wav2Vec2 Model with a frame classification head on top for tasks like Speaker Diarization.
 */
export class Wav2Vec2ForAudioFrameClassification extends Wav2Vec2PreTrainedModel {
    /**
     * Calls the model on new inputs.
     * @param {Object} model_inputs The inputs to the model.
     * @returns {Promise<TokenClassifierOutput>} An object containing the model's output logits for sequence classification.
     */
    async _call(model_inputs) {
        return new TokenClassifierOutput(await super._call(model_inputs));
    }
}
//////////////////////////////////////////////////


//////////////////////////////////////////////////
// PyAnnote models
export class PyAnnotePreTrainedModel extends PreTrainedModel { };

/**
 * The bare PyAnnote Model transformer outputting raw hidden-states without any specific head on top.
 */
export class PyAnnoteModel extends PyAnnotePreTrainedModel { }

/**
 * PyAnnote Model with a frame classification head on top for tasks like Speaker Diarization.
 * 
 * **Example:** Load and run a `PyAnnoteForAudioFrameClassification` for speaker diarization.
 * 
 * ```javascript
 * import { AutoProcessor, AutoModelForAudioFrameClassification, read_audio } from '@huggingface/transformers';
 * 
 * // Load model and processor
 * const model_id = 'onnx-community/pyannote-segmentation-3.0';
 * const model = await AutoModelForAudioFrameClassification.from_pretrained(model_id);
 * const processor = await AutoProcessor.from_pretrained(model_id);
 * 
 * // Read and preprocess audio
 * const url = 'https://huggingface.co/datasets/Xenova/transformers.js-docs/resolve/main/mlk.wav';
 * const audio = await read_audio(url, processor.feature_extractor.config.sampling_rate);
 * const inputs = await processor(audio);
 * 
 * // Run model with inputs
 * const { logits } = await model(inputs);
 * // {
 * //   logits: Tensor {
 * //     dims: [ 1, 767, 7 ],  // [batch_size, num_frames, num_classes]
 * //     type: 'float32',
 * //     data: Float32Array(5369) [ ... ],
 * //     size: 5369
 * //   }
 * // }
 * 
 * const result = processor.post_process_speaker_diarization(logits, audio.length);
 * // [
 * //   [
 * //     { id: 0, start: 0, end: 1.0512535626298245, confidence: 0.8220156481664611 },
 * //     { id: 2, start: 1.0512535626298245, end: 2.3398869619825127, confidence: 0.9008811707860472 },
 * //     ...
 * //   ]
 * // ]
 * 
 * // Display result
 * console.table(result[0], ['start', 'end', 'id', 'confidence']);
 * // ┌─────────┬────────────────────┬────────────────────┬────┬─────────────────────┐
 * // │ (index) │ start              │ end                │ id │ confidence          │
 * // ├─────────┼────────────────────┼────────────────────┼────┼─────────────────────┤
 * // │ 0       │ 0                  │ 1.0512535626298245 │ 0  │ 0.8220156481664611  │
 * // │ 1       │ 1.0512535626298245 │ 2.3398869619825127 │ 2  │ 0.9008811707860472  │
 * // │ 2       │ 2.3398869619825127 │ 3.5946089560890773 │ 0  │ 0.7521651315796233  │
 * // │ 3       │ 3.5946089560890773 │ 4.578039708226655  │ 2  │ 0.8491978128022479  │
 * // │ 4       │ 4.578039708226655  │ 4.594995410849717  │ 0  │ 0.2935352600416393  │
 * // │ 5       │ 4.594995410849717  │ 6.121008646925269  │ 3  │ 0.6788051309866024  │
 * // │ 6       │ 6.121008646925269  │ 6.256654267909762  │ 0  │ 0.37125512393851134 │
 * // │ 7       │ 6.256654267909762  │ 8.630452635138397  │ 2  │ 0.7467035186353542  │
 * // │ 8       │ 8.630452635138397  │ 10.088643060721703 │ 0  │ 0.7689364814666032  │
 * // │ 9       │ 10.088643060721703 │ 12.58113134631177  │ 2  │ 0.9123324509131324  │
 * // │ 10      │ 12.58113134631177  │ 13.005023911888312 │ 0  │ 0.4828358177572041  │
 * // └─────────┴────────────────────┴────────────────────┴────┴─────────────────────┘
 * ```
 */
export class PyAnnoteForAudioFrameClassification extends PyAnnotePreTrainedModel {
    /**
     * Calls the model on new inputs.
     * @param {Object} model_inputs The inputs to the model.
     * @returns {Promise<TokenClassifierOutput>} An object containing the model's output logits for sequence classification.
     */
    async _call(model_inputs) {
        return new TokenClassifierOutput(await super._call(model_inputs));
    }
}
//////////////////////////////////////////////////

//////////////////////////////////////////////////
// WeSpeakerResNet models
export class WeSpeakerResNetPreTrainedModel extends PreTrainedModel { };
export class WeSpeakerResNetModel extends WeSpeakerResNetPreTrainedModel { }
//////////////////////////////////////////////////


//////////////////////////////////////////////////
// UniSpeech models
export class UniSpeechPreTrainedModel extends PreTrainedModel { };

/**
 * The bare UniSpeech Model transformer outputting raw hidden-states without any specific head on top.
 */
export class UniSpeechModel extends UniSpeechPreTrainedModel { }

/**
 * UniSpeech Model with a `language modeling` head on top for Connectionist Temporal Classification (CTC).
 */
export class UniSpeechForCTC extends UniSpeechPreTrainedModel {
    /**
     * @param {Object} model_inputs
     * @param {Tensor} model_inputs.input_values Float values of input raw speech waveform.
     * @param {Tensor} model_inputs.attention_mask Mask to avoid performing convolution and attention on padding token indices. Mask values selected in [0, 1]
     */
    async _call(model_inputs) {
        return new CausalLMOutput(await super._call(model_inputs));
    }
}

/**
 * UniSpeech Model with a sequence classification head on top (a linear layer over the pooled output).
 */
export class UniSpeechForSequenceClassification extends UniSpeechPreTrainedModel {
    /**
     * Calls the model on new inputs.
     * @param {Object} model_inputs The inputs to the model.
     * @returns {Promise<SequenceClassifierOutput>} An object containing the model's output logits for sequence classification.
     */
    async _call(model_inputs) {
        return new SequenceClassifierOutput(await super._call(model_inputs));
    }
}
//////////////////////////////////////////////////

//////////////////////////////////////////////////
// UniSpeechSat models
export class UniSpeechSatPreTrainedModel extends PreTrainedModel { };

/**
 * The bare UniSpeechSat Model transformer outputting raw hidden-states without any specific head on top.
 */
export class UniSpeechSatModel extends UniSpeechSatPreTrainedModel { }

/**
 * UniSpeechSat Model with a `language modeling` head on top for Connectionist Temporal Classification (CTC).
 */
export class UniSpeechSatForCTC extends UniSpeechSatPreTrainedModel {
    /**
     * @param {Object} model_inputs
     * @param {Tensor} model_inputs.input_values Float values of input raw speech waveform.
     * @param {Tensor} model_inputs.attention_mask Mask to avoid performing convolution and attention on padding token indices. Mask values selected in [0, 1]
     */
    async _call(model_inputs) {
        return new CausalLMOutput(await super._call(model_inputs));
    }
}

/**
 * UniSpeechSat Model with a sequence classification head on top (a linear layer over the pooled output).
 */
export class UniSpeechSatForSequenceClassification extends UniSpeechSatPreTrainedModel {
    /**
     * Calls the model on new inputs.
     * @param {Object} model_inputs The inputs to the model.
     * @returns {Promise<SequenceClassifierOutput>} An object containing the model's output logits for sequence classification.
     */
    async _call(model_inputs) {
        return new SequenceClassifierOutput(await super._call(model_inputs));
    }
}

/**
 * UniSpeechSat Model with a frame classification head on top for tasks like Speaker Diarization.
 */
export class UniSpeechSatForAudioFrameClassification extends UniSpeechSatPreTrainedModel {
    /**
     * Calls the model on new inputs.
     * @param {Object} model_inputs The inputs to the model.
     * @returns {Promise<TokenClassifierOutput>} An object containing the model's output logits for sequence classification.
     */
    async _call(model_inputs) {
        return new TokenClassifierOutput(await super._call(model_inputs));
    }
}
//////////////////////////////////////////////////

//////////////////////////////////////////////////
// Wav2Vec2Bert models
export class Wav2Vec2BertPreTrainedModel extends PreTrainedModel { };

/**
 * The bare Wav2Vec2Bert Model transformer outputting raw hidden-states without any specific head on top.
 */
export class Wav2Vec2BertModel extends Wav2Vec2BertPreTrainedModel { }

/**
 * Wav2Vec2Bert Model with a `language modeling` head on top for Connectionist Temporal Classification (CTC).
 */
export class Wav2Vec2BertForCTC extends Wav2Vec2BertPreTrainedModel {
    /**
     * @param {Object} model_inputs
     * @param {Tensor} model_inputs.input_features Float values of input mel-spectrogram.
     * @param {Tensor} model_inputs.attention_mask Mask to avoid performing convolution and attention on padding token indices. Mask values selected in [0, 1]
     */
    async _call(model_inputs) {
        return new CausalLMOutput(await super._call(model_inputs));
    }
}

/**
 * Wav2Vec2Bert Model with a sequence classification head on top (a linear layer over the pooled output).
 */
export class Wav2Vec2BertForSequenceClassification extends Wav2Vec2BertPreTrainedModel {
    /**
     * Calls the model on new inputs.
     * @param {Object} model_inputs The inputs to the model.
     * @returns {Promise<SequenceClassifierOutput>} An object containing the model's output logits for sequence classification.
     */
    async _call(model_inputs) {
        return new SequenceClassifierOutput(await super._call(model_inputs));
    }
}
//////////////////////////////////////////////////

//////////////////////////////////////////////////
// Hubert models
export class HubertPreTrainedModel extends PreTrainedModel { }

/**
 * The bare Hubert Model transformer outputting raw hidden-states without any specific head on top.
 * 
 * **Example:** Load and run a `HubertModel` for feature extraction.
 * 
 * ```javascript
 * import { AutoProcessor, AutoModel, read_audio } from '@huggingface/transformers';
 * 
 * // Read and preprocess audio
 * const processor = await AutoProcessor.from_pretrained('Xenova/hubert-base-ls960');
 * const audio = await read_audio('https://huggingface.co/datasets/Xenova/transformers.js-docs/resolve/main/jfk.wav', 16000);
 * const inputs = await processor(audio);
 * 
 * // Load and run model with inputs
 * const model = await AutoModel.from_pretrained('Xenova/hubert-base-ls960');
 * const output = await model(inputs);
 * // {
 * //   last_hidden_state: Tensor {
 * //     dims: [ 1, 549, 768 ],
 * //     type: 'float32',
 * //     data: Float32Array(421632) [0.0682469978928566, 0.08104046434164047, -0.4975186586380005, ...],
 * //     size: 421632
 * //   }
 * // }
 * ```
 */
export class HubertModel extends Wav2Vec2PreTrainedModel { }

/**
 * Hubert Model with a `language modeling` head on top for Connectionist Temporal Classification (CTC).
 */
export class HubertForCTC extends Wav2Vec2PreTrainedModel {
    /**
     * @param {Object} model_inputs
     * @param {Tensor} model_inputs.input_values Float values of input raw speech waveform.
     * @param {Tensor} model_inputs.attention_mask Mask to avoid performing convolution and attention on padding token indices. Mask values selected in [0, 1]
     */
    async _call(model_inputs) {
        return new CausalLMOutput(await super._call(model_inputs));
    }
}

/**
 * Hubert Model with a sequence classification head on top (a linear layer over the pooled output) for tasks like SUPERB Keyword Spotting.
 */
export class HubertForSequenceClassification extends Wav2Vec2PreTrainedModel {
    /**
     * Calls the model on new inputs.
     * @param {Object} model_inputs The inputs to the model.
     * @returns {Promise<SequenceClassifierOutput>} An object containing the model's output logits for sequence classification.
     */
    async _call(model_inputs) {
        return new SequenceClassifierOutput(await super._call(model_inputs));
    }
}
//////////////////////////////////////////////////

//////////////////////////////////////////////////
// WavLM models
/**
 * An abstract class to handle weights initialization and a simple interface for downloading and loading pretrained models.
 */
export class WavLMPreTrainedModel extends PreTrainedModel { };

/**
 * The bare WavLM Model transformer outputting raw hidden-states without any specific head on top.
 * 
 * **Example:** Load and run a `WavLMModel` for feature extraction.
 * 
 * ```javascript
 * import { AutoProcessor, AutoModel, read_audio } from '@huggingface/transformers';
 * 
 * // Read and preprocess audio
 * const processor = await AutoProcessor.from_pretrained('Xenova/wavlm-base');
 * const audio = await read_audio('https://huggingface.co/datasets/Xenova/transformers.js-docs/resolve/main/jfk.wav', 16000);
 * const inputs = await processor(audio);
 * 
 * // Run model with inputs
 * const model = await AutoModel.from_pretrained('Xenova/wavlm-base');
 * const output = await model(inputs);
 * // {
 * //   last_hidden_state: Tensor {
 * //     dims: [ 1, 549, 768 ],
 * //     type: 'float32',
 * //     data: Float32Array(421632) [-0.349443256855011, -0.39341306686401367,  0.022836603224277496, ...],
 * //     size: 421632
 * //   }
 * // }
 * ```
 */
export class WavLMModel extends WavLMPreTrainedModel { }

/**
 * WavLM Model with a `language modeling` head on top for Connectionist Temporal Classification (CTC).
 */
export class WavLMForCTC extends WavLMPreTrainedModel {
    /**
     * @param {Object} model_inputs
     * @param {Tensor} model_inputs.input_values Float values of input raw speech waveform.
     * @param {Tensor} model_inputs.attention_mask Mask to avoid performing convolution and attention on padding token indices. Mask values selected in [0, 1]
     */
    async _call(model_inputs) {
        return new CausalLMOutput(await super._call(model_inputs));
    }
}

/**
 * WavLM Model with a sequence classification head on top (a linear layer over the pooled output).
 */
export class WavLMForSequenceClassification extends WavLMPreTrainedModel {
    /**
     * Calls the model on new inputs.
     * @param {Object} model_inputs The inputs to the model.
     * @returns {Promise<SequenceClassifierOutput>} An object containing the model's output logits for sequence classification.
     */
    async _call(model_inputs) {
        return new SequenceClassifierOutput(await super._call(model_inputs));
    }
}

/**
 * WavLM Model with an XVector feature extraction head on top for tasks like Speaker Verification.
 * 
 * **Example:** Extract speaker embeddings with `WavLMForXVector`.
 * ```javascript
 * import { AutoProcessor, AutoModel, read_audio } from '@huggingface/transformers';
 * 
 * // Read and preprocess audio
 * const processor = await AutoProcessor.from_pretrained('Xenova/wavlm-base-plus-sv');
 * const url = 'https://huggingface.co/datasets/Xenova/transformers.js-docs/resolve/main/jfk.wav';
 * const audio = await read_audio(url, 16000);
 * const inputs = await processor(audio);
 * 
 * // Run model with inputs
 * const model = await AutoModel.from_pretrained('Xenova/wavlm-base-plus-sv');
 * const outputs = await model(inputs);
 * // {
 * //   logits: Tensor {
 * //     dims: [ 1, 512 ],
 * //     type: 'float32',
 * //     data: Float32Array(512) [0.5847219228744507, ...],
 * //     size: 512
 * //   },
 * //   embeddings: Tensor {
 * //     dims: [ 1, 512 ],
 * //     type: 'float32',
 * //     data: Float32Array(512) [-0.09079201519489288, ...],
 * //     size: 512
 * //   }
 * // }
 * ```
 */
export class WavLMForXVector extends WavLMPreTrainedModel {
    /**
     * Calls the model on new inputs.
     * @param {Object} model_inputs The inputs to the model.
     * @returns {Promise<XVectorOutput>} An object containing the model's output logits and speaker embeddings.
     */
    async _call(model_inputs) {
        return new XVectorOutput(await super._call(model_inputs));
    }
}

/**
 * WavLM Model with a frame classification head on top for tasks like Speaker Diarization.
 * 
 * **Example:** Perform speaker diarization with `WavLMForAudioFrameClassification`.
 * ```javascript
 * import { AutoProcessor, AutoModelForAudioFrameClassification, read_audio } from '@huggingface/transformers';
 * 
 * // Read and preprocess audio
 * const processor = await AutoProcessor.from_pretrained('Xenova/wavlm-base-plus-sd');
 * const url = 'https://huggingface.co/datasets/Xenova/transformers.js-docs/resolve/main/jfk.wav';
 * const audio = await read_audio(url, 16000);
 * const inputs = await processor(audio);
 * 
 * // Run model with inputs
 * const model = await AutoModelForAudioFrameClassification.from_pretrained('Xenova/wavlm-base-plus-sd');
 * const { logits } = await model(inputs);
 * // {
 * //   logits: Tensor {
 * //     dims: [ 1, 549, 2 ],  // [batch_size, num_frames, num_speakers]
 * //     type: 'float32',
 * //     data: Float32Array(1098) [-3.5301010608673096, ...],
 * //     size: 1098
 * //   }
 * // }
 * 
 * const labels = logits[0].sigmoid().tolist().map(
 *     frames => frames.map(speaker => speaker > 0.5 ? 1 : 0)
 * );
 * console.log(labels); // labels is a one-hot array of shape (num_frames, num_speakers)
 * // [
 * //     [0, 0], [0, 0], [0, 0], [0, 0], [0, 0], [0, 0],
 * //     [0, 0], [0, 0], [0, 0], [0, 0], [0, 0], [0, 0],
 * //     [0, 0], [0, 1], [0, 1], [0, 1], [0, 1], [0, 1],
 * //     ...
 * // ]
 * ```
 */
export class WavLMForAudioFrameClassification extends WavLMPreTrainedModel {
    /**
     * Calls the model on new inputs.
     * @param {Object} model_inputs The inputs to the model.
     * @returns {Promise<TokenClassifierOutput>} An object containing the model's output logits for sequence classification.
     */
    async _call(model_inputs) {
        return new TokenClassifierOutput(await super._call(model_inputs));
    }
}

//////////////////////////////////////////////////
// SpeechT5 models
/**
 * An abstract class to handle weights initialization and a simple interface for downloading and loading pretrained models.
 */
export class SpeechT5PreTrainedModel extends PreTrainedModel { };

/**
 * The bare SpeechT5 Encoder-Decoder Model outputting raw hidden-states without any specific pre- or post-nets.
 */
export class SpeechT5Model extends SpeechT5PreTrainedModel { };

/**
 * SpeechT5 Model with a speech encoder and a text decoder.
 * 
 * **Example:** Generate speech from text with `SpeechT5ForSpeechToText`.
 * ```javascript
 * import { AutoTokenizer, AutoProcessor, SpeechT5ForTextToSpeech, SpeechT5HifiGan, Tensor } from '@huggingface/transformers';
 * 
 * // Load the tokenizer and processor
 * const tokenizer = await AutoTokenizer.from_pretrained('Xenova/speecht5_tts');
 * const processor = await AutoProcessor.from_pretrained('Xenova/speecht5_tts');
 * 
 * // Load the models
 * // NOTE: We use the full-precision versions as they are more accurate
 * const model = await SpeechT5ForTextToSpeech.from_pretrained('Xenova/speecht5_tts', { dtype: 'fp32' });
 * const vocoder = await SpeechT5HifiGan.from_pretrained('Xenova/speecht5_hifigan', { dtype: 'fp32' });
 * 
 * // Load speaker embeddings from URL
 * const speaker_embeddings_data = new Float32Array(
 *     await (await fetch('https://huggingface.co/datasets/Xenova/transformers.js-docs/resolve/main/speaker_embeddings.bin')).arrayBuffer()
 * );
 * const speaker_embeddings = new Tensor(
 *     'float32',
 *     speaker_embeddings_data,
 *     [1, speaker_embeddings_data.length]
 * )
 * 
 * // Run tokenization
 * const { input_ids } = tokenizer('Hello, my dog is cute');
 * 
 * // Generate waveform
 * const { waveform } = await model.generate_speech(input_ids, speaker_embeddings, { vocoder });
 * console.log(waveform)
 * // Tensor {
 * //   dims: [ 26112 ],
 * //   type: 'float32',
 * //   size: 26112,
 * //   data: Float32Array(26112) [ -0.00043630177970044315, -0.00018082228780258447, ... ],
 * // }
 * ```
 */
export class SpeechT5ForSpeechToText extends SpeechT5PreTrainedModel { }

/**
 * SpeechT5 Model with a text encoder and a speech decoder.
 */
export class SpeechT5ForTextToSpeech extends SpeechT5PreTrainedModel {

    /**
     * @typedef {Object} SpeechOutput
     * @property {Tensor} [spectrogram] The predicted log-mel spectrogram of shape
     * `(output_sequence_length, config.num_mel_bins)`. Returned when no `vocoder` is provided
     * @property {Tensor} [waveform] The predicted waveform of shape `(num_frames,)`. Returned when a `vocoder` is provided.
     * @property {Tensor} [cross_attentions] The outputs of the decoder's cross-attention layers of shape
     * `(config.decoder_layers, config.decoder_attention_heads, output_sequence_length, input_sequence_length)`. returned when `output_cross_attentions` is `true`.
     */

    /**
     * Converts a sequence of input tokens into a sequence of mel spectrograms, which are subsequently turned into a speech waveform using a vocoder.
     * @param {Tensor} input_values Indices of input sequence tokens in the vocabulary.
     * @param {Tensor} speaker_embeddings Tensor containing the speaker embeddings.
     * @param {Object} options Optional parameters for generating speech.
     * @param {number} [options.threshold=0.5] The generated sequence ends when the predicted stop token probability exceeds this value.
     * @param {number} [options.minlenratio=0.0] Used to calculate the minimum required length for the output sequence.
     * @param {number} [options.maxlenratio=20.0] Used to calculate the maximum allowed length for the output sequence.
     * @param {Object} [options.vocoder=null] The vocoder that converts the mel spectrogram into a speech waveform. If `null`, the output is the mel spectrogram.
     * @param {boolean} [options.output_cross_attentions=false] Whether or not to return the attentions tensors of the decoder's cross-attention layers.
     * @returns {Promise<SpeechOutput>} A promise which resolves to an object containing the spectrogram, waveform, and cross-attention tensors.
     */
    async generate_speech(input_values, speaker_embeddings, {
        threshold = 0.5,
        minlenratio = 0.0,
        maxlenratio = 20.0,
        vocoder = null,
        // output_cross_attentions = false, // TODO add
    } = {}) {

        const model_inputs = {
            input_ids: input_values
        }

        const { encoder_outputs, encoder_attention_mask } = await encoderForward(this, model_inputs);

        const r = encoder_outputs.dims[1] / this.config.reduction_factor;
        const maxlen = Math.floor(r * maxlenratio);
        const minlen = Math.floor(r * minlenratio);

        const num_mel_bins = this.config.num_mel_bins;

        let spectrogramParts = [];
        let past_key_values = null;
        let decoder_outputs = null;
        let idx = 0;

        while (true) {
            ++idx;

            const use_cache_branch = boolTensor(!!decoder_outputs);
            let output_sequence;
            if (decoder_outputs) {
                output_sequence = decoder_outputs.output_sequence_out;
            } else {
                output_sequence = new Tensor(
                    'float32',
                    new Float32Array(num_mel_bins),
                    [1, 1, num_mel_bins],
                )
            }
            let decoderFeeds = {
                use_cache_branch,
                output_sequence,
                encoder_attention_mask: encoder_attention_mask,
                speaker_embeddings: speaker_embeddings,
                encoder_hidden_states: encoder_outputs,
            };

            this.addPastKeyValues(decoderFeeds, past_key_values);
            decoder_outputs = await sessionRun(this.sessions['decoder_model_merged'], decoderFeeds);
            past_key_values = this.getPastKeyValues(decoder_outputs, past_key_values);

            const { prob, spectrum } = decoder_outputs;
            spectrogramParts.push(spectrum);

            if (idx >= minlen && (
                // Finished when stop token or maximum length is reached.
                Array.from(prob.data).filter(p => p >= threshold).length > 0 || idx >= maxlen
            )) {
                break;
            }
        }

        const spectrogram = cat(spectrogramParts);
        const { waveform } = await sessionRun(vocoder.sessions['model'], { spectrogram });

        return {
            spectrogram,
            waveform,
            // cross_attentions: null, // TODO add
        }
    }
}

/**
 * HiFi-GAN vocoder.
 * 
 * See [SpeechT5ForSpeechToText](./models#module_models.SpeechT5ForSpeechToText) for example usage.
 */
export class SpeechT5HifiGan extends PreTrainedModel {
    main_input_name = 'spectrogram';
}
//////////////////////////////////////////////////


//////////////////////////////////////////////////
// TrOCR models
export class TrOCRPreTrainedModel extends PreTrainedModel { }

/**
 * The TrOCR Decoder with a language modeling head.
 */
export class TrOCRForCausalLM extends TrOCRPreTrainedModel { }

//////////////////////////////////////////////////


//////////////////////////////////////////////////
// Mistral models
/**
 * The bare Mistral Model outputting raw hidden-states without any specific head on top.
 */
export class MistralPreTrainedModel extends PreTrainedModel { }

export class MistralModel extends MistralPreTrainedModel { }

export class MistralForCausalLM extends MistralPreTrainedModel { }
//////////////////////////////////////////////////


//////////////////////////////////////////////////
// Starcoder2 models
/**
 * The bare Starcoder2 Model outputting raw hidden-states without any specific head on top.
 */
export class Starcoder2PreTrainedModel extends PreTrainedModel { }

export class Starcoder2Model extends Starcoder2PreTrainedModel { }

export class Starcoder2ForCausalLM extends Starcoder2PreTrainedModel { }
//////////////////////////////////////////////////


//////////////////////////////////////////////////
// Falcon models
/**
 * The bare Falcon Model outputting raw hidden-states without any specific head on top.
 */
export class FalconPreTrainedModel extends PreTrainedModel { }

export class FalconModel extends FalconPreTrainedModel { }

export class FalconForCausalLM extends FalconPreTrainedModel { }
//////////////////////////////////////////////////


//////////////////////////////////////////////////
// CLAP models
export class ClapPreTrainedModel extends PreTrainedModel { }

export class ClapModel extends ClapPreTrainedModel { }

/**
 * CLAP Text Model with a projection layer on top (a linear layer on top of the pooled output).
 * 
 * **Example:** Compute text embeddings with `ClapTextModelWithProjection`.
 * 
 * ```javascript
 * import { AutoTokenizer, ClapTextModelWithProjection } from '@huggingface/transformers';
 * 
 * // Load tokenizer and text model
 * const tokenizer = await AutoTokenizer.from_pretrained('Xenova/clap-htsat-unfused');
 * const text_model = await ClapTextModelWithProjection.from_pretrained('Xenova/clap-htsat-unfused');
 * 
 * // Run tokenization
 * const texts = ['a sound of a cat', 'a sound of a dog'];
 * const text_inputs = tokenizer(texts, { padding: true, truncation: true });
 * 
 * // Compute embeddings
 * const { text_embeds } = await text_model(text_inputs);
 * // Tensor {
 * //   dims: [ 2, 512 ],
 * //   type: 'float32',
 * //   data: Float32Array(1024) [ ... ],
 * //   size: 1024
 * // }
 * ```
 */
export class ClapTextModelWithProjection extends ClapPreTrainedModel {

    /** @type {PreTrainedModel.from_pretrained} */
    static async from_pretrained(pretrained_model_name_or_path, options = {}) {
        // Update default model file name if not provided
        options.model_file_name ??= 'text_model';
        return super.from_pretrained(pretrained_model_name_or_path, options);
    }
}

/**
 * CLAP Audio Model with a projection layer on top (a linear layer on top of the pooled output).
 * 
 * **Example:** Compute audio embeddings with `ClapAudioModelWithProjection`.
 * 
 * ```javascript
 * import { AutoProcessor, ClapAudioModelWithProjection, read_audio } from '@huggingface/transformers';
 * 
 * // Load processor and audio model
 * const processor = await AutoProcessor.from_pretrained('Xenova/clap-htsat-unfused');
 * const audio_model = await ClapAudioModelWithProjection.from_pretrained('Xenova/clap-htsat-unfused');
 * 
 * // Read audio and run processor
 * const audio = await read_audio('https://huggingface.co/datasets/Xenova/transformers.js-docs/resolve/main/cat_meow.wav');
 * const audio_inputs = await processor(audio);
 * 
 * // Compute embeddings
 * const { audio_embeds } = await audio_model(audio_inputs);
 * // Tensor {
 * //   dims: [ 1, 512 ],
 * //   type: 'float32',
 * //   data: Float32Array(512) [ ... ],
 * //   size: 512
 * // }
 * ```
 */
export class ClapAudioModelWithProjection extends ClapPreTrainedModel {
    /** @type {PreTrainedModel.from_pretrained} */
    static async from_pretrained(pretrained_model_name_or_path, options = {}) {
        // Update default model file name if not provided
        options.model_file_name ??= 'audio_model';
        return super.from_pretrained(pretrained_model_name_or_path, options);
    }
}
//////////////////////////////////////////////////


//////////////////////////////////////////////////
// VITS models
export class VitsPreTrainedModel extends PreTrainedModel { }

/**
 * The complete VITS model, for text-to-speech synthesis.
 * 
 * **Example:** Generate speech from text with `VitsModel`.
 * ```javascript
 * import { AutoTokenizer, VitsModel } from '@huggingface/transformers';
 * 
 * // Load the tokenizer and model
 * const tokenizer = await AutoTokenizer.from_pretrained('Xenova/mms-tts-eng');
 * const model = await VitsModel.from_pretrained('Xenova/mms-tts-eng');
 * 
 * // Run tokenization
 * const inputs = tokenizer('I love transformers');
 * 
 * // Generate waveform
 * const { waveform } = await model(inputs);
 * // Tensor {
 * //   dims: [ 1, 35328 ],
 * //   type: 'float32',
 * //   data: Float32Array(35328) [ ... ],
 * //   size: 35328,
 * // }
 * ```
 */
export class VitsModel extends VitsPreTrainedModel {
    /**
     * Calls the model on new inputs.
     * @param {Object} model_inputs The inputs to the model.
     * @returns {Promise<VitsModelOutput>} The outputs for the VITS model.
     */
    async _call(model_inputs) {
        return new VitsModelOutput(await super._call(model_inputs));
    }
}
//////////////////////////////////////////////////

//////////////////////////////////////////////////
// Segformer models
export class SegformerPreTrainedModel extends PreTrainedModel { }

/**
 * The bare SegFormer encoder (Mix-Transformer) outputting raw hidden-states without any specific head on top.
 */
export class SegformerModel extends SegformerPreTrainedModel { }

/**
 * SegFormer Model transformer with an image classification head on top (a linear layer on top of the final hidden states) e.g. for ImageNet.
 */
export class SegformerForImageClassification extends SegformerPreTrainedModel { }

/**
 * SegFormer Model transformer with an all-MLP decode head on top e.g. for ADE20k, CityScapes.
 */
export class SegformerForSemanticSegmentation extends SegformerPreTrainedModel { }

//////////////////////////////////////////////////

//////////////////////////////////////////////////
// StableLm models
export class StableLmPreTrainedModel extends PreTrainedModel { }

/**
 * The bare StableLm Model transformer outputting raw hidden-states without any specific head on top.
 */
export class StableLmModel extends StableLmPreTrainedModel { }

/**
 * StableLm Model with a `language modeling` head on top for Causal Language Modeling (with past).
 */
export class StableLmForCausalLM extends StableLmPreTrainedModel { }
//////////////////////////////////////////////////


//////////////////////////////////////////////////
export class EfficientNetPreTrainedModel extends PreTrainedModel { }

/**
 * The bare EfficientNet model outputting raw features without any specific head on top.
 */
export class EfficientNetModel extends EfficientNetPreTrainedModel { }

/**
 * EfficientNet Model with an image classification head on top (a linear layer on top of the pooled features).
 */
export class EfficientNetForImageClassification extends EfficientNetPreTrainedModel {
    /**
     * @param {any} model_inputs
     */
    async _call(model_inputs) {
        return new SequenceClassifierOutput(await super._call(model_inputs));
    }
}
//////////////////////////////////////////////////

//////////////////////////////////////////////////
// Musicgen models
export class MusicgenPreTrainedModel extends PreTrainedModel { }

/**
 * The bare Musicgen decoder model outputting raw hidden-states without any specific head on top.
 */
export class MusicgenModel extends MusicgenPreTrainedModel { }

/**
 * The MusicGen decoder model with a language modelling head on top.
 */
export class MusicgenForCausalLM extends MusicgenPreTrainedModel { }

/**
 * The composite MusicGen model with a text encoder, audio encoder and Musicgen decoder,
 * for music generation tasks with one or both of text and audio prompts.
 * 
 * **Example:** Generate music from text with `Xenova/musicgen-small`.
 * ```javascript
 * import { AutoTokenizer, MusicgenForConditionalGeneration } from '@huggingface/transformers';
 * 
 * // Load tokenizer and model
 * const tokenizer = await AutoTokenizer.from_pretrained('Xenova/musicgen-small');
 * const model = await MusicgenForConditionalGeneration.from_pretrained(
 *   'Xenova/musicgen-small', { dtype: 'fp32' }
 * );
 * 
 * // Prepare text input
 * const prompt = '80s pop track with bassy drums and synth';
 * const inputs = tokenizer(prompt);
 * 
 * // Generate audio
 * const audio_values = await model.generate({
 *   ...inputs,
 *   max_new_tokens: 512,
 *   do_sample: true,
 *   guidance_scale: 3,
 * });
 * 
 * // (Optional) Write the output to a WAV file
 * import wavefile from 'wavefile';
 * import fs from 'fs';
 * 
 * const wav = new wavefile.WaveFile();
 * wav.fromScratch(1, model.config.audio_encoder.sampling_rate, '32f', audio_values.data);
 * fs.writeFileSync('musicgen_out.wav', wav.toBuffer());
 * ```
 */
export class MusicgenForConditionalGeneration extends PreTrainedModel { // NOTE: not MusicgenPreTrainedModel
    forward_params = [
        'input_ids',
        'attention_mask',
        'encoder_outputs',
        'decoder_input_ids',
        'decoder_attention_mask',
        'past_key_values',
    ];

    /**
     * Apply the pattern mask to the final ids,
     * then revert the pattern delay mask by filtering the pad token id in a single step.
     * @param {Tensor} outputs The output tensor from the model.
     * @returns {Tensor} The filtered output tensor.
     */
    _apply_and_filter_by_delay_pattern_mask(outputs) {
        const [bs_x_codebooks, seqLength] = outputs.dims;
        const num_codebooks = this.config.decoder.num_codebooks;
        const upperBound = (seqLength - num_codebooks);

        let newDataSize = 0;
        for (let i = 0; i < outputs.size; ++i) {
            if (outputs.data[i] === this.config.decoder.pad_token_id) {
                continue;
            }

            const row = (i % seqLength);
            const col = Math.floor(i / seqLength) % num_codebooks;

            const diff = row - col;
            if (diff > 0 && diff <= upperBound) {
                outputs.data[newDataSize++] = outputs.data[i];
            }
        }

        const batch_size = Math.floor(bs_x_codebooks / num_codebooks);
        const inferred = newDataSize / (batch_size * num_codebooks);
        // TODO: assert `inferred` is an integer
        return new Tensor(
            outputs.type,
            outputs.data.slice(0, newDataSize),
            [batch_size, num_codebooks, inferred]
        );
    }


    prepare_inputs_for_generation(input_ids, model_inputs, generation_config) {
        // apply the delay pattern mask
        let clonedInputIds = structuredClone(input_ids);
        for (let i = 0; i < clonedInputIds.length; ++i) {
            for (let j = 0; j < clonedInputIds[i].length; ++j) {
                if ((i % this.config.decoder.num_codebooks) >= j) {
                    clonedInputIds[i][j] = BigInt(this.config.decoder.pad_token_id);
                }
            }
        }
        // for classifier free guidance we need to replicate the decoder args across the batch dim
        // (we'll split these before sampling)
        if (generation_config.guidance_scale !== null && generation_config.guidance_scale > 1) {
            // [batch, seqLength] -> [2 * batch, seqLength]
            clonedInputIds = clonedInputIds.concat(clonedInputIds);
        }

        const prepped = super.prepare_inputs_for_generation(clonedInputIds, model_inputs, generation_config);
        return prepped;
    }

    /**
     * Generates sequences of token ids for models with a language modeling head.
     * @param {import('./generation/parameters.js').GenerationFunctionParameters} options
     * @returns {Promise<ModelOutput|Tensor>} The output of the model, which can contain the generated token ids, attentions, and scores.
     */
    async generate(options) {

        const output_ids = await super.generate(options);

        // apply the pattern mask to the final ids
        // tensor: int64[1,batch_size,4,chunk_length]
        const audio_codes = this._apply_and_filter_by_delay_pattern_mask(
            /** @type {Tensor} */(output_ids)
        ).unsqueeze_(0); // append the frame dimension back to the audio codes

        const { audio_values } = await sessionRun(this.sessions['encodec_decode'], { audio_codes })

        return audio_values;
    }
}
//////////////////////////////////////////////////

//////////////////////////////////////////////////
// MobileNetV1 models
export class MobileNetV1PreTrainedModel extends PreTrainedModel { }

/**
 * The bare MobileNetV1 model outputting raw hidden-states without any specific head on top.
 */
export class MobileNetV1Model extends MobileNetV1PreTrainedModel { }

/**
 * MobileNetV1 model with an image classification head on top (a linear layer on top of the pooled features),
 * e.g. for ImageNet.
 */
export class MobileNetV1ForImageClassification extends MobileNetV1PreTrainedModel {
    /**
     * @param {any} model_inputs
     */
    async _call(model_inputs) {
        return new SequenceClassifierOutput(await super._call(model_inputs));
    }
}
//////////////////////////////////////////////////

//////////////////////////////////////////////////
// MobileNetV2 models
export class MobileNetV2PreTrainedModel extends PreTrainedModel { }

/**
 * The bare MobileNetV2 model outputting raw hidden-states without any specific head on top.
 */
export class MobileNetV2Model extends MobileNetV2PreTrainedModel { }

/**
 * MobileNetV2 model with an image classification head on top (a linear layer on top of the pooled features),
 * e.g. for ImageNet.
 */
export class MobileNetV2ForImageClassification extends MobileNetV2PreTrainedModel {
    /**
     * @param {any} model_inputs
     */
    async _call(model_inputs) {
        return new SequenceClassifierOutput(await super._call(model_inputs));
    }
}
//////////////////////////////////////////////////

//////////////////////////////////////////////////
// MobileNetV3 models
export class MobileNetV3PreTrainedModel extends PreTrainedModel { }

/**
 * The bare MobileNetV3 model outputting raw hidden-states without any specific head on top.
 */
export class MobileNetV3Model extends MobileNetV3PreTrainedModel { }

/**
 * MobileNetV3 model with an image classification head on top (a linear layer on top of the pooled features),
 * e.g. for ImageNet.
 */
export class MobileNetV3ForImageClassification extends MobileNetV3PreTrainedModel {
    /**
     * @param {any} model_inputs
     */
    async _call(model_inputs) {
        return new SequenceClassifierOutput(await super._call(model_inputs));
    }
}
//////////////////////////////////////////////////

//////////////////////////////////////////////////
// MobileNetV4 models
export class MobileNetV4PreTrainedModel extends PreTrainedModel { }

/**
 * The bare MobileNetV4 model outputting raw hidden-states without any specific head on top.
 */
export class MobileNetV4Model extends MobileNetV4PreTrainedModel { }

/**
 * MobileNetV4 model with an image classification head on top (a linear layer on top of the pooled features),
 * e.g. for ImageNet.
 */
export class MobileNetV4ForImageClassification extends MobileNetV4PreTrainedModel {
    /**
     * @param {any} model_inputs
     */
    async _call(model_inputs) {
        return new SequenceClassifierOutput(await super._call(model_inputs));
    }
}
//////////////////////////////////////////////////

//////////////////////////////////////////////////
// Decision Transformer models
export class DecisionTransformerPreTrainedModel extends PreTrainedModel { }

/**
 * The model builds upon the GPT2 architecture to perform autoregressive prediction of actions in an offline RL setting.
 * Refer to the paper for more details: https://arxiv.org/abs/2106.01345
 */
export class DecisionTransformerModel extends DecisionTransformerPreTrainedModel { }

//////////////////////////////////////////////////

//////////////////////////////////////////////////
// AutoModels, used to simplify construction of PreTrainedModels
// (uses config to instantiate correct class)

/**
 * Base class of all AutoModels. Contains the `from_pretrained` function
 * which is used to instantiate pretrained models.
 */
export class PretrainedMixin {
    /**
     * Mapping from model type to model class.
     * @type {Map<string, Object>[]}
     */
    static MODEL_CLASS_MAPPINGS = null;

    /**
     * Whether to attempt to instantiate the base class (`PretrainedModel`) if 
     * the model type is not found in the mapping.
     */
    static BASE_IF_FAIL = false;


    /** @type {typeof PreTrainedModel.from_pretrained} */
    static async from_pretrained(pretrained_model_name_or_path, {
        progress_callback = null,
        config = null,
        cache_dir = null,
        local_files_only = false,
        revision = 'main',
        model_file_name = null,
<<<<<<< HEAD
=======
        subfolder = 'onnx',
        device = null,
        dtype = null,
        use_external_data_format = null,
>>>>>>> 7ebd50ce
        session_options = {},
    } = {}) {

        const options = {
            progress_callback,
            config,
            cache_dir,
            local_files_only,
            revision,
            model_file_name,
<<<<<<< HEAD
=======
            subfolder,
            device,
            dtype,
            use_external_data_format,
>>>>>>> 7ebd50ce
            session_options,
        }
        options.config = await AutoConfig.from_pretrained(pretrained_model_name_or_path, options);

        if (!this.MODEL_CLASS_MAPPINGS) {
            throw new Error("`MODEL_CLASS_MAPPINGS` not implemented for this type of `AutoClass`: " + this.name);
        }

        for (const MODEL_CLASS_MAPPING of this.MODEL_CLASS_MAPPINGS) {
            const modelInfo = MODEL_CLASS_MAPPING.get(options.config.model_type);
            if (!modelInfo) {
                continue; // Item not found in this mapping
            }
            return await modelInfo[1].from_pretrained(pretrained_model_name_or_path, options);
        }

        if (this.BASE_IF_FAIL) {
            console.warn(`Unknown model class "${options.config.model_type}", attempting to construct from base class.`);
            return await PreTrainedModel.from_pretrained(pretrained_model_name_or_path, options);
        } else {
            throw Error(`Unsupported model type: ${options.config.model_type}`)
        }
    }
}

const MODEL_MAPPING_NAMES_ENCODER_ONLY = new Map([
    ['bert', ['BertModel', BertModel]],
    ['nomic_bert', ['NomicBertModel', NomicBertModel]],
    ['roformer', ['RoFormerModel', RoFormerModel]],
    ['electra', ['ElectraModel', ElectraModel]],
    ['esm', ['EsmModel', EsmModel]],
    ['convbert', ['ConvBertModel', ConvBertModel]],
    ['camembert', ['CamembertModel', CamembertModel]],
    ['deberta', ['DebertaModel', DebertaModel]],
    ['deberta-v2', ['DebertaV2Model', DebertaV2Model]],
    ['mpnet', ['MPNetModel', MPNetModel]],
    ['albert', ['AlbertModel', AlbertModel]],
    ['distilbert', ['DistilBertModel', DistilBertModel]],
    ['roberta', ['RobertaModel', RobertaModel]],
    ['xlm', ['XLMModel', XLMModel]],
    ['xlm-roberta', ['XLMRobertaModel', XLMRobertaModel]],
    ['clap', ['ClapModel', ClapModel]],
    ['clip', ['CLIPModel', CLIPModel]],
    ['clipseg', ['CLIPSegModel', CLIPSegModel]],
    ['chinese_clip', ['ChineseCLIPModel', ChineseCLIPModel]],
    ['siglip', ['SiglipModel', SiglipModel]],
    ['mobilebert', ['MobileBertModel', MobileBertModel]],
    ['squeezebert', ['SqueezeBertModel', SqueezeBertModel]],
    ['wav2vec2', ['Wav2Vec2Model', Wav2Vec2Model]],
    ['wav2vec2-bert', ['Wav2Vec2BertModel', Wav2Vec2BertModel]],
    ['unispeech', ['UniSpeechModel', UniSpeechModel]],
    ['unispeech-sat', ['UniSpeechSatModel', UniSpeechSatModel]],
    ['hubert', ['HubertModel', HubertModel]],
    ['wavlm', ['WavLMModel', WavLMModel]],
    ['audio-spectrogram-transformer', ['ASTModel', ASTModel]],
    ['vits', ['VitsModel', VitsModel]],
    ['pyannote', ['PyAnnoteModel', PyAnnoteModel]],
    ['wespeaker-resnet', ['WeSpeakerResNetModel', WeSpeakerResNetModel]],

    ['detr', ['DetrModel', DetrModel]],
    ['rt_detr', ['RTDetrModel', RTDetrModel]],
    ['table-transformer', ['TableTransformerModel', TableTransformerModel]],
    ['vit', ['ViTModel', ViTModel]],
    ['pvt', ['PvtModel', PvtModel]],
    ['vit_msn', ['ViTMSNModel', ViTMSNModel]],
    ['vit_mae', ['ViTMAEModel', ViTMAEModel]],
    ['groupvit', ['GroupViTModel', GroupViTModel]],
    ['fastvit', ['FastViTModel', FastViTModel]],
    ['mobilevit', ['MobileViTModel', MobileViTModel]],
    ['mobilevitv2', ['MobileViTV2Model', MobileViTV2Model]],
    ['owlvit', ['OwlViTModel', OwlViTModel]],
    ['owlv2', ['Owlv2Model', Owlv2Model]],
    ['beit', ['BeitModel', BeitModel]],
    ['deit', ['DeiTModel', DeiTModel]],
    ['hiera', ['HieraModel', HieraModel]],
    ['convnext', ['ConvNextModel', ConvNextModel]],
    ['convnextv2', ['ConvNextV2Model', ConvNextV2Model]],
    ['dinov2', ['Dinov2Model', Dinov2Model]],
    ['resnet', ['ResNetModel', ResNetModel]],
    ['swin', ['SwinModel', SwinModel]],
    ['swin2sr', ['Swin2SRModel', Swin2SRModel]],
    ['donut-swin', ['DonutSwinModel', DonutSwinModel]],
    ['yolos', ['YolosModel', YolosModel]],
    ['dpt', ['DPTModel', DPTModel]],
    ['glpn', ['GLPNModel', GLPNModel]],

    ['hifigan', ['SpeechT5HifiGan', SpeechT5HifiGan]],
    ['efficientnet', ['EfficientNetModel', EfficientNetModel]],

    ['decision_transformer', ['DecisionTransformerModel', DecisionTransformerModel]],

    ['mobilenet_v1', ['MobileNetV1Model', MobileNetV1Model]],
    ['mobilenet_v2', ['MobileNetV2Model', MobileNetV2Model]],
    ['mobilenet_v3', ['MobileNetV3Model', MobileNetV3Model]],
    ['mobilenet_v4', ['MobileNetV4Model', MobileNetV4Model]],

    ['maskformer', ['MaskFormerModel', MaskFormerModel]],
]);

const MODEL_MAPPING_NAMES_ENCODER_DECODER = new Map([
    ['t5', ['T5Model', T5Model]],
    ['longt5', ['LongT5Model', LongT5Model]],
    ['mt5', ['MT5Model', MT5Model]],
    ['bart', ['BartModel', BartModel]],
    ['mbart', ['MBartModel', MBartModel]],
    ['marian', ['MarianModel', MarianModel]],
    ['whisper', ['WhisperModel', WhisperModel]],
    ['m2m_100', ['M2M100Model', M2M100Model]],
    ['blenderbot', ['BlenderbotModel', BlenderbotModel]],
    ['blenderbot-small', ['BlenderbotSmallModel', BlenderbotSmallModel]],
]);


const MODEL_MAPPING_NAMES_DECODER_ONLY = new Map([
    ['bloom', ['BloomModel', BloomModel]],
    ['jais', ['JAISModel', JAISModel]],
    ['gpt2', ['GPT2Model', GPT2Model]],
    ['gptj', ['GPTJModel', GPTJModel]],
    ['gpt_bigcode', ['GPTBigCodeModel', GPTBigCodeModel]],
    ['gpt_neo', ['GPTNeoModel', GPTNeoModel]],
    ['gpt_neox', ['GPTNeoXModel', GPTNeoXModel]],
    ['codegen', ['CodeGenModel', CodeGenModel]],
    ['llama', ['LlamaModel', LlamaModel]],
    ['granite', ['GraniteModel', GraniteModel]],
    ['cohere', ['CohereModel', CohereModel]],
    ['gemma', ['GemmaModel', GemmaModel]],
    ['gemma2', ['Gemma2Model', Gemma2Model]],
    ['openelm', ['OpenELMModel', OpenELMModel]],
    ['qwen2', ['Qwen2Model', Qwen2Model]],
    ['phi', ['PhiModel', PhiModel]],
    ['phi3', ['Phi3Model', Phi3Model]],
    ['mpt', ['MptModel', MptModel]],
    ['opt', ['OPTModel', OPTModel]],
    ['mistral', ['MistralModel', MistralModel]],
    ['starcoder2', ['Starcoder2Model', Starcoder2Model]],
    ['falcon', ['FalconModel', FalconModel]],
    ['stablelm', ['StableLmModel', StableLmModel]],
]);

const MODEL_FOR_SPEECH_SEQ_2_SEQ_MAPPING_NAMES = new Map([
    ['speecht5', ['SpeechT5ForSpeechToText', SpeechT5ForSpeechToText]],
    ['whisper', ['WhisperForConditionalGeneration', WhisperForConditionalGeneration]],
]);

const MODEL_FOR_TEXT_TO_SPECTROGRAM_MAPPING_NAMES = new Map([
    ['speecht5', ['SpeechT5ForTextToSpeech', SpeechT5ForTextToSpeech]],
]);

const MODEL_FOR_TEXT_TO_WAVEFORM_MAPPING_NAMES = new Map([
    ['vits', ['VitsModel', VitsModel]],
    ['musicgen', ['MusicgenForConditionalGeneration', MusicgenForConditionalGeneration]],
]);

const MODEL_FOR_SEQUENCE_CLASSIFICATION_MAPPING_NAMES = new Map([
    ['bert', ['BertForSequenceClassification', BertForSequenceClassification]],
    ['roformer', ['RoFormerForSequenceClassification', RoFormerForSequenceClassification]],
    ['electra', ['ElectraForSequenceClassification', ElectraForSequenceClassification]],
    ['esm', ['EsmForSequenceClassification', EsmForSequenceClassification]],
    ['convbert', ['ConvBertForSequenceClassification', ConvBertForSequenceClassification]],
    ['camembert', ['CamembertForSequenceClassification', CamembertForSequenceClassification]],
    ['deberta', ['DebertaForSequenceClassification', DebertaForSequenceClassification]],
    ['deberta-v2', ['DebertaV2ForSequenceClassification', DebertaV2ForSequenceClassification]],
    ['mpnet', ['MPNetForSequenceClassification', MPNetForSequenceClassification]],
    ['albert', ['AlbertForSequenceClassification', AlbertForSequenceClassification]],
    ['distilbert', ['DistilBertForSequenceClassification', DistilBertForSequenceClassification]],
    ['roberta', ['RobertaForSequenceClassification', RobertaForSequenceClassification]],
    ['xlm', ['XLMForSequenceClassification', XLMForSequenceClassification]],
    ['xlm-roberta', ['XLMRobertaForSequenceClassification', XLMRobertaForSequenceClassification]],
    ['bart', ['BartForSequenceClassification', BartForSequenceClassification]],
    ['mbart', ['MBartForSequenceClassification', MBartForSequenceClassification]],
    ['mobilebert', ['MobileBertForSequenceClassification', MobileBertForSequenceClassification]],
    ['squeezebert', ['SqueezeBertForSequenceClassification', SqueezeBertForSequenceClassification]],
]);

const MODEL_FOR_TOKEN_CLASSIFICATION_MAPPING_NAMES = new Map([
    ['bert', ['BertForTokenClassification', BertForTokenClassification]],
    ['roformer', ['RoFormerForTokenClassification', RoFormerForTokenClassification]],
    ['electra', ['ElectraForTokenClassification', ElectraForTokenClassification]],
    ['esm', ['EsmForTokenClassification', EsmForTokenClassification]],
    ['convbert', ['ConvBertForTokenClassification', ConvBertForTokenClassification]],
    ['camembert', ['CamembertForTokenClassification', CamembertForTokenClassification]],
    ['deberta', ['DebertaForTokenClassification', DebertaForTokenClassification]],
    ['deberta-v2', ['DebertaV2ForTokenClassification', DebertaV2ForTokenClassification]],
    ['mpnet', ['MPNetForTokenClassification', MPNetForTokenClassification]],
    ['distilbert', ['DistilBertForTokenClassification', DistilBertForTokenClassification]],
    ['roberta', ['RobertaForTokenClassification', RobertaForTokenClassification]],
    ['xlm', ['XLMForTokenClassification', XLMForTokenClassification]],
    ['xlm-roberta', ['XLMRobertaForTokenClassification', XLMRobertaForTokenClassification]],
]);

const MODEL_FOR_SEQ_TO_SEQ_CAUSAL_LM_MAPPING_NAMES = new Map([
    ['t5', ['T5ForConditionalGeneration', T5ForConditionalGeneration]],
    ['longt5', ['LongT5ForConditionalGeneration', LongT5ForConditionalGeneration]],
    ['mt5', ['MT5ForConditionalGeneration', MT5ForConditionalGeneration]],
    ['bart', ['BartForConditionalGeneration', BartForConditionalGeneration]],
    ['mbart', ['MBartForConditionalGeneration', MBartForConditionalGeneration]],
    ['marian', ['MarianMTModel', MarianMTModel]],
    ['m2m_100', ['M2M100ForConditionalGeneration', M2M100ForConditionalGeneration]],
    ['blenderbot', ['BlenderbotForConditionalGeneration', BlenderbotForConditionalGeneration]],
    ['blenderbot-small', ['BlenderbotSmallForConditionalGeneration', BlenderbotSmallForConditionalGeneration]],
]);

const MODEL_FOR_CAUSAL_LM_MAPPING_NAMES = new Map([
    ['bloom', ['BloomForCausalLM', BloomForCausalLM]],
    ['gpt2', ['GPT2LMHeadModel', GPT2LMHeadModel]],
    ['jais', ['JAISLMHeadModel', JAISLMHeadModel]],
    ['gptj', ['GPTJForCausalLM', GPTJForCausalLM]],
    ['gpt_bigcode', ['GPTBigCodeForCausalLM', GPTBigCodeForCausalLM]],
    ['gpt_neo', ['GPTNeoForCausalLM', GPTNeoForCausalLM]],
    ['gpt_neox', ['GPTNeoXForCausalLM', GPTNeoXForCausalLM]],
    ['codegen', ['CodeGenForCausalLM', CodeGenForCausalLM]],
    ['llama', ['LlamaForCausalLM', LlamaForCausalLM]],
    ['granite', ['GraniteForCausalLM', GraniteForCausalLM]],
    ['cohere', ['CohereForCausalLM', CohereForCausalLM]],
    ['gemma', ['GemmaForCausalLM', GemmaForCausalLM]],
    ['gemma2', ['Gemma2ForCausalLM', Gemma2ForCausalLM]],
    ['openelm', ['OpenELMForCausalLM', OpenELMForCausalLM]],
    ['qwen2', ['Qwen2ForCausalLM', Qwen2ForCausalLM]],
    ['phi', ['PhiForCausalLM', PhiForCausalLM]],
    ['phi3', ['Phi3ForCausalLM', Phi3ForCausalLM]],
    ['mpt', ['MptForCausalLM', MptForCausalLM]],
    ['opt', ['OPTForCausalLM', OPTForCausalLM]],
    ['mbart', ['MBartForCausalLM', MBartForCausalLM]],
    ['mistral', ['MistralForCausalLM', MistralForCausalLM]],
    ['starcoder2', ['Starcoder2ForCausalLM', Starcoder2ForCausalLM]],
    ['falcon', ['FalconForCausalLM', FalconForCausalLM]],
    ['trocr', ['TrOCRForCausalLM', TrOCRForCausalLM]],
    ['stablelm', ['StableLmForCausalLM', StableLmForCausalLM]],
]);

const MODEL_FOR_MASKED_LM_MAPPING_NAMES = new Map([
    ['bert', ['BertForMaskedLM', BertForMaskedLM]],
    ['roformer', ['RoFormerForMaskedLM', RoFormerForMaskedLM]],
    ['electra', ['ElectraForMaskedLM', ElectraForMaskedLM]],
    ['esm', ['EsmForMaskedLM', EsmForMaskedLM]],
    ['convbert', ['ConvBertForMaskedLM', ConvBertForMaskedLM]],
    ['camembert', ['CamembertForMaskedLM', CamembertForMaskedLM]],
    ['deberta', ['DebertaForMaskedLM', DebertaForMaskedLM]],
    ['deberta-v2', ['DebertaV2ForMaskedLM', DebertaV2ForMaskedLM]],
    ['mpnet', ['MPNetForMaskedLM', MPNetForMaskedLM]],
    ['albert', ['AlbertForMaskedLM', AlbertForMaskedLM]],
    ['distilbert', ['DistilBertForMaskedLM', DistilBertForMaskedLM]],
    ['roberta', ['RobertaForMaskedLM', RobertaForMaskedLM]],
    ['xlm', ['XLMWithLMHeadModel', XLMWithLMHeadModel]],
    ['xlm-roberta', ['XLMRobertaForMaskedLM', XLMRobertaForMaskedLM]],
    ['mobilebert', ['MobileBertForMaskedLM', MobileBertForMaskedLM]],
    ['squeezebert', ['SqueezeBertForMaskedLM', SqueezeBertForMaskedLM]],
]);

const MODEL_FOR_QUESTION_ANSWERING_MAPPING_NAMES = new Map([
    ['bert', ['BertForQuestionAnswering', BertForQuestionAnswering]],
    ['roformer', ['RoFormerForQuestionAnswering', RoFormerForQuestionAnswering]],
    ['electra', ['ElectraForQuestionAnswering', ElectraForQuestionAnswering]],
    ['convbert', ['ConvBertForQuestionAnswering', ConvBertForQuestionAnswering]],
    ['camembert', ['CamembertForQuestionAnswering', CamembertForQuestionAnswering]],
    ['deberta', ['DebertaForQuestionAnswering', DebertaForQuestionAnswering]],
    ['deberta-v2', ['DebertaV2ForQuestionAnswering', DebertaV2ForQuestionAnswering]],
    ['mpnet', ['MPNetForQuestionAnswering', MPNetForQuestionAnswering]],
    ['albert', ['AlbertForQuestionAnswering', AlbertForQuestionAnswering]],
    ['distilbert', ['DistilBertForQuestionAnswering', DistilBertForQuestionAnswering]],
    ['roberta', ['RobertaForQuestionAnswering', RobertaForQuestionAnswering]],
    ['xlm', ['XLMForQuestionAnswering', XLMForQuestionAnswering]],
    ['xlm-roberta', ['XLMRobertaForQuestionAnswering', XLMRobertaForQuestionAnswering]],
    ['mobilebert', ['MobileBertForQuestionAnswering', MobileBertForQuestionAnswering]],
    ['squeezebert', ['SqueezeBertForQuestionAnswering', SqueezeBertForQuestionAnswering]],
]);

const MODEL_FOR_VISION_2_SEQ_MAPPING_NAMES = new Map([
    ['vision-encoder-decoder', ['VisionEncoderDecoderModel', VisionEncoderDecoderModel]],
]);

const MODEL_FOR_IMAGE_TEXT_TO_TEXT_MAPPING_NAMES = new Map([
    ['llava', ['LlavaForConditionalGeneration', LlavaForConditionalGeneration]],
    ['moondream1', ['Moondream1ForConditionalGeneration', Moondream1ForConditionalGeneration]],
    ['florence2', ['Florence2ForConditionalGeneration', Florence2ForConditionalGeneration]],
]);

const MODEL_FOR_DOCUMENT_QUESTION_ANSWERING_MAPPING_NAMES = new Map([
    ['vision-encoder-decoder', ['VisionEncoderDecoderModel', VisionEncoderDecoderModel]],
]);

const MODEL_FOR_IMAGE_CLASSIFICATION_MAPPING_NAMES = new Map([
    ['vit', ['ViTForImageClassification', ViTForImageClassification]],
    ['pvt', ['PvtForImageClassification', PvtForImageClassification]],
    ['vit_msn', ['ViTMSNForImageClassification', ViTMSNForImageClassification]],
    ['fastvit', ['FastViTForImageClassification', FastViTForImageClassification]],
    ['mobilevit', ['MobileViTForImageClassification', MobileViTForImageClassification]],
    ['mobilevitv2', ['MobileViTV2ForImageClassification', MobileViTV2ForImageClassification]],
    ['beit', ['BeitForImageClassification', BeitForImageClassification]],
    ['deit', ['DeiTForImageClassification', DeiTForImageClassification]],
    ['hiera', ['HieraForImageClassification', HieraForImageClassification]],
    ['convnext', ['ConvNextForImageClassification', ConvNextForImageClassification]],
    ['convnextv2', ['ConvNextV2ForImageClassification', ConvNextV2ForImageClassification]],
    ['dinov2', ['Dinov2ForImageClassification', Dinov2ForImageClassification]],
    ['resnet', ['ResNetForImageClassification', ResNetForImageClassification]],
    ['swin', ['SwinForImageClassification', SwinForImageClassification]],
    ['segformer', ['SegformerForImageClassification', SegformerForImageClassification]],
    ['efficientnet', ['EfficientNetForImageClassification', EfficientNetForImageClassification]],
    ['mobilenet_v1', ['MobileNetV1ForImageClassification', MobileNetV1ForImageClassification]],
    ['mobilenet_v2', ['MobileNetV2ForImageClassification', MobileNetV2ForImageClassification]],
    ['mobilenet_v3', ['MobileNetV3ForImageClassification', MobileNetV3ForImageClassification]],
    ['mobilenet_v4', ['MobileNetV4ForImageClassification', MobileNetV4ForImageClassification]],
]);

const MODEL_FOR_OBJECT_DETECTION_MAPPING_NAMES = new Map([
    ['detr', ['DetrForObjectDetection', DetrForObjectDetection]],
    ['rt_detr', ['RTDetrForObjectDetection', RTDetrForObjectDetection]],
    ['table-transformer', ['TableTransformerForObjectDetection', TableTransformerForObjectDetection]],
    ['yolos', ['YolosForObjectDetection', YolosForObjectDetection]],
]);

const MODEL_FOR_ZERO_SHOT_OBJECT_DETECTION_MAPPING_NAMES = new Map([
    ['owlvit', ['OwlViTForObjectDetection', OwlViTForObjectDetection]],
    ['owlv2', ['Owlv2ForObjectDetection', Owlv2ForObjectDetection]],
]);

const MODEL_FOR_IMAGE_SEGMENTATION_MAPPING_NAMES = new Map([
    // TODO: Do not add new models here
    ['detr', ['DetrForSegmentation', DetrForSegmentation]],
    ['clipseg', ['CLIPSegForImageSegmentation', CLIPSegForImageSegmentation]],
]);

const MODEL_FOR_SEMANTIC_SEGMENTATION_MAPPING_NAMES = new Map([
    ['segformer', ['SegformerForSemanticSegmentation', SegformerForSemanticSegmentation]],
    ['sapiens', ['SapiensForSemanticSegmentation', SapiensForSemanticSegmentation]],
]);

const MODEL_FOR_UNIVERSAL_SEGMENTATION_MAPPING_NAMES = new Map([
    ['detr', ['DetrForSegmentation', DetrForSegmentation]],
    ['maskformer', ['MaskFormerForInstanceSegmentation', MaskFormerForInstanceSegmentation]],
]);

const MODEL_FOR_MASK_GENERATION_MAPPING_NAMES = new Map([
    ['sam', ['SamModel', SamModel]],
]);

const MODEL_FOR_CTC_MAPPING_NAMES = new Map([
    ['wav2vec2', ['Wav2Vec2ForCTC', Wav2Vec2ForCTC]],
    ['wav2vec2-bert', ['Wav2Vec2BertForCTC', Wav2Vec2BertForCTC]],
    ['unispeech', ['UniSpeechForCTC', UniSpeechForCTC]],
    ['unispeech-sat', ['UniSpeechSatForCTC', UniSpeechSatForCTC]],
    ['wavlm', ['WavLMForCTC', WavLMForCTC]],
    ['hubert', ['HubertForCTC', HubertForCTC]],
]);

const MODEL_FOR_AUDIO_CLASSIFICATION_MAPPING_NAMES = new Map([
    ['wav2vec2', ['Wav2Vec2ForSequenceClassification', Wav2Vec2ForSequenceClassification]],
    ['wav2vec2-bert', ['Wav2Vec2BertForSequenceClassification', Wav2Vec2BertForSequenceClassification]],
    ['unispeech', ['UniSpeechForSequenceClassification', UniSpeechForSequenceClassification]],
    ['unispeech-sat', ['UniSpeechSatForSequenceClassification', UniSpeechSatForSequenceClassification]],
    ['wavlm', ['WavLMForSequenceClassification', WavLMForSequenceClassification]],
    ['hubert', ['HubertForSequenceClassification', HubertForSequenceClassification]],
    ['audio-spectrogram-transformer', ['ASTForAudioClassification', ASTForAudioClassification]],
]);

const MODEL_FOR_AUDIO_XVECTOR_MAPPING_NAMES = new Map([
    ['wavlm', ['WavLMForXVector', WavLMForXVector]],
]);

const MODEL_FOR_AUDIO_FRAME_CLASSIFICATION_MAPPING_NAMES = new Map([
    ['unispeech-sat', ['UniSpeechSatForAudioFrameClassification', UniSpeechSatForAudioFrameClassification]],
    ['wavlm', ['WavLMForAudioFrameClassification', WavLMForAudioFrameClassification]],
    ['wav2vec2', ['Wav2Vec2ForAudioFrameClassification', Wav2Vec2ForAudioFrameClassification]],
    ['pyannote', ['PyAnnoteForAudioFrameClassification', PyAnnoteForAudioFrameClassification]],
]);

const MODEL_FOR_IMAGE_MATTING_MAPPING_NAMES = new Map([
    ['vitmatte', ['VitMatteForImageMatting', VitMatteForImageMatting]],
]);

const MODEL_FOR_IMAGE_TO_IMAGE_MAPPING_NAMES = new Map([
    ['swin2sr', ['Swin2SRForImageSuperResolution', Swin2SRForImageSuperResolution]],
])

const MODEL_FOR_DEPTH_ESTIMATION_MAPPING_NAMES = new Map([
    ['dpt', ['DPTForDepthEstimation', DPTForDepthEstimation]],
    ['depth_anything', ['DepthAnythingForDepthEstimation', DepthAnythingForDepthEstimation]],
    ['glpn', ['GLPNForDepthEstimation', GLPNForDepthEstimation]],
    ['sapiens', ['SapiensForDepthEstimation', SapiensForDepthEstimation]],
    ['depth_pro', ['DepthProForDepthEstimation', DepthProForDepthEstimation]],
])

const MODEL_FOR_NORMAL_ESTIMATION_MAPPING_NAMES = new Map([
    ['sapiens', ['SapiensForNormalEstimation', SapiensForNormalEstimation]],
])

// NOTE: This is custom to Transformers.js, and is necessary because certain models
// (e.g., CLIP) are split into vision and text components
const MODEL_FOR_IMAGE_FEATURE_EXTRACTION_MAPPING_NAMES = new Map([
    ['clip', ['CLIPVisionModelWithProjection', CLIPVisionModelWithProjection]],
    ['siglip', ['SiglipVisionModel', SiglipVisionModel]],
])

const MODEL_CLASS_TYPE_MAPPING = [
    [MODEL_MAPPING_NAMES_ENCODER_ONLY, MODEL_TYPES.EncoderOnly],
    [MODEL_MAPPING_NAMES_ENCODER_DECODER, MODEL_TYPES.EncoderDecoder],
    [MODEL_MAPPING_NAMES_DECODER_ONLY, MODEL_TYPES.DecoderOnly],
    [MODEL_FOR_SEQUENCE_CLASSIFICATION_MAPPING_NAMES, MODEL_TYPES.EncoderOnly],
    [MODEL_FOR_TOKEN_CLASSIFICATION_MAPPING_NAMES, MODEL_TYPES.EncoderOnly],
    [MODEL_FOR_SEQ_TO_SEQ_CAUSAL_LM_MAPPING_NAMES, MODEL_TYPES.Seq2Seq],
    [MODEL_FOR_SPEECH_SEQ_2_SEQ_MAPPING_NAMES, MODEL_TYPES.Seq2Seq],
    [MODEL_FOR_CAUSAL_LM_MAPPING_NAMES, MODEL_TYPES.DecoderOnly],
    [MODEL_FOR_MASKED_LM_MAPPING_NAMES, MODEL_TYPES.EncoderOnly],
    [MODEL_FOR_QUESTION_ANSWERING_MAPPING_NAMES, MODEL_TYPES.EncoderOnly],
    [MODEL_FOR_VISION_2_SEQ_MAPPING_NAMES, MODEL_TYPES.Vision2Seq],
    [MODEL_FOR_IMAGE_TEXT_TO_TEXT_MAPPING_NAMES, MODEL_TYPES.ImageTextToText],
    [MODEL_FOR_IMAGE_CLASSIFICATION_MAPPING_NAMES, MODEL_TYPES.EncoderOnly],
    [MODEL_FOR_IMAGE_SEGMENTATION_MAPPING_NAMES, MODEL_TYPES.EncoderOnly],
    [MODEL_FOR_UNIVERSAL_SEGMENTATION_MAPPING_NAMES, MODEL_TYPES.EncoderOnly],
    [MODEL_FOR_SEMANTIC_SEGMENTATION_MAPPING_NAMES, MODEL_TYPES.EncoderOnly],
    [MODEL_FOR_IMAGE_MATTING_MAPPING_NAMES, MODEL_TYPES.EncoderOnly],
    [MODEL_FOR_IMAGE_TO_IMAGE_MAPPING_NAMES, MODEL_TYPES.EncoderOnly],
    [MODEL_FOR_DEPTH_ESTIMATION_MAPPING_NAMES, MODEL_TYPES.EncoderOnly],
    [MODEL_FOR_NORMAL_ESTIMATION_MAPPING_NAMES, MODEL_TYPES.EncoderOnly],
    [MODEL_FOR_OBJECT_DETECTION_MAPPING_NAMES, MODEL_TYPES.EncoderOnly],
    [MODEL_FOR_ZERO_SHOT_OBJECT_DETECTION_MAPPING_NAMES, MODEL_TYPES.EncoderOnly],
    [MODEL_FOR_MASK_GENERATION_MAPPING_NAMES, MODEL_TYPES.MaskGeneration],
    [MODEL_FOR_CTC_MAPPING_NAMES, MODEL_TYPES.EncoderOnly],
    [MODEL_FOR_AUDIO_CLASSIFICATION_MAPPING_NAMES, MODEL_TYPES.EncoderOnly],
    [MODEL_FOR_TEXT_TO_SPECTROGRAM_MAPPING_NAMES, MODEL_TYPES.Seq2Seq],
    [MODEL_FOR_TEXT_TO_WAVEFORM_MAPPING_NAMES, MODEL_TYPES.EncoderOnly],
    [MODEL_FOR_AUDIO_XVECTOR_MAPPING_NAMES, MODEL_TYPES.EncoderOnly],
    [MODEL_FOR_AUDIO_FRAME_CLASSIFICATION_MAPPING_NAMES, MODEL_TYPES.EncoderOnly],

    // Custom:
    [MODEL_FOR_IMAGE_FEATURE_EXTRACTION_MAPPING_NAMES, MODEL_TYPES.EncoderOnly],
];

for (const [mappings, type] of MODEL_CLASS_TYPE_MAPPING) {
    // @ts-ignore
    for (const [name, model] of mappings.values()) {
        MODEL_TYPE_MAPPING.set(name, type);
        MODEL_CLASS_TO_NAME_MAPPING.set(model, name);
        MODEL_NAME_TO_CLASS_MAPPING.set(name, model);
    }
}

const CUSTOM_MAPPING = [
    // OVERRIDE:
    // TODO: Refactor to allow class to specify model
    ['MusicgenForConditionalGeneration', MusicgenForConditionalGeneration, MODEL_TYPES.Musicgen],

    ['CLIPTextModelWithProjection', CLIPTextModelWithProjection, MODEL_TYPES.EncoderOnly],
    ['SiglipTextModel', SiglipTextModel, MODEL_TYPES.EncoderOnly],
    ['ClapTextModelWithProjection', ClapTextModelWithProjection, MODEL_TYPES.EncoderOnly],
    ['ClapAudioModelWithProjection', ClapAudioModelWithProjection, MODEL_TYPES.EncoderOnly],
]
for (const [name, model, type] of CUSTOM_MAPPING) {
    MODEL_TYPE_MAPPING.set(name, type);
    MODEL_CLASS_TO_NAME_MAPPING.set(model, name);
    MODEL_NAME_TO_CLASS_MAPPING.set(name, model);
}


/**
 * Helper class which is used to instantiate pretrained models with the `from_pretrained` function.
 * The chosen model class is determined by the type specified in the model config.
 * 
 * @example
 * let model = await AutoModel.from_pretrained('Xenova/bert-base-uncased');
 */
export class AutoModel extends PretrainedMixin {
    /** @type {Map<string, Object>[]} */
    // @ts-ignore
    static MODEL_CLASS_MAPPINGS = MODEL_CLASS_TYPE_MAPPING.map(x => x[0]);
    static BASE_IF_FAIL = true;
}

/**
 * Helper class which is used to instantiate pretrained sequence classification models with the `from_pretrained` function.
 * The chosen model class is determined by the type specified in the model config.
 * 
 * @example
 * let model = await AutoModelForSequenceClassification.from_pretrained('Xenova/distilbert-base-uncased-finetuned-sst-2-english');
 */
export class AutoModelForSequenceClassification extends PretrainedMixin {
    static MODEL_CLASS_MAPPINGS = [MODEL_FOR_SEQUENCE_CLASSIFICATION_MAPPING_NAMES];
}

/**
 * Helper class which is used to instantiate pretrained token classification models with the `from_pretrained` function.
 * The chosen model class is determined by the type specified in the model config.
 * 
 * @example
 * let model = await AutoModelForTokenClassification.from_pretrained('Xenova/distilbert-base-multilingual-cased-ner-hrl');
 */
export class AutoModelForTokenClassification extends PretrainedMixin {
    static MODEL_CLASS_MAPPINGS = [MODEL_FOR_TOKEN_CLASSIFICATION_MAPPING_NAMES];
}

/**
 * Helper class which is used to instantiate pretrained sequence-to-sequence models with the `from_pretrained` function.
 * The chosen model class is determined by the type specified in the model config.
 * 
 * @example
 * let model = await AutoModelForSeq2SeqLM.from_pretrained('Xenova/t5-small');
 */
export class AutoModelForSeq2SeqLM extends PretrainedMixin {
    static MODEL_CLASS_MAPPINGS = [MODEL_FOR_SEQ_TO_SEQ_CAUSAL_LM_MAPPING_NAMES];
}

/**
 * Helper class which is used to instantiate pretrained sequence-to-sequence speech-to-text models with the `from_pretrained` function.
 * The chosen model class is determined by the type specified in the model config.
 * 
 * @example
 * let model = await AutoModelForSpeechSeq2Seq.from_pretrained('openai/whisper-tiny.en');
 */
export class AutoModelForSpeechSeq2Seq extends PretrainedMixin {
    static MODEL_CLASS_MAPPINGS = [MODEL_FOR_SPEECH_SEQ_2_SEQ_MAPPING_NAMES];
}

/**
 * Helper class which is used to instantiate pretrained sequence-to-sequence text-to-spectrogram models with the `from_pretrained` function.
 * The chosen model class is determined by the type specified in the model config.
 * 
 * @example
 * let model = await AutoModelForTextToSpectrogram.from_pretrained('microsoft/speecht5_tts');
 */
export class AutoModelForTextToSpectrogram extends PretrainedMixin {
    static MODEL_CLASS_MAPPINGS = [MODEL_FOR_TEXT_TO_SPECTROGRAM_MAPPING_NAMES];
}

/**
 * Helper class which is used to instantiate pretrained text-to-waveform models with the `from_pretrained` function.
 * The chosen model class is determined by the type specified in the model config.
 * 
 * @example
 * let model = await AutoModelForTextToSpectrogram.from_pretrained('facebook/mms-tts-eng');
 */
export class AutoModelForTextToWaveform extends PretrainedMixin {
    static MODEL_CLASS_MAPPINGS = [MODEL_FOR_TEXT_TO_WAVEFORM_MAPPING_NAMES];
}

/**
 * Helper class which is used to instantiate pretrained causal language models with the `from_pretrained` function.
 * The chosen model class is determined by the type specified in the model config.
 * 
 * @example
 * let model = await AutoModelForCausalLM.from_pretrained('Xenova/gpt2');
 */
export class AutoModelForCausalLM extends PretrainedMixin {
    static MODEL_CLASS_MAPPINGS = [MODEL_FOR_CAUSAL_LM_MAPPING_NAMES];
}

/**
 * Helper class which is used to instantiate pretrained masked language models with the `from_pretrained` function.
 * The chosen model class is determined by the type specified in the model config.
 * 
 * @example
 * let model = await AutoModelForMaskedLM.from_pretrained('Xenova/bert-base-uncased');
 */
export class AutoModelForMaskedLM extends PretrainedMixin {
    static MODEL_CLASS_MAPPINGS = [MODEL_FOR_MASKED_LM_MAPPING_NAMES];
}

/**
 * Helper class which is used to instantiate pretrained question answering models with the `from_pretrained` function.
 * The chosen model class is determined by the type specified in the model config.
 * 
 * @example
 * let model = await AutoModelForQuestionAnswering.from_pretrained('Xenova/distilbert-base-cased-distilled-squad');
 */
export class AutoModelForQuestionAnswering extends PretrainedMixin {
    static MODEL_CLASS_MAPPINGS = [MODEL_FOR_QUESTION_ANSWERING_MAPPING_NAMES];
}

/**
 * Helper class which is used to instantiate pretrained vision-to-sequence models with the `from_pretrained` function.
 * The chosen model class is determined by the type specified in the model config.
 * 
 * @example
 * let model = await AutoModelForVision2Seq.from_pretrained('Xenova/vit-gpt2-image-captioning');
 */
export class AutoModelForVision2Seq extends PretrainedMixin {
    static MODEL_CLASS_MAPPINGS = [MODEL_FOR_VISION_2_SEQ_MAPPING_NAMES];
}

/**
 * Helper class which is used to instantiate pretrained image classification models with the `from_pretrained` function.
 * The chosen model class is determined by the type specified in the model config.
 * 
 * @example
 * let model = await AutoModelForImageClassification.from_pretrained('Xenova/vit-base-patch16-224');
 */
export class AutoModelForImageClassification extends PretrainedMixin {
    static MODEL_CLASS_MAPPINGS = [MODEL_FOR_IMAGE_CLASSIFICATION_MAPPING_NAMES];
}

/**
 * Helper class which is used to instantiate pretrained image segmentation models with the `from_pretrained` function.
 * The chosen model class is determined by the type specified in the model config.
 * 
 * @example
 * let model = await AutoModelForImageSegmentation.from_pretrained('Xenova/detr-resnet-50-panoptic');
 */
export class AutoModelForImageSegmentation extends PretrainedMixin {
    static MODEL_CLASS_MAPPINGS = [MODEL_FOR_IMAGE_SEGMENTATION_MAPPING_NAMES];
}

/**
 * Helper class which is used to instantiate pretrained image segmentation models with the `from_pretrained` function.
 * The chosen model class is determined by the type specified in the model config.
 * 
 * @example
 * let model = await AutoModelForSemanticSegmentation.from_pretrained('nvidia/segformer-b3-finetuned-cityscapes-1024-1024');
 */
export class AutoModelForSemanticSegmentation extends PretrainedMixin {
    static MODEL_CLASS_MAPPINGS = [MODEL_FOR_SEMANTIC_SEGMENTATION_MAPPING_NAMES];
}

/**
 * Helper class which is used to instantiate pretrained universal image segmentation models with the `from_pretrained` function.
 * The chosen model class is determined by the type specified in the model config.
 * 
 * @example
 * let model = await AutoModelForUniversalSegmentation.from_pretrained('hf-internal-testing/tiny-random-MaskFormerForInstanceSegmentation');
 */
export class AutoModelForUniversalSegmentation extends PretrainedMixin {
    static MODEL_CLASS_MAPPINGS = [MODEL_FOR_UNIVERSAL_SEGMENTATION_MAPPING_NAMES];
}

/**
 * Helper class which is used to instantiate pretrained object detection models with the `from_pretrained` function.
 * The chosen model class is determined by the type specified in the model config.
 * 
 * @example
 * let model = await AutoModelForObjectDetection.from_pretrained('Xenova/detr-resnet-50');
 */
export class AutoModelForObjectDetection extends PretrainedMixin {
    static MODEL_CLASS_MAPPINGS = [MODEL_FOR_OBJECT_DETECTION_MAPPING_NAMES];
}

export class AutoModelForZeroShotObjectDetection extends PretrainedMixin {
    static MODEL_CLASS_MAPPINGS = [MODEL_FOR_ZERO_SHOT_OBJECT_DETECTION_MAPPING_NAMES];
}


/**
 * Helper class which is used to instantiate pretrained mask generation models with the `from_pretrained` function.
 * The chosen model class is determined by the type specified in the model config.
 * 
 * @example
 * let model = await AutoModelForMaskGeneration.from_pretrained('Xenova/sam-vit-base');
 */
export class AutoModelForMaskGeneration extends PretrainedMixin {
    static MODEL_CLASS_MAPPINGS = [MODEL_FOR_MASK_GENERATION_MAPPING_NAMES];
}

export class AutoModelForCTC extends PretrainedMixin {
    static MODEL_CLASS_MAPPINGS = [MODEL_FOR_CTC_MAPPING_NAMES];
}

export class AutoModelForAudioClassification extends PretrainedMixin {
    static MODEL_CLASS_MAPPINGS = [MODEL_FOR_AUDIO_CLASSIFICATION_MAPPING_NAMES];
}

export class AutoModelForXVector extends PretrainedMixin {
    static MODEL_CLASS_MAPPINGS = [MODEL_FOR_AUDIO_XVECTOR_MAPPING_NAMES];
}

export class AutoModelForAudioFrameClassification extends PretrainedMixin {
    static MODEL_CLASS_MAPPINGS = [MODEL_FOR_AUDIO_FRAME_CLASSIFICATION_MAPPING_NAMES];
}

export class AutoModelForDocumentQuestionAnswering extends PretrainedMixin {
    static MODEL_CLASS_MAPPINGS = [MODEL_FOR_DOCUMENT_QUESTION_ANSWERING_MAPPING_NAMES];
}

export class AutoModelForImageMatting extends PretrainedMixin {
    static MODEL_CLASS_MAPPINGS = [MODEL_FOR_IMAGE_MATTING_MAPPING_NAMES];
}

export class AutoModelForImageToImage extends PretrainedMixin {
    static MODEL_CLASS_MAPPINGS = [MODEL_FOR_IMAGE_TO_IMAGE_MAPPING_NAMES];
}

export class AutoModelForDepthEstimation extends PretrainedMixin {
    static MODEL_CLASS_MAPPINGS = [MODEL_FOR_DEPTH_ESTIMATION_MAPPING_NAMES];
}

export class AutoModelForNormalEstimation extends PretrainedMixin {
    static MODEL_CLASS_MAPPINGS = [MODEL_FOR_NORMAL_ESTIMATION_MAPPING_NAMES];
}

export class AutoModelForImageFeatureExtraction extends PretrainedMixin {
    static MODEL_CLASS_MAPPINGS = [MODEL_FOR_IMAGE_FEATURE_EXTRACTION_MAPPING_NAMES];
}

//////////////////////////////////////////////////

//////////////////////////////////////////////////
export class Seq2SeqLMOutput extends ModelOutput {
    /**
     * @param {Object} output The output of the model.
     * @param {Tensor} output.logits The output logits of the model.
     * @param {Tensor} output.past_key_values An tensor of key/value pairs that represent the previous state of the model.
     * @param {Tensor} output.encoder_outputs The output of the encoder in a sequence-to-sequence model.
     * @param {Tensor} [output.decoder_attentions] Attentions weights of the decoder, after the attention softmax, used to compute the weighted average in the self-attention heads.
     * @param {Tensor} [output.cross_attentions] Attentions weights of the decoder's cross-attention layer, after the attention softmax, used to compute the weighted average in the cross-attention heads.
     */
    constructor({ logits, past_key_values, encoder_outputs, decoder_attentions = null, cross_attentions = null }) {
        super();
        this.logits = logits;
        this.past_key_values = past_key_values;
        this.encoder_outputs = encoder_outputs;
        this.decoder_attentions = decoder_attentions;
        this.cross_attentions = cross_attentions;
    }
}

/**
 * Base class for outputs of sentence classification models.
 */
export class SequenceClassifierOutput extends ModelOutput {
    /**
     * @param {Object} output The output of the model.
     * @param {Tensor} output.logits classification (or regression if config.num_labels==1) scores (before SoftMax).
     */
    constructor({ logits }) {
        super();
        this.logits = logits;
    }
}

/**
 * Base class for outputs of XVector models.
 */
export class XVectorOutput extends ModelOutput {
    /**
     * @param {Object} output The output of the model.
     * @param {Tensor} output.logits Classification hidden states before AMSoftmax, of shape `(batch_size, config.xvector_output_dim)`.
     * @param {Tensor} output.embeddings Utterance embeddings used for vector similarity-based retrieval, of shape `(batch_size, config.xvector_output_dim)`.
     */
    constructor({ logits, embeddings }) {
        super();
        this.logits = logits;
        this.embeddings = embeddings;
    }
}

/**
 * Base class for outputs of token classification models.
 */
export class TokenClassifierOutput extends ModelOutput {
    /**
     * @param {Object} output The output of the model.
     * @param {Tensor} output.logits Classification scores (before SoftMax).
     */
    constructor({ logits }) {
        super();
        this.logits = logits;
    }
}

/**
 * Base class for masked language models outputs.
 */
export class MaskedLMOutput extends ModelOutput {
    /**
     * @param {Object} output The output of the model.
     * @param {Tensor} output.logits Prediction scores of the language modeling head (scores for each vocabulary token before SoftMax).
     */
    constructor({ logits }) {
        super();
        this.logits = logits;
    }
}

/**
 * Base class for outputs of question answering models.
 */
export class QuestionAnsweringModelOutput extends ModelOutput {
    /**
     * @param {Object} output The output of the model.
     * @param {Tensor} output.start_logits Span-start scores (before SoftMax).
     * @param {Tensor} output.end_logits Span-end scores (before SoftMax).
     */
    constructor({ start_logits, end_logits }) {
        super();
        this.start_logits = start_logits;
        this.end_logits = end_logits;
    }
}


/**
 * Base class for causal language model (or autoregressive) outputs.
 */
export class CausalLMOutput extends ModelOutput {
    /**
     * @param {Object} output The output of the model.
     * @param {Tensor} output.logits Prediction scores of the language modeling head (scores for each vocabulary token before softmax).
     */
    constructor({ logits }) {
        super();
        this.logits = logits;
    }
}

/**
 * Base class for causal language model (or autoregressive) outputs.
 */
export class CausalLMOutputWithPast extends ModelOutput {
    /**
     * @param {Object} output The output of the model.
     * @param {Tensor} output.logits Prediction scores of the language modeling head (scores for each vocabulary token before softmax).
     * @param {Tensor} output.past_key_values Contains pre-computed hidden-states (key and values in the self-attention blocks)
     * that can be used (see `past_key_values` input) to speed up sequential decoding.
     */
    constructor({ logits, past_key_values }) {
        super();
        this.logits = logits;
        this.past_key_values = past_key_values;
    }
}

export class ImageMattingOutput extends ModelOutput {
    /**
     * @param {Object} output The output of the model.
     * @param {Tensor} output.alphas Estimated alpha values, of shape `(batch_size, num_channels, height, width)`.
     */
    constructor({ alphas }) {
        super();
        this.alphas = alphas;
    }
}

/**
 * Describes the outputs for the VITS model.
 */
export class VitsModelOutput extends ModelOutput {
    /**
     * @param {Object} output The output of the model.
     * @param {Tensor} output.waveform The final audio waveform predicted by the model, of shape `(batch_size, sequence_length)`.
     * @param {Tensor} output.spectrogram The log-mel spectrogram predicted at the output of the flow model.
     * This spectrogram is passed to the Hi-Fi GAN decoder model to obtain the final audio waveform.
     */
    constructor({ waveform, spectrogram }) {
        super();
        this.waveform = waveform;
        this.spectrogram = spectrogram;
    }
}<|MERGE_RESOLUTION|>--- conflicted
+++ resolved
@@ -110,18 +110,10 @@
     zeros_like,
 } from './utils/tensor.js';
 
-<<<<<<< HEAD
-import { env } from './env.js';
-
-import { executionProviders, ONNX } from './backends/onnx.js';
-import { medianFilter } from './transformers.js';
-const { InferenceSession, Tensor: ONNXTensor, env: onnx_env } = ONNX;
-=======
 import { dynamic_time_warping, medianFilter } from './utils/maths.js';
 import { EosTokenCriteria, MaxLengthCriteria, StoppingCriteriaList } from './generation/stopping_criteria.js';
 import { LogitsSampler } from './generation/logits_sampler.js';
 import { apis } from './env.js';
->>>>>>> 7ebd50ce
 
 import { WhisperGenerationConfig } from './models/whisper/generation_whisper.js';
 import { whisper_language_to_code } from './models/whisper/common_whisper.js';
@@ -157,27 +149,9 @@
  * @param {string} pretrained_model_name_or_path The path to the directory containing the model file.
  * @param {string} fileName The name of the model file.
  * @param {import('./utils/hub.js').PretrainedModelOptions} options Additional options for loading the model.
- * @returns {Promise<{buffer: Uint8Array, session_options: Object, session_config: Object}>} A Promise that resolves to the data needed to create an InferenceSession object.
+ * @returns {Promise<{bufferOrPath: Uint8Array|string, session_options: Object, session_config: Object}>} A Promise that resolves to the data needed to create an InferenceSession object.
  * @private
  */
-<<<<<<< HEAD
-async function constructSession(pretrained_model_name_or_path, fileName, options) {
-    // TODO add option for user to force specify their desired execution provider
-
-    const sessionOptions = { executionProviders, ...options.session_options };
-    const modelFileName = `onnx/${fileName}${options.quantized ? '_quantized' : ''}.onnx`;
-
-    if (IS_BROWSER || !env.useFS || !env.allowLocalModels || env.useCustomCache) {
-        let buffer = await getModelFile(pretrained_model_name_or_path, modelFileName, true, options);
-
-        return await InferenceSession.create(buffer, sessionOptions);
-    } else {
-        let modelPath = await getModelPath(pretrained_model_name_or_path, modelFileName, true, options);
-        // Download optional external data file
-        await getModelPath(pretrained_model_name_or_path, `${modelFileName}_data`, false, options);
-
-        return await InferenceSession.create(modelPath, sessionOptions);
-=======
 async function getSession(pretrained_model_name_or_path, fileName, options) {
     const custom_config = options.config?.['transformers.js_config'] ?? {};
     let device = options.device ?? custom_config.device;
@@ -252,64 +226,103 @@
         );
     }
 
-    const bufferPromise = getModelFile(pretrained_model_name_or_path, modelFileName, true, options);
-
-    // handle onnx external data files
-    const use_external_data_format = options.use_external_data_format ?? custom_config.use_external_data_format;
-    /** @type {Promise<{path: string, data: Uint8Array}>[]} */
-    let externalDataPromises = [];
-    if (use_external_data_format && (
-        use_external_data_format === true ||
-        (
-            typeof use_external_data_format === 'object' &&
-            use_external_data_format.hasOwnProperty(fileName) &&
-            use_external_data_format[fileName] === true
-        )
-    )) {
-        if (apis.IS_NODE_ENV) {
-            throw new Error('External data format is not yet supported in Node.js');
-        }
-        const path = `${fileName}${suffix}.onnx_data`;
-        const fullPath = `${options.subfolder ?? ''}/${path}`;
-        externalDataPromises.push(new Promise(async (resolve, reject) => {
-            const data = await getModelFile(pretrained_model_name_or_path, fullPath, true, options);
-            resolve({ path, data })
-        }));
-
-    } else if (session_options.externalData !== undefined) {
-        externalDataPromises = session_options.externalData.map(async (ext) => {
-            // if the external data is a string, fetch the file and replace the string with its content
-            if (typeof ext.data === "string") {
-                const ext_buffer = await getModelFile(pretrained_model_name_or_path, ext.data, true, options);
-                return { ...ext, data: ext_buffer };
+    let bufferOrPath;
+
+    if (apis.IS_NODE_ENV || apis.IS_REACT_NATIVE_ENV) {
+
+        const pathPromise = getModelPath(pretrained_model_name_or_path, modelFileName, true, options);
+        // handle onnx external data files
+        const use_external_data_format = options.use_external_data_format ?? custom_config.use_external_data_format;
+        /** @type {Promise<{path: string, data: string}>[]} */
+        let externalDataPromises = [];
+        if (use_external_data_format && (
+            use_external_data_format === true ||
+            (
+                typeof use_external_data_format === 'object' &&
+                use_external_data_format.hasOwnProperty(fileName) &&
+                use_external_data_format[fileName] === true
+            )
+        )) {
+            const path = `${fileName}${suffix}.onnx_data`;
+            const fullPath = `${options.subfolder ?? ''}/${path}`;
+            externalDataPromises.push(new Promise(async (resolve, reject) => {
+                const data = await getModelPath(pretrained_model_name_or_path, fullPath, true, options);
+                resolve({ path, data })
+            }));
+
+        } else if (session_options.externalData !== undefined) {
+            externalDataPromises = session_options.externalData.map(async (ext) => {
+                // if the external data is a string, fetch the file and replace the string with its content
+                if (typeof ext.data === "string") {
+                    const ext_buffer = await getModelPath(pretrained_model_name_or_path, ext.data, true, options);
+                    return { ...ext, data: ext_buffer };
+                }
+                return ext;
+            });
+        }
+
+        if (externalDataPromises.length > 0) {
+            session_options.externalData = await Promise.all(externalDataPromises);
+        }
+
+        bufferOrPath = await pathPromise;
+    } else {
+
+        const bufferPromise = getModelFile(pretrained_model_name_or_path, modelFileName, true, options);
+
+        // handle onnx external data files
+        const use_external_data_format = options.use_external_data_format ?? custom_config.use_external_data_format;
+        /** @type {Promise<{path: string, data: Uint8Array}>[]} */
+        let externalDataPromises = [];
+        if (use_external_data_format && (
+            use_external_data_format === true ||
+            (
+                typeof use_external_data_format === 'object' &&
+                use_external_data_format.hasOwnProperty(fileName) &&
+                use_external_data_format[fileName] === true
+            )
+        )) {
+            const path = `${fileName}${suffix}.onnx_data`;
+            const fullPath = `${options.subfolder ?? ''}/${path}`;
+            externalDataPromises.push(new Promise(async (resolve, reject) => {
+                const data = await getModelFile(pretrained_model_name_or_path, fullPath, true, options);
+                resolve({ path, data })
+            }));
+
+        } else if (session_options.externalData !== undefined) {
+            externalDataPromises = session_options.externalData.map(async (ext) => {
+                // if the external data is a string, fetch the file and replace the string with its content
+                if (typeof ext.data === "string") {
+                    const ext_buffer = await getModelFile(pretrained_model_name_or_path, ext.data, true, options);
+                    return { ...ext, data: ext_buffer };
+                }
+                return ext;
+            });
+        }
+
+        if (externalDataPromises.length > 0) {
+            session_options.externalData = await Promise.all(externalDataPromises);
+        }
+
+        if (selectedDevice === 'webgpu') {
+            const shapes = getKeyValueShapes(options.config, {
+                prefix: 'present',
+            });
+            if (Object.keys(shapes).length > 0 && !isONNXProxy()) {
+                // Only set preferredOutputLocation if shapes are present and we aren't proxying ONNX
+                /** @type {Record<string, import('onnxruntime-common').Tensor.DataLocation>} */
+                const preferredOutputLocation = {};
+                for (const key in shapes) {
+                    preferredOutputLocation[key] = 'gpu-buffer';
+                }
+                session_options.preferredOutputLocation = preferredOutputLocation;
             }
-            return ext;
-        });
->>>>>>> 7ebd50ce
-    }
-
-    if (externalDataPromises.length > 0) {
-        session_options.externalData = await Promise.all(externalDataPromises);
-    }
-
-    if (selectedDevice === 'webgpu') {
-        const shapes = getKeyValueShapes(options.config, {
-            prefix: 'present',
-        });
-        if (Object.keys(shapes).length > 0 && !isONNXProxy()) {
-            // Only set preferredOutputLocation if shapes are present and we aren't proxying ONNX
-            /** @type {Record<string, import('onnxruntime-common').Tensor.DataLocation>} */
-            const preferredOutputLocation = {};
-            for (const key in shapes) {
-                preferredOutputLocation[key] = 'gpu-buffer';
-            }
-            session_options.preferredOutputLocation = preferredOutputLocation;
-        }
-    }
-
-    const buffer = await bufferPromise;
-
-    return { buffer, session_options, session_config };
+        }
+
+        bufferOrPath = await bufferPromise;
+    }
+
+    return { bufferOrPath, session_options, session_config };
 }
 
 /**
@@ -324,8 +337,8 @@
 async function constructSessions(pretrained_model_name_or_path, names, options) {
     return Object.fromEntries(await Promise.all(
         Object.keys(names).map(async (name) => {
-            const { buffer, session_options, session_config } = await getSession(pretrained_model_name_or_path, names[name], options);
-            const session = await createInferenceSession(buffer, session_options, session_config);
+            const { bufferOrPath, session_options, session_config } = await getSession(pretrained_model_name_or_path, names[name], options);
+            const session = await createInferenceSession(bufferOrPath, session_options, session_config);
             return [name, session];
         })
     ));
@@ -375,11 +388,7 @@
         // NOTE: When `onnx_env.wasm.proxy is true` the tensor is moved across the Worker
         // boundary, transferring ownership to the worker and invalidating the tensor.
         // So, in this case, we simply sacrifice a clone for it.
-<<<<<<< HEAD
-        checkedInputs[inputName] = onnx_env.wasm.proxy ? tensor.clone() : tensor;
-=======
         checkedInputs[inputName] = isONNXProxy() ? tensor.clone() : tensor;
->>>>>>> 7ebd50ce
     }
     if (missingInputs.length > 0) {
         throw new Error(
@@ -440,13 +449,8 @@
  */
 function replaceTensors(obj) {
     for (let prop in obj) {
-<<<<<<< HEAD
-        if (obj[prop] instanceof ONNXTensor) {
-            obj[prop] = Tensor.fromONNX(obj[prop]);
-=======
         if (isONNXTensor(obj[prop])) {
             obj[prop] = new Tensor(obj[prop]);
->>>>>>> 7ebd50ce
         } else if (typeof obj[prop] === 'object') {
             replaceTensors(obj[prop]);
         }
@@ -866,13 +870,10 @@
         local_files_only = false,
         revision = 'main',
         model_file_name = null,
-<<<<<<< HEAD
-=======
         subfolder = 'onnx',
         device = null,
         dtype = null,
         use_external_data_format = null,
->>>>>>> 7ebd50ce
         session_options = {},
     } = {}) {
 
@@ -883,13 +884,10 @@
             local_files_only,
             revision,
             model_file_name,
-<<<<<<< HEAD
-=======
             subfolder,
             device,
             dtype,
             use_external_data_format,
->>>>>>> 7ebd50ce
             session_options,
         }
 
@@ -6031,13 +6029,10 @@
         local_files_only = false,
         revision = 'main',
         model_file_name = null,
-<<<<<<< HEAD
-=======
         subfolder = 'onnx',
         device = null,
         dtype = null,
         use_external_data_format = null,
->>>>>>> 7ebd50ce
         session_options = {},
     } = {}) {
 
@@ -6048,13 +6043,10 @@
             local_files_only,
             revision,
             model_file_name,
-<<<<<<< HEAD
-=======
             subfolder,
             device,
             dtype,
             use_external_data_format,
->>>>>>> 7ebd50ce
             session_options,
         }
         options.config = await AutoConfig.from_pretrained(pretrained_model_name_or_path, options);
