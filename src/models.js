--- conflicted
+++ resolved
@@ -67,7 +67,6 @@
 
 import {
     getModelFile,
-    getModelPath,
     getModelJSON,
     MAX_EXTERNAL_DATA_CHUNKS,
 } from './utils/hub.js';
@@ -156,11 +155,7 @@
  * @param {string} pretrained_model_name_or_path The path to the directory containing the model file.
  * @param {string} fileName The name of the model file.
  * @param {import('./utils/hub.js').PretrainedModelOptions} options Additional options for loading the model.
-<<<<<<< HEAD
- * @returns {Promise<{bufferOrPath: Uint8Array|string, session_options: Object, session_config: Object}>} A Promise that resolves to the data needed to create an InferenceSession object.
-=======
  * @returns {Promise<{buffer_or_path: Uint8Array|string, session_options: Object, session_config: Object}>} A Promise that resolves to the data needed to create an InferenceSession object.
->>>>>>> 5b5e5ed3
  * @private
  */
 async function getSession(pretrained_model_name_or_path, fileName, options) {
@@ -254,79 +249,7 @@
         );
     }
 
-<<<<<<< HEAD
-    let bufferOrPath;
-
-    if (apis.IS_NODE_ENV || apis.IS_REACT_NATIVE_ENV) {
-
-        const pathPromise = getModelPath(pretrained_model_name_or_path, modelFileName, true, options);
-
-        // handle onnx external data files
-        const use_external_data_format = options.use_external_data_format ?? custom_config.use_external_data_format;
-        /** @type {Promise<{path: string, data: string}>[]} */
-        let externalDataPromises = [];
-        if (use_external_data_format && (
-            use_external_data_format === true ||
-            (
-                typeof use_external_data_format === 'object' &&
-                use_external_data_format.hasOwnProperty(fileName) &&
-                use_external_data_format[fileName] === true
-            )
-        )) {
-            const path = `${fileName}${suffix}.onnx_data`;
-            const fullPath = `${options.subfolder ?? ''}/${path}`;
-            externalDataPromises.push(new Promise(async (resolve, reject) => {
-                const data = await getModelPath(pretrained_model_name_or_path, fullPath, true, options);
-                resolve({ path, data })
-            }));
-
-        } else if (session_options.externalData !== undefined) {
-            externalDataPromises = session_options.externalData.map(async (ext) => {
-                // if the external data is a string, fetch the file and replace the string with its content
-                // @ts-expect-error TS2339
-                if (typeof ext.data === "string") {
-                    // @ts-expect-error TS2339
-                    const ext_buffer = await getModelFile(pretrained_model_name_or_path, ext.data, true, options);
-                    // @ts-expect-error TS2698
-                    return { ...ext, data: ext_buffer };
-                }
-                return ext;
-            });
-        }
-
-        if (externalDataPromises.length > 0) {
-            session_options.externalData = await Promise.all(externalDataPromises);
-        }
-
-        bufferOrPath = await pathPromise;
-    } else {
-
-        const bufferPromise = getModelFile(pretrained_model_name_or_path, modelFileName, true, options);
-
-        // handle onnx external data files
-        const use_external_data_format = options.use_external_data_format ?? custom_config.use_external_data_format;
-        /** @type {Promise<{path: string, data: Uint8Array}>[]} */
-        let externalDataPromises = [];
-        if (use_external_data_format && (
-            use_external_data_format === true ||
-            (
-                typeof use_external_data_format === 'object' &&
-                use_external_data_format.hasOwnProperty(fileName) &&
-                use_external_data_format[fileName] === true
-            )
-        )) {
-            const path = `${fileName}${suffix}.onnx_data`;
-            const fullPath = `${options.subfolder ?? ''}/${path}`;
-            externalDataPromises.push(new Promise(async (resolve, reject) => {
-                const data = await getModelFile(pretrained_model_name_or_path, fullPath, true, options);
-                resolve({ path, data })
-            }));
-
-        } else if (session_options.externalData !== undefined) {
-            externalDataPromises = session_options.externalData.map(async (ext) => {
-                // if the external data is a string, fetch the file and replace the string with its content
-=======
-    const bufferOrPathPromise = getModelFile(pretrained_model_name_or_path, modelFileName, true, options, apis.IS_NODE_ENV);
+    const bufferOrPathPromise = getModelFile(pretrained_model_name_or_path, modelFileName, true, options, apis.IS_NODE_ENV || apis.IS_REACT_NATIVE_ENV);
 
     // handle onnx external data files
     const use_external_data_format = options.use_external_data_format ?? custom_config.use_external_data_format;
@@ -354,7 +277,7 @@
             const path = `${baseName}_data${i === 0 ? '' : '_' + i}`;
             const fullPath = `${options.subfolder ?? ''}/${path}`;
             externalDataPromises.push(new Promise(async (resolve, reject) => {
-                const data = await getModelFile(pretrained_model_name_or_path, fullPath, true, options, apis.IS_NODE_ENV);
+                const data = await getModelFile(pretrained_model_name_or_path, fullPath, true, options, apis.IS_NODE_ENV || apis.IS_REACT_NATIVE_ENV);
                 resolve(data instanceof Uint8Array ? { path, data } : path);
             }));
         }
@@ -364,56 +287,40 @@
             // if the external data is a string, fetch the file and replace the string with its content
             // @ts-expect-error TS2339
             if (typeof ext.data === "string") {
->>>>>>> 5b5e5ed3
                 // @ts-expect-error TS2339
-                if (typeof ext.data === "string") {
-                    // @ts-expect-error TS2339
-                    const ext_buffer = await getModelFile(pretrained_model_name_or_path, ext.data, true, options);
-                    // @ts-expect-error TS2698
-                    return { ...ext, data: ext_buffer };
-                }
-                return ext;
-            });
-        }
-
-<<<<<<< HEAD
-        if (externalDataPromises.length > 0) {
-            session_options.externalData = await Promise.all(externalDataPromises);
-        }
-=======
+                const ext_buffer = await getModelFile(pretrained_model_name_or_path, ext.data, true, options);
+                // @ts-expect-error TS2698
+                return { ...ext, data: ext_buffer };
+            }
+            return ext;
+        });
+    }
+
     if (externalDataPromises.length > 0) {
         const externalData = await Promise.all(externalDataPromises);
         if (!apis.IS_NODE_ENV) {
             session_options.externalData = externalData;
         }
     }
->>>>>>> 5b5e5ed3
-
-        if (selectedDevice === 'webgpu') {
-            const shapes = getKeyValueShapes(options.config, {
-                prefix: 'present',
-            });
-            if (Object.keys(shapes).length > 0 && !isONNXProxy()) {
-                // Only set preferredOutputLocation if shapes are present and we aren't proxying ONNX
-                /** @type {Record<string, import('onnxruntime-common').Tensor.DataLocation>} */
-                const preferredOutputLocation = {};
-                for (const key in shapes) {
-                    preferredOutputLocation[key] = 'gpu-buffer';
-                }
-                session_options.preferredOutputLocation = preferredOutputLocation;
+
+    if (selectedDevice === 'webgpu') {
+        const shapes = getKeyValueShapes(options.config, {
+            prefix: 'present',
+        });
+        if (Object.keys(shapes).length > 0 && !isONNXProxy()) {
+            // Only set preferredOutputLocation if shapes are present and we aren't proxying ONNX
+            /** @type {Record<string, import('onnxruntime-common').Tensor.DataLocation>} */
+            const preferredOutputLocation = {};
+            for (const key in shapes) {
+                preferredOutputLocation[key] = 'gpu-buffer';
             }
-        }
-
-<<<<<<< HEAD
-        bufferOrPath = await bufferPromise;
-    }
-
-    return { bufferOrPath, session_options, session_config };
-=======
+            session_options.preferredOutputLocation = preferredOutputLocation;
+        }
+    }
+
     const buffer_or_path = await bufferOrPathPromise;
 
     return { buffer_or_path, session_options, session_config };
->>>>>>> 5b5e5ed3
 }
 
 /**
@@ -428,13 +335,8 @@
 async function constructSessions(pretrained_model_name_or_path, names, options) {
     return Object.fromEntries(await Promise.all(
         Object.keys(names).map(async (name) => {
-<<<<<<< HEAD
-            const { bufferOrPath, session_options, session_config } = await getSession(pretrained_model_name_or_path, names[name], options);
-            const session = await createInferenceSession(bufferOrPath, session_options, session_config);
-=======
             const { buffer_or_path, session_options, session_config } = await getSession(pretrained_model_name_or_path, names[name], options);
             const session = await createInferenceSession(buffer_or_path, session_options, session_config);
->>>>>>> 5b5e5ed3
             return [name, session];
         })
     ));
