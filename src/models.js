--- conflicted
+++ resolved
@@ -3808,7 +3808,7 @@
         })
     }
 }
-<<<<<<< HEAD
+
 export class Gemma3nPreTrainedModel extends PreTrainedModel {
     forward_params = [
         'input_ids',
@@ -3916,8 +3916,6 @@
     }
 }
         
-=======
->>>>>>> 1f49a138
 
 //////////////////////////////////////////////////
 // Idefics3 Models
@@ -7923,10 +7921,7 @@
     ['smolvlm', ['SmolVLMForConditionalGeneration', SmolVLMForConditionalGeneration]],
     ['paligemma', ['PaliGemmaForConditionalGeneration', PaliGemmaForConditionalGeneration]],
     ['llava_qwen2', ['LlavaQwen2ForCausalLM', LlavaQwen2ForCausalLM]],
-<<<<<<< HEAD
     ['gemma3n', ['Gemma3nForConditionalGeneration', Gemma3nForConditionalGeneration]],
-=======
->>>>>>> 1f49a138
 ]);
 
 const MODEL_FOR_AUDIO_TEXT_TO_TEXT_MAPPING_NAMES = new Map([
