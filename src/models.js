
/**
 * @file Definitions of all models available in Transformers.js.
 * 
 * **Example:** Load and run an `AutoModel`.
 * 
 * ```javascript
 * import { AutoModel, AutoTokenizer } from '@xenova/transformers';
 *
 * let tokenizer = await AutoTokenizer.from_pretrained('Xenova/bert-base-uncased');
 * let model = await AutoModel.from_pretrained('Xenova/bert-base-uncased');
 *
 * let inputs = await tokenizer('I love transformers!');
 * let { logits } = await model(inputs);
 * // Tensor {
 * //     data: Float32Array(183132) [-7.117443084716797, -7.107812881469727, -7.092104911804199, ...]
 * //     dims: (3) [1, 6, 30522],
 * //     type: "float32",
 * //     size: 183132,
 * // }
 * ```
 * 
 * We also provide other `AutoModel`s (listed below), which you can use in the same way as the Python library. For example:
 * 
 * **Example:** Load and run a `AutoModelForSeq2SeqLM`.
 * ```javascript
 * import { AutoModelForSeq2SeqLM, AutoTokenizer } from '@xenova/transformers';
 * 
 * let tokenizer = await AutoTokenizer.from_pretrained('Xenova/t5-small');
 * let model = await AutoModelForSeq2SeqLM.from_pretrained('Xenova/t5-small');
 *
 * let { input_ids } = await tokenizer('translate English to German: I love transformers!');
 * let outputs = await model.generate(input_ids);
 * let decoded = tokenizer.decode(outputs[0], { skip_special_tokens: true });
 * // 'Ich liebe Transformatoren!'
 * ```
 * 
 * @module models
 */

import {
    AutoConfig,
} from './configs.js';

import {
    Callable,
    isIntegralNumber,
    isTypedArray,
    mergeArrays,
} from './utils/core.js';

import {
    getModelFile,
    getModelJSON,
} from './utils/hub.js';

import {
    LogitsProcessorList,
    GenerationConfig,
    ForceTokensLogitsProcessor,
    ForcedBOSTokenLogitsProcessor,
    ForcedEOSTokenLogitsProcessor,
    SuppressTokensAtBeginLogitsProcessor,
    WhisperTimeStampLogitsProcessor,
    NoRepeatNGramLogitsProcessor,
    RepetitionPenaltyLogitsProcessor,
    MinLengthLogitsProcessor,
    MinNewTokensLengthLogitsProcessor,

    Sampler,
} from './utils/generation.js';

import {
    cat,
    dynamicTimeWarping,
    mean,
    ones_like,
    stack,
    std_mean,
    Tensor,
} from './utils/tensor.js';

import { executionProviders, ONNX } from './backends/onnx.js';
import { medianFilter } from './transformers.js';
const { InferenceSession, Tensor: ONNXTensor } = ONNX;

//////////////////////////////////////////////////
// Model types: used internally
const MODEL_TYPES = {
    EncoderOnly: 0,
    EncoderDecoder: 1,
    Seq2Seq: 2,
    Vision2Seq: 3,
    DecoderOnly: 4,
}
//////////////////////////////////////////////////


//////////////////////////////////////////////////
// Helper functions

// NOTE: These will be populated fully later
const MODEL_TYPE_MAPPING = new Map();
const MODEL_NAME_TO_CLASS_MAPPING = new Map();
const MODEL_CLASS_TO_NAME_MAPPING = new Map();


/**
 * Constructs an InferenceSession using a model file located at the specified path.
 * @param {string} pretrained_model_name_or_path The path to the directory containing the model file.
 * @param {string} fileName The name of the model file.
 * @param {import('./utils/hub.js').PretrainedOptions} options Additional options for loading the model.
 * @returns {Promise<InferenceSession>} A Promise that resolves to an InferenceSession object.
 * @private
 */
async function constructSession(pretrained_model_name_or_path, fileName, options) {
    // TODO add option for user to force specify their desired execution provider
    let modelFileName = `onnx/${fileName}${options.quantized ? '_quantized' : ''}.onnx`;
    let buffer = await getModelFile(pretrained_model_name_or_path, modelFileName, true, options);

    try {
        return await InferenceSession.create(buffer, {
            executionProviders,
        });
    } catch (err) {
        // If the execution provided was only wasm, throw the error
        if (executionProviders.length === 1 && executionProviders[0] === 'wasm') {
            throw err;
        }

        console.warn(err);
        console.warn(
            'Something went wrong during model construction (most likely a missing operation). ' +
            'Using `wasm` as a fallback. '
        )
        return await InferenceSession.create(buffer, {
            executionProviders: ['wasm']
        });
    }
}

/**
 * Validate model inputs
 * @param {InferenceSession} session The InferenceSession object that will be run.
 * @param {Object} inputs The inputs to check.
 * @returns {Promise<Object>} A Promise that resolves to the checked inputs.
 * @throws {Error} If any inputs are missing.
 * @private
 */
async function validateInputs(session, inputs) {
    // NOTE: Only create a shallow copy
    const checkedInputs = {};
    const missingInputs = [];
    for (let inputName of session.inputNames) {
        if (inputs[inputName] === undefined) {
            missingInputs.push(inputName);
        } else {
            checkedInputs[inputName] = inputs[inputName];
        }
    }
    if (missingInputs.length > 0) {
        throw new Error(
            `An error occurred during model execution: "Missing the following inputs: ${missingInputs.join(', ')}.`);
    }

    const numInputsProvided = Object.keys(inputs).length;
    const numInputsNeeded = session.inputNames.length;
    if (numInputsProvided > numInputsNeeded) {
        // No missing inputs, but too many inputs were provided.
        // Warn the user and ignore the extra inputs.
        let ignored = Object.keys(inputs).filter(inputName => !session.inputNames.includes(inputName));
        console.warn(`WARNING: Too many inputs were provided (${numInputsProvided} > ${numInputsNeeded}). The following inputs will be ignored: "${ignored.join(', ')}".`);
    }

    return checkedInputs;
}

/**
 * Executes an InferenceSession using the specified inputs.
 * NOTE: `inputs` must contain at least the input names of the model.
 *  - If additional inputs are passed, they will be ignored.
 *  - If inputs are missing, an error will be thrown.
 * 
 * @param {InferenceSession} session The InferenceSession object to run.
 * @param {Object} inputs An object that maps input names to input tensors.
 * @returns {Promise<Object>} A Promise that resolves to an object that maps output names to output tensors.
 * @private
 */
async function sessionRun(session, inputs) {
    const checkedInputs = await validateInputs(session, inputs);
    try {
        let output = await session.run(checkedInputs);
        output = replaceTensors(output);
        return output;
    } catch (e) {
        // This usually occurs when the inputs are of the wrong type.
        console.error(`An error occurred during model execution: "${e}".`);
        console.error('Inputs given to model:', checkedInputs);
        throw e;
    }
}

/**
 * Replaces ONNX Tensor objects with custom Tensor objects to support additional functions.
 * @param {Object} obj The object to replace tensor objects in.
 * @returns {Object} The object with tensor objects replaced by custom Tensor objects.
 * @private
 */
function replaceTensors(obj) {
    for (let prop in obj) {
        if (obj[prop] instanceof ONNXTensor) {
            obj[prop] = new Tensor(obj[prop]);
        } else if (typeof obj[prop] === 'object') {
            replaceTensors(obj[prop]);
        }
    }
    return obj;
}


/**
 * Converts an array or Tensor of integers to an int64 Tensor.
 * @param {Array|Tensor} items The input integers to be converted.
 * @returns {Tensor} The int64 Tensor with the converted values.
 * @throws {Error} If the input array is empty or the input is a batched Tensor and not all sequences have the same length.
 * @private
 */
function toI64Tensor(items) {
    if (items instanceof Tensor) {
        return items;
    }
    // items is an array
    if (items.length === 0) {
        throw Error("items must be non-empty");
    }

    if (Array.isArray(items[0])) {
        // batched
        if (items.some(x => x.length !== items[0].length)) {
            throw Error("Unable to create tensor, you should probably activate truncation and/or padding with 'padding=True' and/or 'truncation=True' to have batched tensors with the same length.")
        }

        return new Tensor('int64',
            BigInt64Array.from(items.flat().map(x => BigInt(x))),
            [items.length, items[0].length]
        );
    } else {
        //flat
        return new Tensor('int64',
            BigInt64Array.from(items.map(x => BigInt(x))),
            [1, items.length]
        );
    }
}

/**
 * Prepares an attention mask for a sequence of tokens based on configuration options.
 * @param {Object} self The calling object instance.
 * @param {Tensor} tokens The input tokens.
 * @returns {Tensor} The attention mask tensor.
 * @private
 */
function prepareAttentionMask(self, tokens) {

    // Prepare attention mask
    let pad_token_id = self.config.pad_token_id ?? null;
    let eos_token_id = self.config.eos_token_id ?? null;
    if (isIntegralNumber(eos_token_id)) {
        eos_token_id = [eos_token_id];
    }

    let is_pad_token_in_inputs = tokens.indexOf(pad_token_id) !== -1;
    let is_pad_token_not_equal_to_eos_token_id = (eos_token_id === null) || !eos_token_id.includes(pad_token_id)

    if (is_pad_token_in_inputs && is_pad_token_not_equal_to_eos_token_id) {
        let data = BigInt64Array.from(
            // Note: != so that int matches bigint
            tokens.data.map(x => x != pad_token_id)
        )
        return new Tensor('int64', data, tokens.dims)
    } else {
        return ones_like(tokens);
    }
}

/**
 * Add position IDs to the feeds object.
 * @param {Object} session The inference session.
 * @param {Object} feeds The input to the model.
 * @param {boolean} use_cache_branch Whether to use the cache branch of the model.
 * @returns {void}
 * @private
 */
function preparePositionIds(session, feeds, use_cache_branch) {
    if (!session.inputNames.includes('position_ids')) return;

    const data = new BigInt64Array(feeds.attention_mask.data.length);

    // Compute cumulative sum of the attention mask along the sequence length dimension
    for (let i = 0; i < feeds.attention_mask.dims[0]; ++i) {
        let start = i * feeds.attention_mask.dims[1];
        let sum = BigInt(0);
        for (let j = 0; j < feeds.attention_mask.dims[1]; ++j) {
            const index = start + j;
            if (feeds.attention_mask.data[index] === 0n) {
                data[index] = BigInt(1);
            } else { // === 1n
                data[index] = sum;
                sum += feeds.attention_mask.data[index];
            }
        }
    }

    feeds.position_ids = new Tensor('int64', data, feeds.attention_mask.dims);

    if (use_cache_branch) {
        feeds.position_ids = feeds.position_ids.slice(null, -1).unsqueeze_(-1);
    }
}

/**
 * Creates a boolean tensor with a single value.
 * @param {boolean} value The value of the tensor.
 * @returns {Tensor} The boolean tensor.
 * @private
 */
function boolTensor(value) {
    return new Tensor('bool', [value], [1]);
}

// JS doesn't support mixins, so we define some reused functions here, and allow "this" to be passed in
/**
 * Perform forward pass on the seq2seq model (both encoder and decoder).
 * @param {Object} self The seq2seq model object.
 * @param {Object} model_inputs The input object for the model containing encoder and decoder inputs.
 * @returns {Promise<Seq2SeqLMOutput>} Promise that resolves with the output of the seq2seq model.
 * @private
 */
async function seq2seqForward(self, model_inputs) {

    let { encoder_outputs, past_key_values } = model_inputs;

    if (!encoder_outputs) {
        // Encoder outputs are not given, so we must compute them.
        encoder_outputs = (await encoderForward(self, model_inputs)).last_hidden_state;
    }
    let decoderFeeds = {
        input_ids: model_inputs.decoder_input_ids,
        encoder_hidden_states: encoder_outputs,
    };
    const use_cache_branch = !!past_key_values;

    if (self.decoder_merged_session.inputNames.includes('use_cache_branch')) {
        decoderFeeds.use_cache_branch = boolTensor(use_cache_branch);
    }

    if (self.decoder_merged_session.inputNames.includes('encoder_attention_mask')) {
        decoderFeeds.encoder_attention_mask = model_inputs.attention_mask
    }

    preparePositionIds(self.decoder_merged_session, decoderFeeds, use_cache_branch);
    self.addPastKeyValues(decoderFeeds, past_key_values);

    const decoderResults = await sessionRun(self.decoder_merged_session, decoderFeeds);
    let logits = decoderResults.logits;
    past_key_values = self.getPastKeyValues(decoderResults, past_key_values);

    // Get cross attention and/or decoder attentions if they are present
    const attns = self.getAttentions(decoderResults);

    return new Seq2SeqLMOutput({ logits, past_key_values, encoder_outputs, ...attns });
}

/**
 * Start the beam search process for the seq2seq model.
 * @param {PreTrainedModel} self The seq2seq model object.
 * @param {Tensor} inputTokenIds Array of input token ids for each input sequence.
 * @param {Object} generation_config The generation config.
 * @param {number} numOutputTokens The maximum number of output tokens for the model.
 * @returns {Object[]} Array of beam search objects.
 * @private
 */
function seq2seqStartBeams(self, inputTokenIds, generation_config, numOutputTokens) {
    let beams = [];
    let beamId = 0;

    // @ts-ignore
    const requires_attention_mask = self.requires_attention_mask ?? true;

    // decoder_input_ids == output_token_ids
    let decoder_input_ids =
        generation_config.decoder_input_ids
        ?? generation_config.decoder_start_token_id
        ?? generation_config.bos_token_id
        ?? generation_config.eos_token_id;

    // Support input as tensor or list
    // TODO support batched decoder_input_ids
    if (decoder_input_ids instanceof Tensor) {
        decoder_input_ids = decoder_input_ids.tolist().flat();
    } else if (!Array.isArray(decoder_input_ids)) {
        decoder_input_ids = [decoder_input_ids];
    }

    for (let tokens of inputTokenIds) {
        // TODO: Improve
        // Currently, just add back batch dimension.
        // In future, allow for true parallel execution
        tokens.dims = [1, ...tokens.dims]

        // Create beam
        let start = {
            inputs: tokens,
            encoder_outputs: null,
            prev_model_outputs: null,

            output_token_ids: decoder_input_ids,
            done: false,
            score: 0,
            id: beamId++ // assign unique id to beams
        }

        if (requires_attention_mask) {
            start.attention_mask = prepareAttentionMask(self, tokens);
        }

        beams.push(start);
    }

    return beams;
}

/**
 * Run beam search on the seq2seq model for a single beam.
 * @param {PreTrainedModel} self The seq2seq model object.
 * @param {Object} beam The beam search object for which to run the model.
 * @param {Object} options options
 * @param {string} [options.input_name='input_ids'] The name of the input tensor for the encoder.
 * @returns {Promise<Object>} Promise that resolves with the output of the seq2seq model for the given beam.
 * @private
 */
async function seq2seqRunBeam(self, beam) {
    const input_name = self.main_input_name;

    let decoder_input_ids = beam.output_token_ids;
    if (beam.prev_model_outputs) {
        // After the first step, `prev_model_outputs` won't be null.
        // So, we cut decoder_input_ids if past is used
        decoder_input_ids = decoder_input_ids.slice(-1);
    }

    // 1. Prepare
    let model_inputs = {
        [input_name]: beam.inputs,
        decoder_input_ids: toI64Tensor(decoder_input_ids),
        encoder_outputs: beam.encoder_outputs,
        past_key_values: beam.prev_model_outputs?.past_key_values,
    }
    if (beam.attention_mask) {
        model_inputs.attention_mask = beam.attention_mask
    }

    // 2. Run
    let output = await self.forward(model_inputs);

    // 3. Update
    beam.prev_model_outputs = output;
    beam.encoder_outputs = output.encoder_outputs;

    return output;
}

/**
 * Update a beam with a new token ID.
 * @param {Object} beam The beam to update.
 * @param {number} newTokenId The new token ID to add to the beam's output.
 * @private
 */
function seq2seqUpdatebeam(beam, newTokenId) {
    beam.output_token_ids = [...beam.output_token_ids, newTokenId];
}

/**
 * Forward pass of an encoder model.
 * @param {Object} self The encoder model.
 * @param {Object} model_inputs The input data to be used for the forward pass.
 * @returns {Promise<Object>} Promise that resolves with an object containing the model's outputs.
 * @private
 */
async function encoderForward(self, model_inputs) {
    let encoderFeeds = {};
    for (let key of self.session.inputNames) {
        encoderFeeds[key] = model_inputs[key];
    }
    return await sessionRun(self.session, encoderFeeds);
}


/**
 * Forward pass of a decoder model.
 * @param {Object} self The decoder model.
 * @param {Object} model_inputs The input data to be used for the forward pass.
 * @returns {Promise<Object>} Promise that resolves with an object containing the logits and past key values.
 * @private
 */
async function decoderForward(self, model_inputs) {
    let { input_ids, past_key_values, attention_mask } = model_inputs;
    let decoderFeeds = {
        input_ids: input_ids,
        attention_mask: attention_mask ?? prepareAttentionMask(self, input_ids),
    }
    const use_cache_branch = !!past_key_values;

    if (self.session.inputNames.includes('use_cache_branch')) {
        decoderFeeds.use_cache_branch = boolTensor(use_cache_branch);
    }

    preparePositionIds(self.session, decoderFeeds, use_cache_branch);

    self.addPastKeyValues(decoderFeeds, past_key_values);

    let decoderResults = await sessionRun(self.session, decoderFeeds);

    let logits = decoderResults.logits;

    past_key_values = self.getPastKeyValues(decoderResults, past_key_values);
    return { logits, past_key_values };
}

/**
 * Starts the generation of text by initializing the beams for the given input token IDs.
 * @param {Object} self The text generation model object.
 * @param {Tensor} inputTokenIds An tensor of input token IDs to generate text from.
 * @param {Object} generation_config The generation config.
 * @param {number} numOutputTokens The maximum number of tokens to generate for each beam.
 * @param {Tensor} [inputs_attention_mask] The attention mask tensor for the input token IDs.
 * @returns {Object[]} An array of beams initialized with the given inputs and parameters.
 * @private
 */
function decoderStartBeams(self, inputTokenIds, generation_config, numOutputTokens, inputs_attention_mask) {
    let beams = [];

    let beamId = 0;
    for (let tokens of inputTokenIds) {
        let output_token_ids = tokens.tolist().map(Number);

        // TODO: Improve
        // Currently, just add back batch dimension.
        // In future, allow for true parallel execution
        tokens.dims = [1, ...tokens.dims]

        let attn_mask;
        if (inputs_attention_mask) {
            attn_mask = inputs_attention_mask[beamId];
            attn_mask.dims = [1, ...attn_mask.dims]

        } else {
            attn_mask = prepareAttentionMask(self, tokens)
        }

        let start = {
            input: tokens,
            model_input_ids: tokens,
            attention_mask: attn_mask,
            prev_model_outputs: null,

            output_token_ids: output_token_ids,
            num_output_tokens: numOutputTokens,

            done: false,
            score: 0,
            id: beamId++ // assign unique id to beams
        }

        beams.push(start);
    }
    return beams;
}

/**
 * Runs a single step of the text generation process for a given beam.
 *
 * @param {Object} self The decoder object.
 * @param {Object} beam The beam to run.
 * @param {Tensor} beam.input The input tensor.
 * @param {Tensor} beam.model_input_ids The input ids to the model.
 * @param {Tensor} beam.attention_mask The attention mask.
 * @param {Object} beam.prev_model_outputs The past key values.
 * @param {number[]} beam.output_token_ids The output token ids.
 * @returns {Promise<Object>} The output of the generation step.
 * @private
 */
async function decoderRunBeam(self, beam) {
    let attnMaskData = new BigInt64Array(beam.output_token_ids.length).fill(1n)

    // 1. Prepare
    let model_inputs = {
        input_ids: beam.model_input_ids,
        attention_mask: new Tensor(
            'int64',
            attnMaskData,
            [1, attnMaskData.length]
        ),
        past_key_values: beam.prev_model_outputs?.past_key_values,
    }

    // 2. Run
    let output = await self.forward(model_inputs);

    // 3. Update
    beam.prev_model_outputs = output;

    return output;
}

/**
 * Update a beam with a new token ID.
 * @param {Object} beam The beam to update.
 * @param {number} newTokenId The new token ID to add to the beam's output.
 * @private
 */
function decoderUpdatebeam(beam, newTokenId) {
    beam.output_token_ids = [...beam.output_token_ids, newTokenId];
    beam.model_input_ids = new Tensor('int64', [BigInt(newTokenId)], [1, 1]);
}

//////////////////////////////////////////////////

//////////////////////////////////////////////////
/**
 * A base class for pre-trained models that provides the model configuration and an ONNX session.
 */
export class PreTrainedModel extends Callable {
    main_input_name = 'input_ids';

    /**
     * Creates a new instance of the `PreTrainedModel` class.
     * @param {Object} config The model configuration.
     * @param {any} session session for the model.
     */
    constructor(config, session) {
        super();

        this.config = config;
        this.session = session;

        const modelName = MODEL_CLASS_TO_NAME_MAPPING.get(this.constructor);
        const modelType = MODEL_TYPE_MAPPING.get(modelName);

        this.can_generate = false;
        this._runBeam = null;
        this._getStartBeams = null;
        this._updateBeam = null;
        this._forward = null;
        if (modelType === MODEL_TYPES.DecoderOnly) {
            this.can_generate = true;

            this._runBeam = decoderRunBeam;
            this._getStartBeams = decoderStartBeams;
            this._updateBeam = decoderUpdatebeam;
            this._forward = decoderForward;

        } else if (modelType === MODEL_TYPES.Seq2Seq || modelType === MODEL_TYPES.Vision2Seq) {
            this.can_generate = true;

            this._runBeam = seq2seqRunBeam;
            this._getStartBeams = seq2seqStartBeams;
            this._updateBeam = seq2seqUpdatebeam;
            this._forward = seq2seqForward;

        } else if (modelType === MODEL_TYPES.EncoderDecoder) {
            this._forward = encoderForward;

        } else { // should be MODEL_TYPES.EncoderOnly
            this._forward = encoderForward;
        }
    }

    /**
    * Disposes of all the ONNX sessions that were created during inference.
    * @returns {Promise<unknown[]>} An array of promises, one for each ONNX session that is being disposed.
    * @todo Use https://developer.mozilla.org/en-US/docs/Web/JavaScript/Reference/Global_Objects/FinalizationRegistry
    */
    async dispose() {
        let promises = [];
        for (let key of Object.keys(this)) {
            let item = this[key];
            if (item instanceof InferenceSession) {
                promises.push(item.handler.dispose())
            }
        }
        return await Promise.all(promises);
    }

    /**
     * Instantiate one of the model classes of the library from a pretrained model.
     * 
     * The model class to instantiate is selected based on the `model_type` property of the config object
     * (either passed as an argument or loaded from `pretrained_model_name_or_path` if possible)
     * 
     * @param {string} pretrained_model_name_or_path The name or path of the pretrained model. Can be either:
     * - A string, the *model id* of a pretrained model hosted inside a model repo on huggingface.co.
     *   Valid model ids can be located at the root-level, like `bert-base-uncased`, or namespaced under a
     *   user or organization name, like `dbmdz/bert-base-german-cased`.
     * - A path to a *directory* containing model weights, e.g., `./my_model_directory/`.
     * @param {import('./utils/hub.js').PretrainedOptions} options Additional options for loading the model.
     * 
     * @returns {Promise<PreTrainedModel>} A new instance of the `PreTrainedModel` class.
     */
    static async from_pretrained(pretrained_model_name_or_path, {
        quantized = true,
        progress_callback = null,
        config = null,
        cache_dir = null,
        local_files_only = false,
        revision = 'main',
        model_file_name = null,
    } = {}) {

        let options = {
            quantized,
            progress_callback,
            config,
            cache_dir,
            local_files_only,
            revision,
            model_file_name,
        }

        const modelName = MODEL_CLASS_TO_NAME_MAPPING.get(this);
        const modelType = MODEL_TYPE_MAPPING.get(modelName);

        let info;
        if (modelType === MODEL_TYPES.DecoderOnly) {
            info = await Promise.all([
                AutoConfig.from_pretrained(pretrained_model_name_or_path, options),
                constructSession(pretrained_model_name_or_path, options.model_file_name ?? 'decoder_model_merged', options),
                getModelJSON(pretrained_model_name_or_path, 'generation_config.json', false, options),
            ]);

        } else if (modelType === MODEL_TYPES.Seq2Seq || modelType === MODEL_TYPES.Vision2Seq) {
            info = await Promise.all([
                AutoConfig.from_pretrained(pretrained_model_name_or_path, options),
                constructSession(pretrained_model_name_or_path, 'encoder_model', options),
                constructSession(pretrained_model_name_or_path, 'decoder_model_merged', options),
                getModelJSON(pretrained_model_name_or_path, 'generation_config.json', false, options),
            ]);

        } else if (modelType === MODEL_TYPES.EncoderDecoder) {
            info = await Promise.all([
                AutoConfig.from_pretrained(pretrained_model_name_or_path, options),
                constructSession(pretrained_model_name_or_path, 'encoder_model', options),
                constructSession(pretrained_model_name_or_path, 'decoder_model_merged', options),
            ]);

        } else { // should be MODEL_TYPES.EncoderOnly
            if (modelType !== MODEL_TYPES.EncoderOnly) {
                console.warn(`Model type for '${modelName}' not found, assuming encoder-only architecture. Please report this at https://github.com/xenova/transformers.js/issues/new/choose.`)
            }
            info = await Promise.all([
                AutoConfig.from_pretrained(pretrained_model_name_or_path, options),
                constructSession(pretrained_model_name_or_path, options.model_file_name ?? 'model', options)
            ]);
        }

        // @ts-ignore
        return new this(...info);
    }

    /**
     * Runs the model with the provided inputs
     * @param {Object} model_inputs Object containing input tensors
     * @returns {Promise<Object>} Object containing output tensors
     */
    async _call(model_inputs) {
        return await this.forward(model_inputs);
    }

    /**
     * Forward method for a pretrained model. If not overridden by a subclass, the correct forward method
     * will be chosen based on the model type.
     * @param {Object} model_inputs The input data to the model in the format specified in the ONNX model.
     * @returns {Promise<Object>} The output data from the model in the format specified in the ONNX model.
     * @throws {Error} This method must be implemented in subclasses.
     */
    async forward(model_inputs) {
        return await this._forward(this, model_inputs);
    }

    /**
     * @param {GenerationConfig} generation_config 
     * @param {number} input_ids_seq_length The starting sequence length for the input ids.
     * @returns {LogitsProcessorList}
     * @private
     */
    _get_logits_processor(
        generation_config,
        input_ids_seq_length,
        // encoder_input_ids, TODO
        // prefix_allowed_tokens_fn, TODO
        logits_processor = null
    ) {
        const processors = new LogitsProcessorList();

        // if (generation_config.diversity_penalty !== null && generation_config.diversity_penalty > 0.0) {
        //     processors.push(new HammingDiversityLogitsProcessor(
        //         generation_config.diversity_penalty,
        //         generation_config.num_beams,
        //         generation_config.num_beam_groups
        //     ));
        // }

        // if (generation_config.encoder_repetition_penalty !== null && generation_config.encoder_repetition_penalty !== 1.0) {
        //     processors.push(new EncoderRepetitionPenaltyLogitsProcessor(
        //         generation_config.encoder_repetition_penalty,
        //         encoder_input_ids
        //     ));
        // }

        if (generation_config.repetition_penalty !== null && generation_config.repetition_penalty !== 1.0) {
            processors.push(new RepetitionPenaltyLogitsProcessor(generation_config.repetition_penalty));
        }

        if (generation_config.no_repeat_ngram_size !== null && generation_config.no_repeat_ngram_size > 0) {
            processors.push(new NoRepeatNGramLogitsProcessor(generation_config.no_repeat_ngram_size));
        }

        // if (generation_config.encoder_no_repeat_ngram_size !== null && generation_config.encoder_no_repeat_ngram_size > 0) {
        //     if (this.config.is_encoder_decoder) {
        //         processors.push(new EncoderNoRepeatNGramLogitsProcessor(
        //             generation_config.encoder_no_repeat_ngram_size,
        //             encoder_input_ids
        //         ));
        //     } else {
        //         throw new Error("It's impossible to use `encoder_no_repeat_ngram_size` with decoder-only architecture");
        //     }
        // }

        // if (generation_config.bad_words_ids !== null) {
        //     processors.push(new NoBadWordsLogitsProcessor(generation_config.bad_words_ids, generation_config.eos_token_id));
        // }

        if (generation_config.min_length !== null && generation_config.eos_token_id !== null && generation_config.min_length > 0) {
            processors.push(new MinLengthLogitsProcessor(generation_config.min_length, generation_config.eos_token_id));
        }

        if (generation_config.min_new_tokens !== null && generation_config.eos_token_id !== null && generation_config.min_new_tokens > 0) {
            processors.push(new MinNewTokensLengthLogitsProcessor(
                input_ids_seq_length,
                generation_config.min_new_tokens,
                generation_config.eos_token_id
            ));
        }

        // if (prefix_allowed_tokens_fn !== null) {
        //     processors.push(new PrefixConstrainedLogitsProcessor(
        //         prefix_allowed_tokens_fn,
        //         generation_config.num_beams / generation_config.num_beam_groups
        //     ));
        // }


        if (generation_config.forced_bos_token_id !== null) {
            processors.push(new ForcedBOSTokenLogitsProcessor(generation_config.forced_bos_token_id));
        }

        if (generation_config.forced_eos_token_id !== null) {
            processors.push(new ForcedEOSTokenLogitsProcessor(
                generation_config.max_length,
                generation_config.forced_eos_token_id
            ));
        }

        // if (generation_config.remove_invalid_values === true) {
        //     processors.push(new InfNanRemoveLogitsProcessor());
        // }

        // if (generation_config.exponential_decay_length_penalty !== null) {
        //     processors.push(new ExponentialDecayLengthPenalty(
        //         generation_config.exponential_decay_length_penalty,
        //         generation_config.eos_token_id,
        //         input_ids_seq_length
        //     ));
        // }

        // if (generation_config.suppress_tokens !== null) {
        //     processors.push(new SuppressTokensLogitsProcessor(generation_config.suppress_tokens));
        // }

        if (generation_config.begin_suppress_tokens !== null) {
            let begin_index = (input_ids_seq_length > 1 || generation_config.forced_bos_token_id === null)
                ? input_ids_seq_length
                : input_ids_seq_length + 1;

            if (generation_config.forced_decoder_ids !== null) {
                // generation starts after the last token that is forced
                begin_index += generation_config.forced_decoder_ids[generation_config.forced_decoder_ids.length - 1][0];
            }
            processors.push(new SuppressTokensAtBeginLogitsProcessor(generation_config.begin_suppress_tokens, begin_index));
        }

        if (generation_config.forced_decoder_ids !== null) {
            processors.push(new ForceTokensLogitsProcessor(generation_config.forced_decoder_ids));
        }

        if (logits_processor !== null) {
            processors.extend(logits_processor)
        }

        // `LogitNormalization` should always be the last logit processor, when present
        // if (generation_config.renormalize_logits === true) {
        //     processors.push(new LogitNormalization());
        // }

        return processors;
    }

    /**
     * This function merges multiple generation configs together to form a final generation config to be used by the model for text generation.
     * It first creates an empty `GenerationConfig` object, then it applies the model's own `generation_config` property to it. Finally, if a `generation_config` object was passed in the arguments, it overwrites the corresponding properties in the final config with those of the passed config object.
     *
     * @param {GenerationConfig} generation_config A `GenerationConfig` object containing generation parameters.
     * @returns {GenerationConfig} The final generation config object to be used by the model for text generation.
     */
    _get_generation_config(generation_config) {
        // Create empty generation config (contains defaults)
        // We pass `this.config` so that if `eos_token_id` or `bos_token_id` exist in the model's config, we will use them
        let gen_config = new GenerationConfig(this.config);

        // Apply model's generation config, if it exists
        if ('generation_config' in this) {
            Object.assign(gen_config, this.generation_config);
        }

        // Finally, use any generation config specified by the user
        // when calling `generate`
        if (generation_config !== null) {
            Object.assign(gen_config, generation_config);
        }
        return gen_config;
    }

    /**
     * @typedef {import('./utils/maths.js').TypedArray} TypedArray
     */

    /**
     * @typedef {{ sequences: Tensor, decoder_attentions: Tensor, cross_attentions: Tensor }} EncoderDecoderOutput
     * @typedef {Object} DecoderOutput
     * 
     * Generates text based on the given inputs and generation configuration using the model.
     * @param {Tensor|Array|TypedArray} inputs An array of input token IDs.
     * @param {Object|GenerationConfig|null} generation_config The generation configuration to use. If null, default configuration will be used.
     * @param {Object|null} logits_processor An optional logits processor to use. If null, a new LogitsProcessorList instance will be created.
     * @param {Object} options options
     * @param {Object} [options.inputs_attention_mask=null] An optional attention mask for the inputs.
     * @returns {Promise<number[][]|EncoderDecoderOutput|DecoderOutput>} An array of generated output sequences, where each sequence is an array of token IDs.
     * @throws {Error} Throws an error if the inputs array is empty.
     */
    async generate(
        inputs,
        generation_config = null,
        logits_processor = null,
        {
            inputs_attention_mask = null
        } = {},
    ) {
        if (!this.can_generate) {
            const modelName = MODEL_CLASS_TO_NAME_MAPPING.get(this.constructor);
            let errorMessage = `The current model class (${modelName}) is not compatible with \`.generate()\`, as it doesn't have a language model head.`

            const modelType = this.config.model_type;
            const possibleInfo =
                MODEL_WITH_LM_HEAD_MAPPING_NAMES.get(modelType)
                ?? MODEL_FOR_SEQ_TO_SEQ_CAUSAL_LM_MAPPING_NAMES.get(modelType)
                ?? MODEL_FOR_SPEECH_SEQ_2_SEQ_MAPPING_NAMES.get(modelType)
                // ?? MODEL_FOR_TEXT_TO_SPECTROGRAM_MAPPING_NAMES.get(modelType) // TODO
                ?? MODEL_FOR_VISION_2_SEQ_MAPPING_NAMES.get(modelType);

            if (possibleInfo) {
                // TODO: support multiple possible classes
                errorMessage += ` Please use the following class instead: '${possibleInfo[0]}'`;
            }
            throw Error(errorMessage);
        }

        if (!(inputs instanceof Tensor) && !isTypedArray(inputs) && !Array.isArray(inputs)) {
            throw Error(`\`inputs\` must be a Tensor, TypedArray, or Array, but is "${inputs.constructor.name}".`);
        }

        let input_ids_seq_length;

        // Prepare `input_ids` which will be used for auto-regressive generation
        // TODO: Update to align with HF transformers' implementation
        if (this.config.is_encoder_decoder) {
            // Generating from the encoder outputs
            input_ids_seq_length = 0;

        } else {
            input_ids_seq_length = inputs instanceof Tensor ? inputs.dims.at(-1) : inputs.length;

            // decoder-only
            if (input_ids_seq_length === 0) {
                throw Error("Must supply a non-empty array of input token ids.")
            }
        }

        // Update generation config with defaults
        generation_config = this._get_generation_config(generation_config);

        logits_processor = logits_processor ?? new LogitsProcessorList()

        // Update logits processor
        logits_processor = this._get_logits_processor(
            generation_config,
            input_ids_seq_length,
            logits_processor
        )

        /** @type {number[]} */
        let eos_token_ids = generation_config.eos_token_id;
        if (eos_token_ids !== null && !Array.isArray(eos_token_ids)) {
            eos_token_ids = [eos_token_ids];
        }

        // TODO implement early_stopping
        // https://huggingface.co/blog/how-to-generate

        let numOutputTokens = 1;
        const maxOutputTokens = numOutputTokens + (generation_config.max_new_tokens ?? Infinity);

        // Only use max length if max_new_tokens is not provided
        const useMaxLength = Number.isInteger(generation_config.max_length) && (generation_config.max_new_tokens ?? null) === null;
        let sampler = Sampler.getSampler(generation_config);

        // @ts-ignore
        let beams = this.getStartBeams(inputs, generation_config, numOutputTokens, inputs_attention_mask);

        while (beams.some(x => !x.done) && numOutputTokens < maxOutputTokens) {
            let newest_beams = [];
            for (let beam of beams) {
                if (beam.done) {
                    // Add this beam back into the pool
                    newest_beams.push(beam);
                    continue
                }
                if (useMaxLength && beam.output_token_ids.length >= generation_config.max_length) {
                    // Set this beam to done and add it back into the pool
                    beam.done = true;
                    newest_beams.push(beam);
                    continue
                }

                // @ts-ignore
                let output = await this.runBeam(beam);

                // add attentions/scores to beam only if user requested
                if (generation_config.output_attentions) {
                    this.addAttentionsToBeam(beam, output);
                }
                if (generation_config.output_scores) {
                    // TODO add
                }

                // Logits are of the form [batch_size, out_seq_length, vocab_size]
                // In most cases, this will be [batch_size, 1, vocab_size]
                // So, we select the last token's logits:
                // (equivalent to `logits = outputs.logits[:, -1, :]`)
                let logits = output.logits.slice(null, -1, null);

                // Apply logits processor
                logits_processor(beam.output_token_ids, logits);

                let sampledTokens = sampler(logits);
                for (let [newTokenId, logProb] of sampledTokens) {
                    // use previous beam as a starting point
                    let newBeam = { ...beam };

                    // update new beam
                    // @ts-ignore
                    this.updateBeam(newBeam, newTokenId);

                    newBeam.score += logProb;

                    if (eos_token_ids && eos_token_ids.includes(newTokenId)) {
                        newBeam.done = true;
                    }

                    newest_beams.push(newBeam);
                }
            }
            ++numOutputTokens;

            // Next, we get the best beams, per ID
            newest_beams = this.groupBeams(newest_beams).map(
                group => group
                    .sort((a, b) => b.score - a.score)      // sort by score
                    .slice(0, generation_config.num_beams)  // remove outside beam width
            );

            // Flatten beams
            beams = newest_beams.flat();

            // Run callback
            if (generation_config.callback_function) {
                generation_config.callback_function(beams);
            }
        }

        // TODO: Ensure that we can return non-batched outputs

        const groupedBeams = this.groupBeams(beams);

        const getFlattened = (key) => groupedBeams.map(
            batch => {
                if (generation_config.num_return_sequences > 1) {
                    return batch.slice(0, generation_config.num_return_sequences).map(x => x[key]);
                } else {
                    return [batch[0][key]];
                }
            }
        ).flat(); // Flatten across batches (depth=1)

        const sequences = getFlattened('output_token_ids'); // [1, seqLength]

        if (generation_config.return_dict_in_generate) {
            // NOTE: `decoder_attentions` and `cross_attentions` should be:
            //    list (one element for each generated token)
            //    of list (one element for each layer of the decoder)
            //    of torch.FloatTensor of shape (batch_size, num_heads, generated_length, sequence_length)
            // However, since we are only generating one batch at a time, they are of the form:
            //   list (batches)
            //   of list (one element for each generated token)
            //   of list (one element for each layer of the decoder)
            //   of torch.FloatTensor of shape (1, num_heads, generated_length, sequence_length)
            // 
            // TODO: In future (when true parallelism, we should be able to return the correct shape)

            const decoder_attentions = getFlattened('decoder_attentions');
            const cross_attentions = getFlattened('cross_attentions');

            return {
                sequences,

                decoder_attentions,
                cross_attentions,
            }
        } else {
            return sequences;
        }
    }

    /**
     * Helper function to add attentions to beam
     * @param {Object} beam 
     * @param {Object} output
     * @private 
     */
    addAttentionsToBeam(beam, output) {
        if (this.config.is_encoder_decoder) {
            if (!output.cross_attentions || output.cross_attentions.length === 0) {
                throw Error(
                    "`output_attentions` is true, but the model did not produce cross-attentions. " +
                    "This is most likely because the model was not exported with `output_attentions=True`."
                )
            }
            if (!beam.cross_attentions) {
                beam.cross_attentions = [];
            }
            beam.cross_attentions.push(output.cross_attentions);
        }

        if (!output.decoder_attentions || output.decoder_attentions.length === 0) {
            throw Error(
                "`output_attentions` is true, but the model did not produce decoder-attentions. " +
                "This is most likely because the model was not exported with `output_attentions=True`."
            )
        }
        if (!beam.decoder_attentions) {
            beam.decoder_attentions = [];
        }
        beam.decoder_attentions.push(output.decoder_attentions);
    }

    /**
     * Groups an array of beam objects by their ids.
     *
     * @param {Array} beams The array of beam objects to group.
     * @returns {Array} An array of arrays, where each inner array contains beam objects with the same id.
     */
    groupBeams(beams) {
        // Group beams by their ids
        const groups = Object.create(null);
        for (const obj of beams) {
            if (groups[obj.id] === undefined) {
                groups[obj.id] = [obj];
            } else {
                groups[obj.id].push(obj);
            }
        }

        return Object.values(groups);
    }

    /**
     * Returns an object containing past key values from the given decoder results object.
     *
     * @param {Object} decoderResults The decoder results object.
     * @param {Object} pastKeyValues The previous past key values.
     * @returns {Object} An object containing past key values.
     */
    getPastKeyValues(decoderResults, pastKeyValues) {

        const pkvs = Object.create(null);

        for (const name in decoderResults) {
            if (name.startsWith('present')) {
                let newName = name.replace('present', 'past_key_values');

                if (pastKeyValues && name.includes('encoder')) {
                    // Optimization introduced by optimum to reuse past key values. So, we just replace the constant
                    // outputs with the previous past key values.
                    // https://github.com/huggingface/optimum/blob/0bf2c05fb7e1182b52d21b703cfc95fd9e4ea3dc/optimum/onnxruntime/base.py#L677-L704
                    pkvs[newName] = pastKeyValues[newName];
                } else {
                    pkvs[newName] = decoderResults[name];
                }
            }
        }
        return pkvs;
    }

    /**
     * Returns an object containing attentions from the given decoder results object.
     *
     * @param {Object} decoderResults The decoder results object.
     * @returns {Object} An object containing attentions.
     */
    getAttentions(decoderResults) {
        const attns = Object.create(null);

        for (const attnName of ['cross_attentions', 'decoder_attentions']) {
            const result = [];
            for (const name in decoderResults) {
                if (name.startsWith(attnName)) {
                    const index = name.split('.').pop()
                    result[index] = decoderResults[name];
                }
            }
            attns[attnName] = result;
        }
        return attns;
    }

    /**
     * Adds past key values to the decoder feeds object. If pastKeyValues is null, creates new tensors for past key values.
     *
     * @param {Object} decoderFeeds The decoder feeds object to add past key values to.
     * @param {Object} pastKeyValues An object containing past key values.
     */
    addPastKeyValues(decoderFeeds, pastKeyValues) {
        if (pastKeyValues) {
            Object.assign(decoderFeeds, pastKeyValues)
        } else {
            // TODO support batches (i.e., batch_size > 1)
            const batch_size = 1;

            // @ts-ignore
            if (this.config.is_encoder_decoder && (this.add_encoder_pkv ?? true)) {
                // @ts-ignore
                let encoder_dims = [batch_size, this.num_encoder_heads, 0, this.encoder_dim_kv];
                // @ts-ignore
                let decoder_dims = [batch_size, this.num_decoder_heads, 0, this.decoder_dim_kv];
                // @ts-ignore
                for (let i = 0; i < this.num_decoder_layers; ++i) {
                    decoderFeeds[`past_key_values.${i}.encoder.key`] = new Tensor('float32', [], encoder_dims)
                    decoderFeeds[`past_key_values.${i}.encoder.value`] = new Tensor('float32', [], encoder_dims)
                    decoderFeeds[`past_key_values.${i}.decoder.key`] = new Tensor('float32', [], decoder_dims)
                    decoderFeeds[`past_key_values.${i}.decoder.value`] = new Tensor('float32', [], decoder_dims)
                }
            } else if (this.config.model_type === 'falcon') {
                // NOTE: Custom implementation for Falcon
                // @ts-ignore
                let dims = [batch_size * this.num_heads, 0, this.dim_kv]
                // @ts-ignore
                for (let i = 0; i < this.num_layers; ++i) {
                    decoderFeeds[`past_key_values.${i}.key`] = new Tensor('float32', [], dims)
                    decoderFeeds[`past_key_values.${i}.value`] = new Tensor('float32', [], dims)
                }
            } else if (this.config.multi_query) { // e.g., for `gpt_bigcode`
                // @ts-ignore
                let dims = [batch_size * this.num_heads, 0, 2 * this.dim_kv]
                // @ts-ignore
                for (let i = 0; i < this.num_layers; ++i) {
                    decoderFeeds[`past_key_values.${i}.key_value`] = new Tensor('float32', [], dims)
                }
            } else if (this.config.model_type === 'bloom') {
                // NOTE: Custom implementation for Bloom

                // @ts-ignore
                let keyDims = [batch_size * this.num_heads, this.dim_kv, 0] // [batch_size x num_heads,64,past_sequence_length]
                // @ts-ignore
                let valueDims = [batch_size * this.num_heads, 0, this.dim_kv] // [batch_size x num_heads,past_sequence_length,64]
                // @ts-ignore
                for (let i = 0; i < this.num_layers; ++i) {
                    decoderFeeds[`past_key_values.${i}.key`] = new Tensor('float32', [], keyDims)
                    decoderFeeds[`past_key_values.${i}.value`] = new Tensor('float32', [], valueDims)
                }
            } else { // Decoder-only
                // @ts-ignore
                let dims = [batch_size, this.num_heads, 0, this.dim_kv]
                // @ts-ignore
                for (let i = 0; i < this.num_layers; ++i) {
                    decoderFeeds[`past_key_values.${i}.key`] = new Tensor('float32', [], dims)
                    decoderFeeds[`past_key_values.${i}.value`] = new Tensor('float32', [], dims)
                }
            }
        }
    }

    /**
     * Initializes and returns the beam for text generation task
     * @param {Tensor} inputTokenIds The input token ids.
     * @param {Object} generation_config The generation config.
     * @param {number} numOutputTokens The number of tokens to be generated.
     * @param {Tensor} inputs_attention_mask Optional input attention mask.
     * @returns {any} A Beam object representing the initialized beam.
     * @private
     */
    getStartBeams(inputTokenIds, generation_config, numOutputTokens, inputs_attention_mask) {
        return this._getStartBeams(this, inputTokenIds, generation_config, numOutputTokens, inputs_attention_mask)
    }

    /**
     * Runs a single step of the beam search generation algorithm.
     * @param {any} beam The current beam being generated.
     * @returns {Promise<any>} The updated beam after a single generation step.
     * @private
     */
    async runBeam(beam) {
        return await this._runBeam(this, beam);
    }

    /**
     * Update a beam with a new token ID.
     * @param {Object} beam The beam to update.
     * @param {number} newTokenId The new token ID to add to the beam's output.
     * @private
     */
    updateBeam(beam, newTokenId) {
        return this._updateBeam(beam, newTokenId);
    }
}

//////////////////////////////////////////////////
// Base model output class
export class ModelOutput { }

/**
 * Base class for model's outputs, with potential hidden states and attentions.
 */
export class BaseModelOutput extends ModelOutput {
    /**
     * @param {Object} output The output of the model.
     * @param {Tensor} output.last_hidden_state Sequence of hidden-states at the output of the last layer of the model.
     * @param {Tensor} [output.hidden_states] Hidden-states of the model at the output of each layer plus the optional initial embedding outputs.
     * @param {Tensor} [output.attentions] Attentions weights after the attention softmax, used to compute the weighted average in the self-attention heads.
     */
    constructor({ last_hidden_state, hidden_states = null, attentions = null }) {
        super();
        this.last_hidden_state = last_hidden_state;
        this.hidden_states = hidden_states;
        this.attentions = attentions;
    }
}
//////////////////////////////////////////////////
// Bert models
export class BertPreTrainedModel extends PreTrainedModel { }
export class BertModel extends BertPreTrainedModel { }

/**
 * BertForMaskedLM is a class representing a BERT model for masked language modeling.
 */
export class BertForMaskedLM extends BertPreTrainedModel {
    /**
     * Calls the model on new inputs.
     *
     * @param {Object} model_inputs The inputs to the model.
     * @returns {Promise<MaskedLMOutput>} An object containing the model's output logits for masked language modeling.
     */
    async _call(model_inputs) {
        return new MaskedLMOutput(await super._call(model_inputs));
    }
}

/**
 * BertForSequenceClassification is a class representing a BERT model for sequence classification.
 */
export class BertForSequenceClassification extends BertPreTrainedModel {
    /**
     * Calls the model on new inputs.
     *
     * @param {Object} model_inputs The inputs to the model.
     * @returns {Promise<SequenceClassifierOutput>} An object containing the model's output logits for sequence classification.
     */
    async _call(model_inputs) {
        return new SequenceClassifierOutput(await super._call(model_inputs));
    }
}

/**
 * BertForTokenClassification is a class representing a BERT model for token classification.
 */
export class BertForTokenClassification extends BertPreTrainedModel {
    /**
     * Calls the model on new inputs.
     *
     * @param {Object} model_inputs The inputs to the model.
     * @returns {Promise<TokenClassifierOutput>} An object containing the model's output logits for token classification.
     */
    async _call(model_inputs) {
        return new TokenClassifierOutput(await super._call(model_inputs));
    }
}

/**
 * BertForQuestionAnswering is a class representing a BERT model for question answering.
 */
export class BertForQuestionAnswering extends BertPreTrainedModel {
    /**
     * Calls the model on new inputs.
     *
     * @param {Object} model_inputs The inputs to the model.
     * @returns {Promise<QuestionAnsweringModelOutput>} An object containing the model's output logits for question answering.
     */
    async _call(model_inputs) {
        return new QuestionAnsweringModelOutput(await super._call(model_inputs));
    }
}
//////////////////////////////////////////////////

//////////////////////////////////////////////////
// CamemBERT models
export class CamembertPreTrainedModel extends PreTrainedModel { }

/**
 * The bare CamemBERT Model transformer outputting raw hidden-states without any specific head on top.
 */
export class CamembertModel extends CamembertPreTrainedModel { }

/**
 * CamemBERT Model with a `language modeling` head on top.
 */
export class CamembertForMaskedLM extends CamembertPreTrainedModel {
    /**
     * Calls the model on new inputs.
     *
     * @param {Object} model_inputs The inputs to the model.
     * @returns {Promise<MaskedLMOutput>} An object containing the model's output logits for masked language modeling.
     */
    async _call(model_inputs) {
        return new MaskedLMOutput(await super._call(model_inputs));
    }
}

/**
 * CamemBERT Model transformer with a sequence classification/regression head on top (a linear layer on top of the pooled output) e.g. for GLUE tasks.
 */
export class CamembertForSequenceClassification extends CamembertPreTrainedModel {
    /**
     * Calls the model on new inputs.
     *
     * @param {Object} model_inputs The inputs to the model.
     * @returns {Promise<SequenceClassifierOutput>} An object containing the model's output logits for sequence classification.
     */
    async _call(model_inputs) {
        return new SequenceClassifierOutput(await super._call(model_inputs));
    }
}

/**
 * CamemBERT Model with a token classification head on top (a linear layer on top of the hidden-states output) e.g. for Named-Entity-Recognition (NER) tasks.
 */
export class CamembertForTokenClassification extends CamembertPreTrainedModel {
    /**
     * Calls the model on new inputs.
     *
     * @param {Object} model_inputs The inputs to the model.
     * @returns {Promise<TokenClassifierOutput>} An object containing the model's output logits for token classification.
     */
    async _call(model_inputs) {
        return new TokenClassifierOutput(await super._call(model_inputs));
    }
}

/**
 * CamemBERT Model with a span classification head on top for extractive question-answering tasks
 */
export class CamembertForQuestionAnswering extends CamembertPreTrainedModel {
    /**
     * Calls the model on new inputs.
     *
     * @param {Object} model_inputs The inputs to the model.
     * @returns {Promise<QuestionAnsweringModelOutput>} An object containing the model's output logits for question answering.
     */
    async _call(model_inputs) {
        return new QuestionAnsweringModelOutput(await super._call(model_inputs));
    }
}
//////////////////////////////////////////////////

//////////////////////////////////////////////////
// DeBERTa models
export class DebertaPreTrainedModel extends PreTrainedModel { }

/**
 * The bare DeBERTa Model transformer outputting raw hidden-states without any specific head on top.
 */
export class DebertaModel extends DebertaPreTrainedModel { }

/**
 * DeBERTa Model with a `language modeling` head on top.
 */
export class DebertaForMaskedLM extends DebertaPreTrainedModel {
    /**
     * Calls the model on new inputs.
     *
     * @param {Object} model_inputs The inputs to the model.
     * @returns {Promise<MaskedLMOutput>} An object containing the model's output logits for masked language modeling.
     */
    async _call(model_inputs) {
        return new MaskedLMOutput(await super._call(model_inputs));
    }
}

/**
 * DeBERTa Model transformer with a sequence classification/regression head on top (a linear layer on top of the pooled output)
 */
export class DebertaForSequenceClassification extends DebertaPreTrainedModel {
    /**
     * Calls the model on new inputs.
     *
     * @param {Object} model_inputs The inputs to the model.
     * @returns {Promise<SequenceClassifierOutput>} An object containing the model's output logits for sequence classification.
     */
    async _call(model_inputs) {
        return new SequenceClassifierOutput(await super._call(model_inputs));
    }
}

/**
 * DeBERTa Model with a token classification head on top (a linear layer on top of the hidden-states output) e.g. for Named-Entity-Recognition (NER) tasks.
 */
export class DebertaForTokenClassification extends DebertaPreTrainedModel {
    /**
     * Calls the model on new inputs.
     *
     * @param {Object} model_inputs The inputs to the model.
     * @returns {Promise<TokenClassifierOutput>} An object containing the model's output logits for token classification.
     */
    async _call(model_inputs) {
        return new TokenClassifierOutput(await super._call(model_inputs));
    }
}

/**
 * DeBERTa Model with a span classification head on top for extractive question-answering tasks like SQuAD (a linear
 * layers on top of the hidden-states output to compute `span start logits` and `span end logits`).
 */
export class DebertaForQuestionAnswering extends DebertaPreTrainedModel {
    /**
     * Calls the model on new inputs.
     *
     * @param {Object} model_inputs The inputs to the model.
     * @returns {Promise<QuestionAnsweringModelOutput>} An object containing the model's output logits for question answering.
     */
    async _call(model_inputs) {
        return new QuestionAnsweringModelOutput(await super._call(model_inputs));
    }
}
//////////////////////////////////////////////////

//////////////////////////////////////////////////
// DeBERTa-v2 models
export class DebertaV2PreTrainedModel extends PreTrainedModel { }

/**
 * The bare DeBERTa-V2 Model transformer outputting raw hidden-states without any specific head on top.
 */
export class DebertaV2Model extends DebertaV2PreTrainedModel { }

/**
 * DeBERTa-V2 Model with a `language modeling` head on top.
 */
export class DebertaV2ForMaskedLM extends DebertaV2PreTrainedModel {
    /**
     * Calls the model on new inputs.
     *
     * @param {Object} model_inputs The inputs to the model.
     * @returns {Promise<MaskedLMOutput>} An object containing the model's output logits for masked language modeling.
     */
    async _call(model_inputs) {
        return new MaskedLMOutput(await super._call(model_inputs));
    }
}

/**
 * DeBERTa-V2 Model transformer with a sequence classification/regression head on top (a linear layer on top of the pooled output)
 */
export class DebertaV2ForSequenceClassification extends DebertaV2PreTrainedModel {
    /**
     * Calls the model on new inputs.
     *
     * @param {Object} model_inputs The inputs to the model.
     * @returns {Promise<SequenceClassifierOutput>} An object containing the model's output logits for sequence classification.
     */
    async _call(model_inputs) {
        return new SequenceClassifierOutput(await super._call(model_inputs));
    }
}

/**
 * DeBERTa-V2 Model with a token classification head on top (a linear layer on top of the hidden-states output) e.g. for Named-Entity-Recognition (NER) tasks.
 */
export class DebertaV2ForTokenClassification extends DebertaV2PreTrainedModel {
    /**
     * Calls the model on new inputs.
     *
     * @param {Object} model_inputs The inputs to the model.
     * @returns {Promise<TokenClassifierOutput>} An object containing the model's output logits for token classification.
     */
    async _call(model_inputs) {
        return new TokenClassifierOutput(await super._call(model_inputs));
    }
}

/**
 * DeBERTa-V2 Model with a span classification head on top for extractive question-answering tasks like SQuAD (a linear
 * layers on top of the hidden-states output to compute `span start logits` and `span end logits`).
 */
export class DebertaV2ForQuestionAnswering extends DebertaV2PreTrainedModel {
    /**
     * Calls the model on new inputs.
     *
     * @param {Object} model_inputs The inputs to the model.
     * @returns {Promise<QuestionAnsweringModelOutput>} An object containing the model's output logits for question answering.
     */
    async _call(model_inputs) {
        return new QuestionAnsweringModelOutput(await super._call(model_inputs));
    }
}
//////////////////////////////////////////////////

//////////////////////////////////////////////////
// DistilBert models
export class DistilBertPreTrainedModel extends PreTrainedModel { }
export class DistilBertModel extends DistilBertPreTrainedModel { }

/**
 * DistilBertForSequenceClassification is a class representing a DistilBERT model for sequence classification.
 */
export class DistilBertForSequenceClassification extends DistilBertPreTrainedModel {
    /**
     * Calls the model on new inputs.
     *
     * @param {Object} model_inputs The inputs to the model.
     * @returns {Promise<SequenceClassifierOutput>} An object containing the model's output logits for sequence classification.
     */
    async _call(model_inputs) {
        return new SequenceClassifierOutput(await super._call(model_inputs));
    }
}

/**
 * DistilBertForTokenClassification is a class representing a DistilBERT model for token classification.
 */
export class DistilBertForTokenClassification extends DistilBertPreTrainedModel {
    /**
     * Calls the model on new inputs.
     *
     * @param {Object} model_inputs The inputs to the model.
     * @returns {Promise<TokenClassifierOutput>} An object containing the model's output logits for token classification.
     */
    async _call(model_inputs) {
        return new TokenClassifierOutput(await super._call(model_inputs));
    }
}


/**
 * DistilBertForQuestionAnswering is a class representing a DistilBERT model for question answering.
 */
export class DistilBertForQuestionAnswering extends DistilBertPreTrainedModel {
    /**
     * Calls the model on new inputs.
     *
     * @param {Object} model_inputs The inputs to the model.
     * @returns {Promise<QuestionAnsweringModelOutput>} An object containing the model's output logits for question answering.
     */
    async _call(model_inputs) {
        return new QuestionAnsweringModelOutput(await super._call(model_inputs));
    }
}

/**
 * DistilBertForMaskedLM is a class representing a DistilBERT model for masking task.
 */
export class DistilBertForMaskedLM extends DistilBertPreTrainedModel {
    /**
     * Calls the model on new inputs.
     *
     * @param {Object} model_inputs The inputs to the model.
     * @returns {Promise<MaskedLMOutput>} returned object
     */
    async _call(model_inputs) {
        return new MaskedLMOutput(await super._call(model_inputs));
    }
}
//////////////////////////////////////////////////


//////////////////////////////////////////////////
// MobileBert models
export class MobileBertPreTrainedModel extends PreTrainedModel { }
export class MobileBertModel extends MobileBertPreTrainedModel { }

/**
 * MobileBertForMaskedLM is a class representing a MobileBERT model for masking task.
 */
export class MobileBertForMaskedLM extends MobileBertPreTrainedModel {
    /**
     * Calls the model on new inputs.
     *
     * @param {Object} model_inputs The inputs to the model.
     * @returns {Promise<MaskedLMOutput>} returned object
     */
    async _call(model_inputs) {
        return new MaskedLMOutput(await super._call(model_inputs));
    }
}

/**
 * MobileBert Model transformer with a sequence classification/regression head on top (a linear layer on top of the pooled output)
 */
export class MobileBertForSequenceClassification extends MobileBertPreTrainedModel {
    /**
     * Calls the model on new inputs.
     *
     * @param {Object} model_inputs The inputs to the model.
     * @returns {Promise<SequenceClassifierOutput>} returned object
     */
    async _call(model_inputs) {
        return new SequenceClassifierOutput(await super._call(model_inputs));
    }
}

/**
 * MobileBert Model with a span classification head on top for extractive question-answering tasks
 */
export class MobileBertForQuestionAnswering extends MobileBertPreTrainedModel {
    /**
     * Calls the model on new inputs.
     *
     * @param {Object} model_inputs The inputs to the model.
     * @returns {Promise<QuestionAnsweringModelOutput>} returned object
     */
    async _call(model_inputs) {
        return new QuestionAnsweringModelOutput(await super._call(model_inputs));
    }
}
//////////////////////////////////////////////////

//////////////////////////////////////////////////
// MPNet models
export class MPNetPreTrainedModel extends PreTrainedModel { }

/**
 * The bare MPNet Model transformer outputting raw hidden-states without any specific head on top.
 */
export class MPNetModel extends MPNetPreTrainedModel { }

/**
 * MPNetForMaskedLM is a class representing a MPNet model for masked language modeling.
 */
export class MPNetForMaskedLM extends MPNetPreTrainedModel {
    /**
     * Calls the model on new inputs.
     *
     * @param {Object} model_inputs The inputs to the model.
     * @returns {Promise<MaskedLMOutput>} An object containing the model's output logits for masked language modeling.
     */
    async _call(model_inputs) {
        return new MaskedLMOutput(await super._call(model_inputs));
    }
}

/**
 * MPNetForSequenceClassification is a class representing a MPNet model for sequence classification.
 */
export class MPNetForSequenceClassification extends MPNetPreTrainedModel {
    /**
     * Calls the model on new inputs.
     *
     * @param {Object} model_inputs The inputs to the model.
     * @returns {Promise<SequenceClassifierOutput>} An object containing the model's output logits for sequence classification.
     */
    async _call(model_inputs) {
        return new SequenceClassifierOutput(await super._call(model_inputs));
    }
}

/**
 * MPNetForTokenClassification is a class representing a MPNet model for token classification.
 */
export class MPNetForTokenClassification extends MPNetPreTrainedModel {
    /**
     * Calls the model on new inputs.
     *
     * @param {Object} model_inputs The inputs to the model.
     * @returns {Promise<TokenClassifierOutput>} An object containing the model's output logits for token classification.
     */
    async _call(model_inputs) {
        return new TokenClassifierOutput(await super._call(model_inputs));
    }
}

/**
 * MPNetForQuestionAnswering is a class representing a MPNet model for question answering.
 */
export class MPNetForQuestionAnswering extends MPNetPreTrainedModel {
    /**
     * Calls the model on new inputs.
     *
     * @param {Object} model_inputs The inputs to the model.
     * @returns {Promise<QuestionAnsweringModelOutput>} An object containing the model's output logits for question answering.
     */
    async _call(model_inputs) {
        return new QuestionAnsweringModelOutput(await super._call(model_inputs));
    }
}
//////////////////////////////////////////////////


//////////////////////////////////////////////////
// SqueezeBert models
export class SqueezeBertPreTrainedModel extends PreTrainedModel { }
export class SqueezeBertModel extends SqueezeBertPreTrainedModel { }
export class SqueezeBertForMaskedLM extends SqueezeBertPreTrainedModel {
    /**
     * Calls the model on new inputs.
     *
     * @param {Object} model_inputs The inputs to the model.
     * @returns {Promise<MaskedLMOutput>} returned object
     */
    async _call(model_inputs) {
        return new MaskedLMOutput(await super._call(model_inputs));
    }
}
export class SqueezeBertForSequenceClassification extends SqueezeBertPreTrainedModel {
    /**
     * Calls the model on new inputs.
     *
     * @param {Object} model_inputs The inputs to the model.
     * @returns {Promise<SequenceClassifierOutput>} returned object
     */
    async _call(model_inputs) {
        return new SequenceClassifierOutput(await super._call(model_inputs));
    }
}
export class SqueezeBertForQuestionAnswering extends SqueezeBertPreTrainedModel {
    /**
     * Calls the model on new inputs.
     *
     * @param {Object} model_inputs The inputs to the model.
     * @returns {Promise<QuestionAnsweringModelOutput>} returned object
     */
    async _call(model_inputs) {
        return new QuestionAnsweringModelOutput(await super._call(model_inputs));
    }
}
//////////////////////////////////////////////////


//////////////////////////////////////////////////
// Albert models
export class AlbertPreTrainedModel extends PreTrainedModel { }
export class AlbertModel extends AlbertPreTrainedModel { }
export class AlbertForSequenceClassification extends AlbertPreTrainedModel {
    /**
     * Calls the model on new inputs.
     *
     * @param {Object} model_inputs The inputs to the model.
     * @returns {Promise<SequenceClassifierOutput>} returned object
     */
    async _call(model_inputs) {
        return new SequenceClassifierOutput(await super._call(model_inputs));
    }
}
export class AlbertForQuestionAnswering extends AlbertPreTrainedModel {
    /**
     * Calls the model on new inputs.
     *
     * @param {Object} model_inputs The inputs to the model.
     * @returns {Promise<QuestionAnsweringModelOutput>} returned object
     */
    async _call(model_inputs) {
        return new QuestionAnsweringModelOutput(await super._call(model_inputs));
    }
}
export class AlbertForMaskedLM extends AlbertPreTrainedModel {
    /**
     * Calls the model on new inputs.
     *
     * @param {Object} model_inputs The inputs to the model.
     * @returns {Promise<MaskedLMOutput>} returned object
     */
    async _call(model_inputs) {
        return new MaskedLMOutput(await super._call(model_inputs));
    }
}
//////////////////////////////////////////////////


//////////////////////////////////////////////////
// T5 models
export class T5PreTrainedModel extends PreTrainedModel { };

export class T5Model extends T5PreTrainedModel { }

/**
 * T5Model is a class representing a T5 model for conditional generation.
 */
export class T5ForConditionalGeneration extends T5PreTrainedModel {

    /**
     * Creates a new instance of the `T5ForConditionalGeneration` class.
     * @param {Object} config The model configuration.
     * @param {any} session session for the model.
     * @param {any} decoder_merged_session session for the decoder.
     * @param {GenerationConfig} generation_config The generation configuration.
     */
    constructor(config, session, decoder_merged_session, generation_config) {
        super(config, session);
        this.decoder_merged_session = decoder_merged_session;
        this.generation_config = generation_config;

        this.num_decoder_layers = this.config.num_decoder_layers;
        this.num_decoder_heads = this.config.num_heads;
        this.decoder_dim_kv = this.config.d_kv;

        this.num_encoder_layers = this.config.num_layers;
        this.num_encoder_heads = this.config.num_heads;
        this.encoder_dim_kv = this.config.d_kv;
    }
}
//////////////////////////////////////////////////


//////////////////////////////////////////////////
// LONGT5 models
/**
 * An abstract class to handle weights initialization and a simple interface for downloading and loading pretrained models.
 */
export class LongT5PreTrainedModel extends PreTrainedModel { };

/**
 * The bare LONGT5 Model transformer outputting raw hidden-states without any specific head on top.
 */
export class LongT5Model extends LongT5PreTrainedModel { }

/**
 * LONGT5 Model with a `language modeling` head on top.
 */
export class LongT5ForConditionalGeneration extends LongT5PreTrainedModel {
    /**
     * Creates a new instance of the `LongT5ForConditionalGeneration` class.
     * @param {Object} config The model configuration.
     * @param {any} session session for the model.
     * @param {any} decoder_merged_session session for the decoder.
     * @param {GenerationConfig} generation_config The generation configuration.
     */
    constructor(config, session, decoder_merged_session, generation_config) {
        super(config, session);
        this.decoder_merged_session = decoder_merged_session;
        this.generation_config = generation_config;

        this.num_decoder_layers = this.config.num_decoder_layers;
        this.num_decoder_heads = this.config.num_heads;
        this.decoder_dim_kv = this.config.d_kv;

        this.num_encoder_layers = this.config.num_layers;
        this.num_encoder_heads = this.config.num_heads;
        this.encoder_dim_kv = this.config.d_kv;
    }
}
//////////////////////////////////////////////////


//////////////////////////////////////////////////
// MT5 models
export class MT5PreTrainedModel extends PreTrainedModel { };

export class MT5Model extends MT5PreTrainedModel { }

/**
 * A class representing a conditional sequence-to-sequence model based on the MT5 architecture.
 */
export class MT5ForConditionalGeneration extends MT5PreTrainedModel {

    /**
     * Creates a new instance of the `MT5ForConditionalGeneration` class.
     * @param {any} config The model configuration.
     * @param {any} session The ONNX session containing the encoder weights.
     * @param {any} decoder_merged_session The ONNX session containing the merged decoder weights.
     * @param {GenerationConfig} generation_config The generation configuration.
     */
    constructor(config, session, decoder_merged_session, generation_config) {
        super(config, session);
        this.decoder_merged_session = decoder_merged_session;
        this.generation_config = generation_config;

        this.num_decoder_layers = this.config.num_decoder_layers;
        this.num_decoder_heads = this.config.num_heads;
        this.decoder_dim_kv = this.config.d_kv;

        this.num_encoder_layers = this.config.num_layers;
        this.num_encoder_heads = this.config.num_heads;
        this.encoder_dim_kv = this.config.d_kv;
    }
}
//////////////////////////////////////////////////

//////////////////////////////////////////////////
// Bart models
export class BartPretrainedModel extends PreTrainedModel { };

/**
 * The bare BART Model outputting raw hidden-states without any specific head on top.
 */
export class BartModel extends BartPretrainedModel { }

/**
 * The BART Model with a language modeling head. Can be used for summarization.
 */
export class BartForConditionalGeneration extends BartPretrainedModel {

    /**
     * Creates a new instance of the `BartForConditionalGeneration` class.
     * @param {Object} config The configuration object for the Bart model.
     * @param {Object} session The ONNX session used to execute the model.
     * @param {Object} decoder_merged_session The ONNX session used to execute the decoder.
     * @param {Object} generation_config The generation configuration object.
     */
    constructor(config, session, decoder_merged_session, generation_config) {
        super(config, session);
        this.decoder_merged_session = decoder_merged_session;
        this.generation_config = generation_config;

        this.num_decoder_layers = this.config.decoder_layers;
        this.num_decoder_heads = this.config.decoder_attention_heads;
        this.decoder_dim_kv = this.config.d_model / this.num_decoder_heads;

        this.num_encoder_layers = this.config.encoder_layers;
        this.num_encoder_heads = this.config.encoder_attention_heads;
        this.encoder_dim_kv = this.config.d_model / this.num_encoder_heads;
    }

}

/**
 * Bart model with a sequence classification/head on top (a linear layer on top of the pooled output)
 */
export class BartForSequenceClassification extends BartPretrainedModel {
    /**
     * Calls the model on new inputs.
     *
     * @param {Object} model_inputs The inputs to the model.
     * @returns {Promise<SequenceClassifierOutput>} An object containing the model's output logits for sequence classification.
     */
    async _call(model_inputs) {
        return new SequenceClassifierOutput(await super._call(model_inputs));
    }
}

//////////////////////////////////////////////////

//////////////////////////////////////////////////
// MBart models
export class MBartPreTrainedModel extends PreTrainedModel { };

/**
 * The bare MBART Model outputting raw hidden-states without any specific head on top.
 */
export class MBartModel extends MBartPreTrainedModel { }

/**
 * The MBART Model with a language modeling head. Can be used for summarization, after fine-tuning the pretrained models.
 */
export class MBartForConditionalGeneration extends MBartPreTrainedModel {

    /**
     * Creates a new instance of the `MBartForConditionalGeneration` class.
     * @param {Object} config The configuration object for the Bart model.
     * @param {Object} session The ONNX session used to execute the model.
     * @param {Object} decoder_merged_session The ONNX session used to execute the decoder.
     * @param {Object} generation_config The generation configuration object.
     */
    constructor(config, session, decoder_merged_session, generation_config) {
        super(config, session);
        this.decoder_merged_session = decoder_merged_session;
        this.generation_config = generation_config;

        this.num_decoder_layers = this.config.decoder_layers;
        this.num_decoder_heads = this.config.decoder_attention_heads;
        this.decoder_dim_kv = this.config.d_model / this.num_decoder_heads;

        this.num_encoder_layers = this.config.encoder_layers;
        this.num_encoder_heads = this.config.encoder_attention_heads;
        this.encoder_dim_kv = this.config.d_model / this.num_encoder_heads;
    }

}

/**
 * MBart model with a sequence classification/head on top (a linear layer on top of the pooled output).
 */
export class MBartForSequenceClassification extends MBartPreTrainedModel {
    /**
     * Calls the model on new inputs.
     *
     * @param {Object} model_inputs The inputs to the model.
     * @returns {Promise<SequenceClassifierOutput>} An object containing the model's output logits for sequence classification.
     */
    async _call(model_inputs) {
        return new SequenceClassifierOutput(await super._call(model_inputs));
    }
}


export class MBartForCausalLM extends MBartPreTrainedModel {
    /**
     * Creates a new instance of the `MBartForCausalLM` class.
     * @param {Object} config Configuration object for the model.
     * @param {Object} decoder_merged_session ONNX Session object for the decoder.
     * @param {Object} generation_config Configuration object for the generation process.
     */
    constructor(config, decoder_merged_session, generation_config) {
        super(config, decoder_merged_session);
        this.generation_config = generation_config;

        this.num_decoder_layers = this.config.decoder_layers;
        this.num_decoder_heads = this.config.decoder_attention_heads;
        this.decoder_dim_kv = this.config.d_model / this.num_decoder_heads;

        this.num_encoder_layers = this.config.encoder_layers;
        this.num_encoder_heads = this.config.encoder_attention_heads;
        this.encoder_dim_kv = this.config.d_model / this.num_encoder_heads;
    }
}
//////////////////////////////////////////////////


//////////////////////////////////////////////////
// Blenderbot models
export class BlenderbotPreTrainedModel extends PreTrainedModel { };

/**
 * The bare Blenderbot Model outputting raw hidden-states without any specific head on top.
 */
export class BlenderbotModel extends BlenderbotPreTrainedModel { }

/**
 * The Blenderbot Model with a language modeling head. Can be used for summarization.
 */
export class BlenderbotForConditionalGeneration extends BlenderbotPreTrainedModel {

    /**
     * Creates a new instance of the `BlenderbotForConditionalGeneration` class.
     * @param {any} config The model configuration.
     * @param {any} session The ONNX session containing the encoder weights.
     * @param {any} decoder_merged_session The ONNX session containing the merged decoder weights.
     * @param {GenerationConfig} generation_config The generation configuration.
     */
    constructor(config, session, decoder_merged_session, generation_config) {
        super(config, session);
        this.decoder_merged_session = decoder_merged_session;
        this.generation_config = generation_config;

        this.num_decoder_layers = this.config.decoder_layers;
        this.num_decoder_heads = this.config.decoder_attention_heads;
        this.decoder_dim_kv = this.config.d_model / this.num_decoder_heads;

        this.num_encoder_layers = this.config.encoder_layers;
        this.num_encoder_heads = this.config.encoder_attention_heads;
        this.encoder_dim_kv = this.config.d_model / this.num_encoder_heads;
    }
}
//////////////////////////////////////////////////


//////////////////////////////////////////////////
// Blenderbot models
export class BlenderbotSmallPreTrainedModel extends PreTrainedModel { };

/**
 * The bare BlenderbotSmall Model outputting raw hidden-states without any specific head on top.
 */
export class BlenderbotSmallModel extends BlenderbotSmallPreTrainedModel { }

/**
 * The BlenderbotSmall Model with a language modeling head. Can be used for summarization.
 */
export class BlenderbotSmallForConditionalGeneration extends BlenderbotSmallPreTrainedModel {

    /**
     * Creates a new instance of the `BlenderbotForConditionalGeneration` class.
     * @param {any} config The model configuration.
     * @param {any} session The ONNX session containing the encoder weights.
     * @param {any} decoder_merged_session The ONNX session containing the merged decoder weights.
     * @param {GenerationConfig} generation_config The generation configuration.
     */
    constructor(config, session, decoder_merged_session, generation_config) {
        super(config, session);
        this.decoder_merged_session = decoder_merged_session;
        this.generation_config = generation_config;

        this.num_decoder_layers = this.config.decoder_layers;
        this.num_decoder_heads = this.config.decoder_attention_heads;
        this.decoder_dim_kv = this.config.d_model / this.num_decoder_heads;

        this.num_encoder_layers = this.config.encoder_layers;
        this.num_encoder_heads = this.config.encoder_attention_heads;
        this.encoder_dim_kv = this.config.d_model / this.num_encoder_heads;
    }
}
//////////////////////////////////////////////////


//////////////////////////////////////////////////
// Roberta models
export class RobertaPreTrainedModel extends PreTrainedModel { }
export class RobertaModel extends RobertaPreTrainedModel { }

/**
 * RobertaForMaskedLM class for performing masked language modeling on Roberta models.
 */
export class RobertaForMaskedLM extends RobertaPreTrainedModel {
    /**
     * Calls the model on new inputs.
     *
     * @param {Object} model_inputs The inputs to the model.
     * @returns {Promise<MaskedLMOutput>} returned object
     */
    async _call(model_inputs) {
        return new MaskedLMOutput(await super._call(model_inputs));
    }
}

/**
 * RobertaForSequenceClassification class for performing sequence classification on Roberta models.
 */
export class RobertaForSequenceClassification extends RobertaPreTrainedModel {
    /**
     * Calls the model on new inputs.
     *
     * @param {Object} model_inputs The inputs to the model.
     * @returns {Promise<SequenceClassifierOutput>} returned object
     */
    async _call(model_inputs) {
        return new SequenceClassifierOutput(await super._call(model_inputs));
    }
}

/**
 * RobertaForTokenClassification class for performing token classification on Roberta models.
 */
export class RobertaForTokenClassification extends RobertaPreTrainedModel {
    /**
     * Calls the model on new inputs.
     *
     * @param {Object} model_inputs The inputs to the model.
     * @returns {Promise<TokenClassifierOutput>} An object containing the model's output logits for token classification.
     */
    async _call(model_inputs) {
        return new TokenClassifierOutput(await super._call(model_inputs));
    }
}

/**
 * RobertaForQuestionAnswering class for performing question answering on Roberta models.
 */
export class RobertaForQuestionAnswering extends RobertaPreTrainedModel {
    /**
     * Calls the model on new inputs.
     *
     * @param {Object} model_inputs The inputs to the model.
     * @returns {Promise<QuestionAnsweringModelOutput>} returned object
     */
    async _call(model_inputs) {
        return new QuestionAnsweringModelOutput(await super._call(model_inputs));
    }
}
//////////////////////////////////////////////////


//////////////////////////////////////////////////
// XLM models
/**
 * An abstract class to handle weights initialization and a simple interface for downloading and loading pretrained models.
 */
export class XLMPreTrainedModel extends PreTrainedModel { }

/**
 * The bare XLM Model transformer outputting raw hidden-states without any specific head on top.
 */
export class XLMModel extends XLMPreTrainedModel { }

/**
 * The XLM Model transformer with a language modeling head on top (linear layer with weights tied to the input embeddings).
 */
export class XLMWithLMHeadModel extends XLMPreTrainedModel {
    /**
     * Calls the model on new inputs.
     *
     * @param {Object} model_inputs The inputs to the model.
     * @returns {Promise<MaskedLMOutput>} returned object
     */
    async _call(model_inputs) {
        return new MaskedLMOutput(await super._call(model_inputs));
    }
}

/**
 * XLM Model with a sequence classification/regression head on top (a linear layer on top of the pooled output)
 */
export class XLMForSequenceClassification extends XLMPreTrainedModel {
    /**
     * Calls the model on new inputs.
     *
     * @param {Object} model_inputs The inputs to the model.
     * @returns {Promise<SequenceClassifierOutput>} returned object
     */
    async _call(model_inputs) {
        return new SequenceClassifierOutput(await super._call(model_inputs));
    }
}

/**
 * XLM Model with a token classification head on top (a linear layer on top of the hidden-states output)
 */
export class XLMForTokenClassification extends XLMPreTrainedModel {
    /**
     * Calls the model on new inputs.
     *
     * @param {Object} model_inputs The inputs to the model.
     * @returns {Promise<TokenClassifierOutput>} An object containing the model's output logits for token classification.
     */
    async _call(model_inputs) {
        return new TokenClassifierOutput(await super._call(model_inputs));
    }
}

/**
 * XLM Model with a span classification head on top for extractive question-answering tasks
 */
export class XLMForQuestionAnswering extends XLMPreTrainedModel {
    /**
     * Calls the model on new inputs.
     *
     * @param {Object} model_inputs The inputs to the model.
     * @returns {Promise<QuestionAnsweringModelOutput>} returned object
     */
    async _call(model_inputs) {
        return new QuestionAnsweringModelOutput(await super._call(model_inputs));
    }
}
//////////////////////////////////////////////////

//////////////////////////////////////////////////
// XLMRoberta models
export class XLMRobertaPreTrainedModel extends PreTrainedModel { }
export class XLMRobertaModel extends XLMRobertaPreTrainedModel { }

/**
 * XLMRobertaForMaskedLM class for performing masked language modeling on XLMRoberta models.
 */
export class XLMRobertaForMaskedLM extends XLMRobertaPreTrainedModel {
    /**
     * Calls the model on new inputs.
     *
     * @param {Object} model_inputs The inputs to the model.
     * @returns {Promise<MaskedLMOutput>} returned object
     */
    async _call(model_inputs) {
        return new MaskedLMOutput(await super._call(model_inputs));
    }
}

/**
 * XLMRobertaForSequenceClassification class for performing sequence classification on XLMRoberta models.
 */
export class XLMRobertaForSequenceClassification extends XLMRobertaPreTrainedModel {
    /**
     * Calls the model on new inputs.
     *
     * @param {Object} model_inputs The inputs to the model.
     * @returns {Promise<SequenceClassifierOutput>} returned object
     */
    async _call(model_inputs) {
        return new SequenceClassifierOutput(await super._call(model_inputs));
    }
}

/**
 * XLMRobertaForTokenClassification class for performing token classification on XLMRoberta models.
 */
export class XLMRobertaForTokenClassification extends XLMRobertaPreTrainedModel {
    /**
     * Calls the model on new inputs.
     *
     * @param {Object} model_inputs The inputs to the model.
     * @returns {Promise<TokenClassifierOutput>} An object containing the model's output logits for token classification.
     */
    async _call(model_inputs) {
        return new TokenClassifierOutput(await super._call(model_inputs));
    }
}

/**
 * XLMRobertaForQuestionAnswering class for performing question answering on XLMRoberta models.
 */
export class XLMRobertaForQuestionAnswering extends XLMRobertaPreTrainedModel {
    /**
     * Calls the model on new inputs.
     *
     * @param {Object} model_inputs The inputs to the model.
     * @returns {Promise<QuestionAnsweringModelOutput>} returned object
     */
    async _call(model_inputs) {
        return new QuestionAnsweringModelOutput(await super._call(model_inputs));
    }
}
//////////////////////////////////////////////////

//////////////////////////////////////////////////
// Whisper models
export class WhisperPreTrainedModel extends PreTrainedModel { };

/**
 * WhisperModel class for training Whisper models without a language model head.
 */
export class WhisperModel extends WhisperPreTrainedModel { }

/**
 * WhisperForConditionalGeneration class for generating conditional outputs from Whisper models.
 */
export class WhisperForConditionalGeneration extends WhisperPreTrainedModel {

    requires_attention_mask = false;
    main_input_name = 'input_features';

    /**
     * Creates a new instance of the `WhisperForConditionalGeneration` class.
     * @param {Object} config Configuration object for the model.
     * @param {Object} session ONNX Session object for the model.
     * @param {Object} decoder_merged_session ONNX Session object for the decoder.
     * @param {Object} generation_config Configuration object for the generation process.
     */
    constructor(config, session, decoder_merged_session, generation_config) {
        super(config, session);
        this.decoder_merged_session = decoder_merged_session;
        this.generation_config = generation_config;

        this.num_decoder_layers = this.config.decoder_layers;
        this.num_decoder_heads = this.config.decoder_attention_heads;
        this.decoder_dim_kv = this.config.d_model / this.num_decoder_heads;

        this.num_encoder_layers = this.config.encoder_layers;
        this.num_encoder_heads = this.config.encoder_attention_heads;
        this.encoder_dim_kv = this.config.d_model / this.num_encoder_heads;
    }

    /**
     * @typedef {Object} WhisperGenerationConfig
     * @extends GenerationConfig
     * @property {boolean} [return_timestamps=null] Whether to return the timestamps with the text. This enables the `WhisperTimestampsLogitsProcessor`.
     * @property {boolean} [return_token_timestamps=null] Whether to return token-level timestamps
     * with the text. This can be used with or without the `return_timestamps` option. To get word-level
     * timestamps, use the tokenizer to group the tokens into words.
     * @property {number} [num_frames=null]  The number of audio frames available in this chunk. This is only used generating word-level timestamps.
     */

    /**
     * Generates outputs based on input and generation configuration.
     * @param {Object} inputs Input data for the model.
     * @param {WhisperGenerationConfig} generation_config Configuration object for the generation process.
     * @param {Object} logits_processor Optional logits processor object.
     * @returns {Promise<Object>} Promise object represents the generated outputs.
     */
    async generate(
        inputs,
        generation_config = null,
        logits_processor = null,
        // {
        //     return_timestamps = null,
        //     return_token_timestamps = null,
        //     language = null,
        //     task = null,
        // } = {},
    ) {
        // Create generation config object
        generation_config = this._get_generation_config(generation_config);


        // Whisper has additional options for returning timestamps
        generation_config.return_timestamps ??= false;

        // TODO add language and task

        if (generation_config.return_timestamps) {
            logits_processor = [new WhisperTimeStampLogitsProcessor(generation_config)]
        }

        if (generation_config.return_token_timestamps) {
            generation_config.output_attentions = true;
            generation_config.return_dict_in_generate = true;

            if (generation_config.task === 'translate') {
                console.warn("Token-level timestamps may not be reliable for task 'translate'.")
            }

            if (!generation_config.alignment_heads) {
                throw new Error(
                    "Model generation config has no `alignment_heads`, token-level timestamps not available. " +
                    "See https://gist.github.com/hollance/42e32852f24243b748ae6bc1f985b13a on how to add this property to the generation config."
                )
            }
        }

        const outputs = await super.generate(inputs, generation_config, logits_processor);

        if (generation_config.return_token_timestamps && generation_config.alignment_heads) {
            outputs["token_timestamps"] = this._extract_token_timestamps(
                outputs,
                generation_config.alignment_heads,
                generation_config.num_frames,
            )
        }

        return outputs
    }

    /**
     * Calculates token-level timestamps using the encoder-decoder cross-attentions and
     * dynamic time-warping (DTW) to map each output token to a position in the input audio.
     * @param {Object} generate_outputs Outputs generated by the model
     * @param {Tensor[][][]} generate_outputs.cross_attentions The cross attentions output by the model
     * @param {Tensor[][][]} generate_outputs.decoder_attentions The decoder attentions output by the model
     * @param {number[][]} generate_outputs.sequences The sequences output by the model
     * @param {number[][]} alignment_heads Alignment heads of the model
     * @param {number} [num_frames=null] Number of frames in the input audio.
     * @param {number} [time_precision=0.02] Precision of the timestamps in seconds
     * @returns {Tensor} tensor containing the timestamps in seconds for each predicted token
     */
    _extract_token_timestamps(generate_outputs, alignment_heads, num_frames = null, time_precision = 0.02) {
        if (!generate_outputs.cross_attentions) {
            throw new Error(
                "Model outputs must contain cross attentions to extract timestamps. " +
                "This is most likely because the model was not exported with `output_attentions=True`."
            )
        }

        let median_filter_width = this.config.median_filter_width;
        if (median_filter_width === undefined) {
            console.warn("Model config has no `median_filter_width`, using default value of 7.")
            median_filter_width = 7;
        }

        const batchedMatrices = generate_outputs.cross_attentions.map(batch => {
            // Create a list with `decoder_layers` elements, each a tensor of shape
            // (batch size, attention_heads, output length, input length).
            let cross_attentions = Array.from({ length: this.config.decoder_layers },
                (_, i) => cat(batch.map(x => x[i]), 2)
            );

            let weights = stack(alignment_heads.map(([l, h]) => {
                return num_frames
                    ? cross_attentions[l].slice(null, h, null, [0, num_frames])
                    : cross_attentions[l].slice(null, h);
            }));
            weights = weights.transpose(1, 0, 2, 3)

            let [std, calculatedMean] = std_mean(weights, -2, 0, true);

            // Normalize and smoothen the weights.
            let smoothedWeights = weights.clone(); // [1, 8, seqLength, 1500]

            for (let a = 0; a < smoothedWeights.dims[0]; ++a) {
                let aTensor = smoothedWeights[a]; // [8, seqLength, 1500]

                for (let b = 0; b < aTensor.dims[0]; ++b) {
                    let bTensor = aTensor[b]; // [seqLength, 1500]

                    const stdTensor = std[a][b][0]; // [1500]
                    const meanTensor = calculatedMean[a][b][0]; // [1500]

                    for (let c = 0; c < bTensor.dims[0]; ++c) {

                        let cTensor = bTensor[c]; // [1500]
                        for (let d = 0; d < cTensor.data.length; ++d) {
                            cTensor.data[d] = (cTensor.data[d] - meanTensor.data[d]) / stdTensor.data[d]
                        }

                        // Apply median filter.
                        cTensor.data.set(medianFilter(cTensor.data, median_filter_width))
                    }
                }
            }

            // Average the different cross-attention heads.
            const matrix = mean(smoothedWeights, 1);
            return matrix;
        });

        const timestampsShape = [generate_outputs.sequences.length, generate_outputs.sequences[0].length];

        const timestamps = new Tensor(
            'float32',
            new Float32Array(timestampsShape[0] * timestampsShape[1]),
            timestampsShape
        );

        // Perform dynamic time warping on each element of the batch.
        for (let batch_idx = 0; batch_idx < timestampsShape[0]; ++batch_idx) {
            // NOTE: Since we run only one batch at a time, we can squeeze to get the same dimensions
            // as the python implementation
            const matrix = batchedMatrices[batch_idx].neg().squeeze_(0);
            let [text_indices, time_indices] = dynamicTimeWarping(matrix);

            let diffs = Array.from({ length: text_indices.length - 1 }, (v, i) => text_indices[i + 1] - text_indices[i]);
            let jumps = mergeArrays([1], diffs).map(x => !!x); // convert to boolean

            let jump_times = [];
            for (let i = 0; i < jumps.length; ++i) {
                if (jumps[i]) {
                    jump_times.push(time_indices[i] * time_precision);
                    // NOTE: No point in rounding here, since we set to Float32Array later
                }
            }
            timestamps[batch_idx].data.set(jump_times, 1)
        }

        return timestamps;
    }
}
//////////////////////////////////////////////////

//////////////////////////////////////////////////
/**
 * Vision Encoder-Decoder model based on OpenAI's GPT architecture for image captioning and other vision tasks
 */
export class VisionEncoderDecoderModel extends PreTrainedModel {
    main_input_name = 'pixel_values';

    /**
     * Creates a new instance of the `VisionEncoderDecoderModel` class.
     * @param {Object} config The configuration object specifying the hyperparameters and other model settings.
     * @param {Object} session The ONNX session containing the encoder model.
     * @param {any} decoder_merged_session The ONNX session containing the merged decoder model.
     * @param {Object} generation_config Configuration object for the generation process.
     */
    constructor(config, session, decoder_merged_session, generation_config) {
        super(config, session);
        this.decoder_merged_session = decoder_merged_session;
        this.generation_config = generation_config;

        // Extract configs
        const encoderConfig = this.config.encoder;
        const decoderConfig = this.config.decoder;

        // Validate encoder
        const encoderModelType = encoderConfig.model_type;
        const encoderModel =
            MODEL_MAPPING_NAMES_ENCODER_ONLY.get(encoderModelType)
            ?? MODEL_MAPPING_NAMES_ENCODER_DECODER.get(encoderModelType);
        if (!encoderModel) {
            console.warn(`Model type for encoder '${encoderModelType}' not found, assuming encoder-only architecture. Please report this at https://github.com/xenova/transformers.js/issues/new/choose.`);
        }

        // Validate decoder
        const decoderModel = MODEL_WITH_LM_HEAD_MAPPING_NAMES.get(decoderConfig.model_type);
        if (!decoderModel) {
            throw new Error(`Unable to construct \`VisionEncoderDecoder\` due to unsupported decoder: "${this.config.decoder.model_type}"`);
        }

        // @ts-ignore
        const decoderModelClass = decoderModel[1];
        // @ts-ignore
        const decoder = new decoderModelClass(decoderConfig, decoder_merged_session, generation_config);

        this.add_encoder_pkv = 'num_decoder_layers' in decoder;
        if (this.add_encoder_pkv) {
            // Decoder is part of an encoder-decoder model
            this.num_decoder_layers = decoder.num_decoder_layers;
            this.num_decoder_heads = decoder.num_decoder_heads;
            this.decoder_dim_kv = decoder.decoder_dim_kv;

            this.num_encoder_layers = decoder.num_encoder_layers;
            this.num_encoder_heads = decoder.num_encoder_heads;
            this.encoder_dim_kv = decoder.encoder_dim_kv;

        } else {
            // Decoder is a decoder-only model
            this.num_layers = decoder.num_layers;
            this.num_heads = decoder.num_heads;
            this.dim_kv = decoder.dim_kv;
        }
    }
}
//////////////////////////////////////////////////

//////////////////////////////////////////////////
// CLIP models
export class CLIPPreTrainedModel extends PreTrainedModel { }

/**
 * CLIP Text and Vision Model with a projection layers on top
 * 
 * **Example:** Perform zero-shot image classification with a `CLIPModel`.
 * 
 * ```javascript
 * import { AutoTokenizer, AutoProcessor, CLIPModel, RawImage } from '@xenova/transformers';
 * 
 * // Load tokenizer, processor, and model
 * let tokenizer = await AutoTokenizer.from_pretrained('Xenova/clip-vit-base-patch16');
 * let processor = await AutoProcessor.from_pretrained('Xenova/clip-vit-base-patch16');
 * let model = await CLIPModel.from_pretrained('Xenova/clip-vit-base-patch16');
 * 
 * // Run tokenization
 * let texts = ['a photo of a car', 'a photo of a football match']
 * let text_inputs = tokenizer(texts, { padding: true, truncation: true });
 * 
 * // Read image and run processor
 * let image = await RawImage.read('https://huggingface.co/datasets/Xenova/transformers.js-docs/resolve/main/football-match.jpg');
 * let image_inputs = await processor(image);
 * 
 * // Run model with both text and pixel inputs
 * let output = await model({ ...text_inputs, ...image_inputs });
 * // {
 * //   logits_per_image: Tensor {
 * //     dims: [ 1, 2 ],
 * //     data: Float32Array(2) [ 18.579734802246094, 24.31830596923828 ],
 * //   },
 * //   logits_per_text: Tensor {
 * //     dims: [ 2, 1 ],
 * //     data: Float32Array(2) [ 18.579734802246094, 24.31830596923828 ],
 * //   },
 * //   text_embeds: Tensor {
 * //     dims: [ 2, 512 ],
 * //     data: Float32Array(1024) [ ... ],
 * //   },
 * //   image_embeds: Tensor {
 * //     dims: [ 1, 512 ],
 * //     data: Float32Array(512) [ ... ],
 * //   }
 * // }
 * ```
 */
export class CLIPModel extends CLIPPreTrainedModel { }

/**
 * CLIP Text Model with a projection layer on top (a linear layer on top of the pooled output)
 * 
 * **Example:** Compute text embeddings with `CLIPTextModelWithProjection`.
 * 
 * ```javascript
 * import { AutoTokenizer, CLIPTextModelWithProjection } from '@xenova/transformers';
 * 
 * // Load tokenizer and text model
 * const tokenizer = await AutoTokenizer.from_pretrained('Xenova/clip-vit-base-patch16');
 * const text_model = await CLIPTextModelWithProjection.from_pretrained('Xenova/clip-vit-base-patch16');
 * 
 * // Run tokenization
 * let texts = ['a photo of a car', 'a photo of a football match'];
 * let text_inputs = tokenizer(texts, { padding: true, truncation: true });
 * 
 * // Compute embeddings
 * const { text_embeds } = await text_model(text_inputs);
 * // Tensor {
 * //   dims: [ 2, 512 ],
 * //   type: 'float32',
 * //   data: Float32Array(1024) [ ... ],
 * //   size: 1024
 * // }
 * ```
 */
export class CLIPTextModelWithProjection extends CLIPPreTrainedModel {

    /** @type {PreTrainedModel.from_pretrained} */
    static async from_pretrained(pretrained_model_name_or_path, options = {}) {
        // Update default model file name if not provided
        options.model_file_name ??= 'text_model';
        return super.from_pretrained(pretrained_model_name_or_path, options);
    }
}

/**
 * CLIP Vision Model with a projection layer on top (a linear layer on top of the pooled output)
 * 
 * **Example:** Compute vision embeddings with `CLIPVisionModelWithProjection`.
 * 
 * ```javascript
 * import { AutoProcessor, CLIPVisionModelWithProjection, RawImage} from '@xenova/transformers';
 * 
 * // Load processor and vision model
 * const processor = await AutoProcessor.from_pretrained('Xenova/clip-vit-base-patch16');
 * const vision_model = await CLIPVisionModelWithProjection.from_pretrained('Xenova/clip-vit-base-patch16');
 * 
 * // Read image and run processor
 * let image = await RawImage.read('https://huggingface.co/datasets/Xenova/transformers.js-docs/resolve/main/football-match.jpg');
 * let image_inputs = await processor(image);
 * 
 * // Compute embeddings
 * const { image_embeds } = await vision_model(image_inputs);
 * // Tensor {
 * //   dims: [ 1, 512 ],
 * //   type: 'float32',
 * //   data: Float32Array(512) [ ... ],
 * //   size: 512
 * // }
 * ```
 */
export class CLIPVisionModelWithProjection extends CLIPPreTrainedModel {
    /** @type {PreTrainedModel.from_pretrained} */
    static async from_pretrained(pretrained_model_name_or_path, options = {}) {
        // Update default model file name if not provided
        options.model_file_name ??= 'vision_model';
        return super.from_pretrained(pretrained_model_name_or_path, options);
    }
}

//////////////////////////////////////////////////

//////////////////////////////////////////////////
// GPT2 models
export class GPT2PreTrainedModel extends PreTrainedModel {
    /**
     * Creates a new instance of the `GPT2PreTrainedModel` class.
     * @param {Object} config The configuration of the model.
     * @param {any} session The ONNX session containing the model weights.
     * @param {GenerationConfig} generation_config The generation configuration.
     */
    constructor(config, session, generation_config) {
        super(config, session);
        this.generation_config = generation_config;

        // config doesn't contain pad_token_id, so we assume it is the eos_token_id
        this.config.pad_token_id = this.config.eos_token_id

        this.num_heads = this.config.n_head
        this.num_layers = this.config.n_layer
        this.dim_kv = this.config.n_embd / this.num_heads;
    }
}

export class GPT2Model extends GPT2PreTrainedModel { }

/**
 * GPT-2 language model head on top of the GPT-2 base model. This model is suitable for text generation tasks.
 */
export class GPT2LMHeadModel extends GPT2PreTrainedModel { }
// export class GPT2ForSequenceClassification extends GPT2PreTrainedModel {
// TODO
// }
//////////////////////////////////////////////////

//////////////////////////////////////////////////
// GPTNeo models
export class GPTNeoPreTrainedModel extends PreTrainedModel {
    /**
     * Creates a new instance of the `GPTNeoPreTrainedModel` class.
     * @param {Object} config The configuration of the model.
     * @param {any} session The ONNX session containing the model weights.
     * @param {GenerationConfig} generation_config The generation configuration.
     */
    constructor(config, session, generation_config) {
        super(config, session);
        this.generation_config = generation_config;

        // config doesn't contain pad_token_id, so we assume it is the eos_token_id
        this.config.pad_token_id = this.config.eos_token_id

        this.num_heads = this.config.num_heads;
        this.num_layers = this.config.num_layers;
        this.dim_kv = this.config.hidden_size / this.num_heads;
    }
}
export class GPTNeoModel extends GPTNeoPreTrainedModel { }

export class GPTNeoForCausalLM extends GPTNeoPreTrainedModel { }
//////////////////////////////////////////////////

//////////////////////////////////////////////////
// GPTNeoX models
export class GPTNeoXPreTrainedModel extends PreTrainedModel {
    /**
     * Creates a new instance of the `GPTNeoXPreTrainedModel` class.
     * @param {Object} config The configuration of the model.
     * @param {any} session The ONNX session containing the model weights.
     * @param {GenerationConfig} generation_config The generation configuration.
     */
    constructor(config, session, generation_config) {
        super(config, session);
        this.generation_config = generation_config;

        // config doesn't contain pad_token_id, so we assume it is the eos_token_id
        this.config.pad_token_id = this.config.eos_token_id

        this.num_heads = this.config.num_attention_heads;
        this.num_layers = this.config.num_hidden_layers;
        this.dim_kv = this.config.hidden_size / this.num_heads;
    }
}
export class GPTNeoXModel extends GPTNeoXPreTrainedModel { }

export class GPTNeoXForCausalLM extends GPTNeoXPreTrainedModel { }
//////////////////////////////////////////////////


//////////////////////////////////////////////////
// GPT-J models
export class GPTJPreTrainedModel extends PreTrainedModel {
    /**
     * Creates a new instance of the `GPTJPreTrainedModel` class.
     * @param {Object} config The configuration of the model.
     * @param {any} session The ONNX session containing the model weights.
     * @param {GenerationConfig} generation_config The generation configuration.
     */
    constructor(config, session, generation_config) {
        super(config, session);
        this.generation_config = generation_config;

        // config doesn't contain pad_token_id, so we assume it is the eos_token_id
        this.config.pad_token_id = this.config.eos_token_id

        this.num_heads = this.config.n_head
        this.num_layers = this.config.n_layer
        this.dim_kv = this.config.n_embd / this.num_heads;
    }
}

export class GPTJModel extends GPTJPreTrainedModel { }

export class GPTJForCausalLM extends GPTJPreTrainedModel { }
//////////////////////////////////////////////////


//////////////////////////////////////////////////
// GPTBigCode models
export class GPTBigCodePreTrainedModel extends PreTrainedModel {
    /**
     * Creates a new instance of the `GPTBigCodePreTrainedModel` class.
     * @param {Object} config The configuration of the model.
     * @param {any} session The ONNX session containing the model weights.
     * @param {GenerationConfig} generation_config The generation configuration.
     */
    constructor(config, session, generation_config) {
        super(config, session);
        this.generation_config = generation_config;

        // config doesn't contain pad_token_id, so we assume it is the eos_token_id
        this.config.pad_token_id = this.config.eos_token_id

        this.num_heads = this.config.n_head
        this.num_layers = this.config.n_layer
        this.dim_kv = this.config.n_embd / this.num_heads;
    }
}

export class GPTBigCodeModel extends GPTBigCodePreTrainedModel { }

export class GPTBigCodeForCausalLM extends GPTBigCodePreTrainedModel { }
//////////////////////////////////////////////////

//////////////////////////////////////////////////
// CodeGen models
export class CodeGenPreTrainedModel extends PreTrainedModel {
    /**
     * Creates a new instance of the `CodeGenPreTrainedModel` class.
     * @param {Object} config The model configuration object.
     * @param {Object} session The ONNX session object.
     * @param {GenerationConfig} generation_config The generation configuration.
     */
    constructor(config, session, generation_config) {
        super(config, session);
        this.generation_config = generation_config;

        // config doesn't contain pad_token_id, so we assume it is the eos_token_id
        this.config.pad_token_id = this.config.eos_token_id

        this.num_heads = this.config.n_head
        this.num_layers = this.config.n_layer
        this.dim_kv = this.config.n_embd / this.num_heads;
    }
}
/**
 * CodeGenModel is a class representing a code generation model without a language model head.
 */
export class CodeGenModel extends CodeGenPreTrainedModel { }

/**
 * CodeGenForCausalLM is a class that represents a code generation model based on the GPT-2 architecture. It extends the `CodeGenPreTrainedModel` class.
 */
export class CodeGenForCausalLM extends CodeGenPreTrainedModel { }
//////////////////////////////////////////////////


//////////////////////////////////////////////////
// LLama models

/**
 * The bare LLama Model outputting raw hidden-states without any specific head on top.
 */
export class LlamaPreTrainedModel extends PreTrainedModel {
    /**
     * Creates a new instance of the `LlamaPreTrainedModel` class.
     * @param {Object} config The model configuration object.
     * @param {Object} session The ONNX session object.
     * @param {GenerationConfig} generation_config The generation configuration.
     */
    constructor(config, session, generation_config) {
        super(config, session);
        this.generation_config = generation_config;

        // config doesn't contain pad_token_id, so we assume it is the eos_token_id
        this.config.pad_token_id = this.config.eos_token_id

        this.num_heads = this.config.num_attention_heads
        this.num_layers = this.config.num_hidden_layers
        this.dim_kv = this.config.hidden_size / this.num_heads;
    }
}
/**
 * The bare LLaMA Model outputting raw hidden-states without any specific head on top.
 */
export class LlamaModel extends LlamaPreTrainedModel { }

export class LlamaForCausalLM extends LlamaPreTrainedModel { }
//////////////////////////////////////////////////

//////////////////////////////////////////////////
// Bloom models
/**
 * The Bloom Model transformer with a language modeling head on top (linear layer with weights tied to the input embeddings).
 */
export class BloomPreTrainedModel extends PreTrainedModel {
    /**
     * Creates a new instance of the `BloomPreTrainedModel` class.
     * @param {Object} config The configuration of the model.
     * @param {any} session The ONNX session containing the model weights.
     * @param {GenerationConfig} generation_config The generation configuration.
     */
    constructor(config, session, generation_config) {
        super(config, session);
        this.generation_config = generation_config;

        // config doesn't contain pad_token_id, so we assume it is the eos_token_id
        this.config.pad_token_id = this.config.eos_token_id

        this.num_heads = this.config.n_head
        this.num_layers = this.config.n_layer
        this.dim_kv = this.config.hidden_size / this.num_heads;
    }
}

/**
 * The bare Bloom Model transformer outputting raw hidden-states without any specific head on top.
 */
export class BloomModel extends BloomPreTrainedModel { }

/**
 * The Bloom Model transformer with a language modeling head on top (linear layer with weights tied to the input embeddings).
 */
export class BloomForCausalLM extends BloomPreTrainedModel { }
//////////////////////////////////////////////////

//////////////////////////////////////////////////
// MPT models
export class MptPreTrainedModel extends PreTrainedModel {
    /**
     * Creates a new instance of the `MptPreTrainedModel` class.
     * @param {Object} config The model configuration object.
     * @param {Object} session The ONNX session object.
     * @param {GenerationConfig} generation_config The generation configuration.
     */
    constructor(config, session, generation_config) {
        super(config, session);
        this.generation_config = generation_config;

        // config doesn't contain pad_token_id, so we assume it is the eos_token_id
        this.config.pad_token_id = this.config.eos_token_id

        this.num_heads = this.config.n_heads
        this.num_layers = this.config.n_layers
        this.dim_kv = this.config.d_model / this.num_heads;
    }
}

/**
 * The bare Mpt Model transformer outputting raw hidden-states without any specific head on top.
 */
export class MptModel extends MptPreTrainedModel { }

/**
 * The MPT Model transformer with a language modeling head on top (linear layer with weights tied to the input embeddings).
 */
export class MptForCausalLM extends MptPreTrainedModel { }
//////////////////////////////////////////////////


//////////////////////////////////////////////////
// OPT models
export class OPTPreTrainedModel extends PreTrainedModel {
    /**
     * Creates a new instance of the `OPTPreTrainedModel` class.
     * @param {Object} config The model configuration object.
     * @param {Object} session The ONNX session object.
     * @param {GenerationConfig} generation_config The generation configuration.
     */
    constructor(config, session, generation_config) {
        super(config, session);
        this.generation_config = generation_config;

        // config doesn't contain pad_token_id, so we assume it is the eos_token_id
        this.config.pad_token_id = this.config.eos_token_id

        this.num_heads = this.config.num_attention_heads;
        this.num_layers = this.config.num_hidden_layers;
        this.dim_kv = this.config.hidden_size / this.num_heads;
    }
}

/**
 * The bare OPT Model outputting raw hidden-states without any specific head on top.
 */
export class OPTModel extends OPTPreTrainedModel { }

/**
 * The OPT Model transformer with a language modeling head on top (linear layer with weights tied to the input embeddings).
 */
export class OPTForCausalLM extends OPTPreTrainedModel { }
//////////////////////////////////////////////////

//////////////////////////////////////////////////
export class ViTPreTrainedModel extends PreTrainedModel { }
export class ViTModel extends ViTPreTrainedModel { }
export class ViTForImageClassification extends ViTPreTrainedModel {
    /**
     * @param {any} model_inputs
     */
    async _call(model_inputs) {
        return new SequenceClassifierOutput(await super._call(model_inputs));
    }
}
//////////////////////////////////////////////////

//////////////////////////////////////////////////
export class MobileViTPreTrainedModel extends PreTrainedModel { }
export class MobileViTModel extends MobileViTPreTrainedModel { }
export class MobileViTForImageClassification extends MobileViTPreTrainedModel {
    /**
     * @param {any} model_inputs
     */
    async _call(model_inputs) {
        return new SequenceClassifierOutput(await super._call(model_inputs));
    }
}
// TODO: MobileViTForSemanticSegmentation

//////////////////////////////////////////////////

//////////////////////////////////////////////////
// Beit Models
export class BeitPreTrainedModel extends PreTrainedModel { }
export class BeitModel extends BeitPreTrainedModel { }
export class BeitForImageClassification extends BeitPreTrainedModel {
    /**
     * @param {any} model_inputs
     */
    async _call(model_inputs) {
        return new SequenceClassifierOutput(await super._call(model_inputs));
    }
}
//////////////////////////////////////////////////


//////////////////////////////////////////////////
export class DetrPreTrainedModel extends PreTrainedModel { }
export class DetrModel extends DetrPreTrainedModel { }
export class DetrForObjectDetection extends DetrPreTrainedModel {
    /**
     * @param {any} model_inputs
     */
    async _call(model_inputs) {
        return new DetrObjectDetectionOutput(await super._call(model_inputs));
    }
}

export class DetrForSegmentation extends DetrPreTrainedModel {
    /**
     * Runs the model with the provided inputs
     * @param {Object} model_inputs Model inputs
     * @returns {Promise<DetrSegmentationOutput>} Object containing segmentation outputs
     */
    async _call(model_inputs) {
        return new DetrSegmentationOutput(await super._call(model_inputs));
    }
}

export class DetrObjectDetectionOutput extends ModelOutput {
    /**
     * @param {Object} output The output of the model.
     * @param {Tensor} output.logits Classification logits (including no-object) for all queries.
     * @param {Tensor} output.pred_boxes Normalized boxes coordinates for all queries, represented as (center_x, center_y, width, height).
     * These values are normalized in [0, 1], relative to the size of each individual image in the batch (disregarding possible padding).
     */
    constructor({ logits, pred_boxes }) {
        super();
        this.logits = logits;
        this.pred_boxes = pred_boxes;
    }
}

export class DetrSegmentationOutput extends ModelOutput {
    /**
     * @param {Object} output The output of the model.
     * @param {Tensor} output.logits The output logits of the model.
     * @param {Tensor} output.pred_boxes Predicted boxes.
     * @param {Tensor} output.pred_masks Predicted masks.
     */
    constructor({ logits, pred_boxes, pred_masks }) {
        super();
        this.logits = logits;
        this.pred_boxes = pred_boxes;
        this.pred_masks = pred_masks;
    }
}
//////////////////////////////////////////////////


//////////////////////////////////////////////////
export class DeiTPreTrainedModel extends PreTrainedModel { }
export class DeiTModel extends DeiTPreTrainedModel { }
export class DeiTForImageClassification extends DeiTPreTrainedModel {
    /**
     * @param {any} model_inputs
     */
    async _call(model_inputs) {
        return new SequenceClassifierOutput(await super._call(model_inputs));
    }
}
//////////////////////////////////////////////////


//////////////////////////////////////////////////
/**
 * An abstract class to handle weights initialization and a simple interface for downloading and loading pretrained models.
 */
export class ResNetPreTrainedModel extends PreTrainedModel { }

/**
 * The bare ResNet model outputting raw features without any specific head on top.
 */
export class ResNetModel extends ResNetPreTrainedModel { }

/**
 * ResNet Model with an image classification head on top (a linear layer on top of the pooled features), e.g. for ImageNet.
 */
export class ResNetForImageClassification extends ResNetPreTrainedModel {
    /**
     * @param {any} model_inputs
     */
    async _call(model_inputs) {
        return new SequenceClassifierOutput(await super._call(model_inputs));
    }
}
//////////////////////////////////////////////////


//////////////////////////////////////////////////
export class SwinPreTrainedModel extends PreTrainedModel { }
export class SwinModel extends SwinPreTrainedModel { }
export class SwinForImageClassification extends SwinPreTrainedModel {
    /**
     * @param {any} model_inputs
     */
    async _call(model_inputs) {
        return new SequenceClassifierOutput(await super._call(model_inputs));
    }
}
//////////////////////////////////////////////////

//////////////////////////////////////////////////
export class DonutSwinPreTrainedModel extends PreTrainedModel { }

/**
 * The bare Donut Swin Model transformer outputting raw hidden-states without any specific head on top.
 * 
 * **Example:** Step-by-step Document Parsing.
 * 
 * ```javascript
 * import { AutoProcessor, AutoTokenizer, AutoModelForVision2Seq, RawImage } from '@xenova/transformers';
 * 
 * // Choose model to use
 * const model_id = 'Xenova/donut-base-finetuned-cord-v2';
 * 
 * // Prepare image inputs
 * const processor = await AutoProcessor.from_pretrained(model_id);
 * const url = 'https://huggingface.co/datasets/Xenova/transformers.js-docs/resolve/main/receipt.png';
 * const image = await RawImage.read(url);
 * const image_inputs = await processor(image);
 * 
 * // Prepare decoder inputs
 * const tokenizer = await AutoTokenizer.from_pretrained(model_id);
 * const task_prompt = '<s_cord-v2>';
 * const decoder_input_ids = tokenizer(task_prompt, {
 *   add_special_tokens: false,
 * }).input_ids;
 * 
 * // Create the model
 * const model = await AutoModelForVision2Seq.from_pretrained(model_id);
 * 
 * // Run inference
 * const output = await model.generate(image_inputs.pixel_values, {
 *   decoder_input_ids,
 *   max_length: model.config.decoder.max_position_embeddings,
 * });
 * 
 * // Decode output
 * const decoded = tokenizer.batch_decode(output)[0];
 * // <s_cord-v2><s_menu><s_nm> CINNAMON SUGAR</s_nm><s_unitprice> 17,000</s_unitprice><s_cnt> 1 x</s_cnt><s_price> 17,000</s_price></s_menu><s_sub_total><s_subtotal_price> 17,000</s_subtotal_price></s_sub_total><s_total><s_total_price> 17,000</s_total_price><s_cashprice> 20,000</s_cashprice><s_changeprice> 3,000</s_changeprice></s_total></s>
 * ```
 * 
 * **Example:** Step-by-step Document Visual Question Answering (DocVQA)
 * 
 * ```javascript
 * import { AutoProcessor, AutoTokenizer, AutoModelForVision2Seq, RawImage } from '@xenova/transformers';
 * 
 * // Choose model to use
 * const model_id = 'Xenova/donut-base-finetuned-docvqa';
 * 
 * // Prepare image inputs
 * const processor = await AutoProcessor.from_pretrained(model_id);
 * const url = 'https://huggingface.co/datasets/Xenova/transformers.js-docs/resolve/main/invoice.png';
 * const image = await RawImage.read(url);
 * const image_inputs = await processor(image);
 * 
 * // Prepare decoder inputs
 * const tokenizer = await AutoTokenizer.from_pretrained(model_id);
 * const question = 'What is the invoice number?';
 * const task_prompt = `<s_docvqa><s_question>${question}</s_question><s_answer>`;
 * const decoder_input_ids = tokenizer(task_prompt, {
 *   add_special_tokens: false,
 * }).input_ids;
 * 
 * // Create the model
 * const model = await AutoModelForVision2Seq.from_pretrained(model_id);
 * 
 * // Run inference
 * const output = await model.generate(image_inputs.pixel_values, {
 *   decoder_input_ids,
 *   max_length: model.config.decoder.max_position_embeddings,
 * });
 * 
 * // Decode output
 * const decoded = tokenizer.batch_decode(output)[0];
 * // <s_docvqa><s_question> What is the invoice number?</s_question><s_answer> us-001</s_answer></s>
 * ```
 */
export class DonutSwinModel extends DonutSwinPreTrainedModel { }
//////////////////////////////////////////////////

//////////////////////////////////////////////////
export class YolosPreTrainedModel extends PreTrainedModel { }
export class YolosModel extends YolosPreTrainedModel { }
export class YolosForObjectDetection extends YolosPreTrainedModel {
    /**
     * @param {any} model_inputs
     */
    async _call(model_inputs) {
        return new YolosObjectDetectionOutput(await super._call(model_inputs));
    }
}

export class YolosObjectDetectionOutput extends ModelOutput {
    /**
     * @param {Object} output The output of the model.
     * @param {Tensor} output.logits Classification logits (including no-object) for all queries.
     * @param {Tensor} output.pred_boxes Normalized boxes coordinates for all queries, represented as (center_x, center_y, width, height).
     * These values are normalized in [0, 1], relative to the size of each individual image in the batch (disregarding possible padding).
     */
    constructor({ logits, pred_boxes }) {
        super();
        this.logits = logits;
        this.pred_boxes = pred_boxes;
    }
}
//////////////////////////////////////////////////


//////////////////////////////////////////////////
export class SamPreTrainedModel extends PreTrainedModel { }
export class SamModel extends SamPreTrainedModel {
    /**
     * @param {Object} model_inputs
     * @param {Tensor} model_inputs.pixel_values Pixel values as a Tensor with shape `(batch_size, num_channels, height, width)`.
     * @param {Tensor} model_inputs.input_points Input 2D spatial points with shape `(batch_size, num_points, 2)`. This is used by the prompt encoder to encode the prompt.
     * @todo Add support for `input_labels`, `input_boxes`, `input_masks`, and `image_embeddings`.
     */
    async _call(model_inputs) {
        return new SamImageSegmentationOutput(await super._call(model_inputs));
    }
}


/**
 * Base class for Segment-Anything model's output.
 */
export class SamImageSegmentationOutput extends ModelOutput {
    /**
     * @param {Object} output The output of the model.
     * @param {Tensor} output.iou_scores The output logits of the model.
     * @param {Tensor} output.pred_masks Predicted boxes.
     */
    constructor({ iou_scores, pred_masks }) {
        super();
        this.iou_scores = iou_scores;
        this.pred_masks = pred_masks;
    }
}
//////////////////////////////////////////////////


//////////////////////////////////////////////////
// MarianMT models
export class MarianPreTrainedModel extends PreTrainedModel { };

export class MarianModel extends MarianPreTrainedModel { }

export class MarianMTModel extends MarianPreTrainedModel {

    /**
     * Creates a new instance of the `MarianMTModel` class.
    * @param {Object} config The model configuration object.
    * @param {Object} session The ONNX session object.
    * @param {any} decoder_merged_session 
    * @param {any} generation_config 
    */
    constructor(config, session, decoder_merged_session, generation_config) {
        super(config, session);
        this.decoder_merged_session = decoder_merged_session;
        this.generation_config = generation_config;

        this.num_decoder_layers = this.config.decoder_layers;
        this.num_decoder_heads = this.config.decoder_attention_heads;
        this.decoder_dim_kv = this.config.d_model / this.num_decoder_heads;

        this.num_encoder_layers = this.config.encoder_layers;
        this.num_encoder_heads = this.config.encoder_attention_heads;
        this.encoder_dim_kv = this.config.d_model / this.num_encoder_heads;
    }
}
//////////////////////////////////////////////////

//////////////////////////////////////////////////
// M2M100 models
export class M2M100PreTrainedModel extends PreTrainedModel { };

export class M2M100Model extends M2M100PreTrainedModel { }

export class M2M100ForConditionalGeneration extends M2M100PreTrainedModel {

    /**
     * Creates a new instance of the `M2M100ForConditionalGeneration` class.
    * @param {Object} config The model configuration object.
    * @param {Object} session The ONNX session object.
    * @param {any} decoder_merged_session 
    * @param {any} generation_config 
    */
    constructor(config, session, decoder_merged_session, generation_config) {
        super(config, session);
        this.decoder_merged_session = decoder_merged_session;
        this.generation_config = generation_config;

        this.num_decoder_layers = this.config.decoder_layers;
        this.num_decoder_heads = this.config.decoder_attention_heads;
        this.decoder_dim_kv = this.config.d_model / this.num_decoder_heads;

        this.num_encoder_layers = this.config.encoder_layers;
        this.num_encoder_heads = this.config.encoder_attention_heads;
        this.encoder_dim_kv = this.config.d_model / this.num_encoder_heads;
    }

}
//////////////////////////////////////////////////

//////////////////////////////////////////////////
// Wav2Vec2 models
export class Wav2Vec2PreTrainedModel extends PreTrainedModel { };

/**
 * The bare Wav2Vec2 Model transformer outputting raw hidden-states without any specific head on top.
 * 
 * **Example:** Load and run an `Wav2Vec2Model` for feature extraction.
 * 
 * ```javascript
 * import { AutoProcessor, AutoModel, read_audio } from '@xenova/transformers';
 * 
 * // Read and preprocess audio
 * const processor = await AutoProcessor.from_pretrained('Xenova/mms-300m');
 * const audio = await read_audio('https://huggingface.co/datasets/Narsil/asr_dummy/resolve/main/mlk.flac', 16000);
 * const inputs = await processor(audio);
 * 
 * // Run model with inputs
 * const model = await AutoModel.from_pretrained('Xenova/mms-300m');
 * const output = await model(inputs);
 * // {
 * //   last_hidden_state: Tensor {
 * //     dims: [ 1, 1144, 1024 ],
 * //     type: 'float32',
 * //     data: Float32Array(1171456) [ ... ],
 * //     size: 1171456
 * //   }
 * // }
 * ```
 */
export class Wav2Vec2Model extends Wav2Vec2PreTrainedModel { }

export class Wav2Vec2ForCTC extends Wav2Vec2PreTrainedModel {
    /**
     * @param {Object} model_inputs
     * @param {Tensor} model_inputs.input_values Float values of input raw speech waveform.
     * @param {Tensor} model_inputs.attention_mask Mask to avoid performing convolution and attention on padding token indices. Mask values selected in [0, 1]
     */
    async _call(model_inputs) {
        return new CausalLMOutput(await super._call(model_inputs));
    }
}

export class Wav2Vec2ForSequenceClassification extends Wav2Vec2PreTrainedModel {
    /**
     * Calls the model on new inputs.
     * @param {Object} model_inputs The inputs to the model.
     * @returns {Promise<SequenceClassifierOutput>} An object containing the model's output logits for sequence classification.
     */
    async _call(model_inputs) {
        return new SequenceClassifierOutput(await super._call(model_inputs));
    }
}
//////////////////////////////////////////////////
// WavLM models
/**
 * An abstract class to handle weights initialization and a simple interface for downloading and loading pretrained models.
 */
export class WavLMPreTrainedModel extends PreTrainedModel { };

/**
 * The bare WavLM Model transformer outputting raw hidden-states without any specific head on top.
 * 
 * **Example:** Load and run an `WavLMModel` for feature extraction.
 * 
 * ```javascript
 * import { AutoProcessor, AutoModel, read_audio } from '@xenova/transformers';
 * 
 * // Read and preprocess audio
 * const processor = await AutoProcessor.from_pretrained('Xenova/wavlm-base');
 * const audio = await read_audio('https://huggingface.co/datasets/Xenova/transformers.js-docs/resolve/main/jfk.wav', 16000);
 * const inputs = await processor(audio);
 * 
 * // Run model with inputs
 * const model = await AutoModel.from_pretrained('Xenova/wavlm-base');
 * const output = await model(inputs);
 * // {
 * //   last_hidden_state: Tensor {
 * //     dims: [ 1, 549, 768 ],
 * //     type: 'float32',
 * //     data: Float32Array(421632) [-0.349443256855011, -0.39341306686401367,  0.022836603224277496, ...],
 * //     size: 421632
 * //   }
 * // }
 * ```
 */
export class WavLMModel extends WavLMPreTrainedModel { }

/**
 * WavLM Model with a `language modeling` head on top for Connectionist Temporal Classification (CTC).
 */
export class WavLMForCTC extends WavLMPreTrainedModel {
    /**
     * @param {Object} model_inputs
     * @param {Tensor} model_inputs.input_values Float values of input raw speech waveform.
     * @param {Tensor} model_inputs.attention_mask Mask to avoid performing convolution and attention on padding token indices. Mask values selected in [0, 1]
     */
    async _call(model_inputs) {
        return new CausalLMOutput(await super._call(model_inputs));
    }
}

/**
 * WavLM Model with a sequence classification head on top (a linear layer over the pooled output).
 */
export class WavLMForSequenceClassification extends WavLMPreTrainedModel {
    /**
     * Calls the model on new inputs.
     * @param {Object} model_inputs The inputs to the model.
     * @returns {Promise<SequenceClassifierOutput>} An object containing the model's output logits for sequence classification.
     */
    async _call(model_inputs) {
        return new SequenceClassifierOutput(await super._call(model_inputs));
    }
}

//////////////////////////////////////////////////
// SpeechT5 models
/**
 * An abstract class to handle weights initialization and a simple interface for downloading and loading pretrained models.
 */
export class SpeechT5PreTrainedModel extends PreTrainedModel { };

/**
 * The bare SpeechT5 Encoder-Decoder Model outputting raw hidden-states without any specific pre- or post-nets.
 */
export class SpeechT5Model extends SpeechT5PreTrainedModel { };

/**
 * SpeechT5 Model with a speech encoder and a text decoder.
 */
export class SpeechT5ForSpeechToText extends SpeechT5PreTrainedModel { }

/**
 * SpeechT5 Model with a text encoder and a speech decoder.
 */
export class SpeechT5ForTextToSpeech extends SpeechT5PreTrainedModel {

    /**
     * Creates a new instance of the `SpeechT5ForTextToSpeech` class.
     * @param {Object} config The model configuration.
     * @param {any} session session for the model.
     * @param {any} decoder_merged_session session for the decoder.
     * @param {GenerationConfig} generation_config The generation configuration.
     */
    constructor(config, session, decoder_merged_session, generation_config) {
        super(config, session);
        this.decoder_merged_session = decoder_merged_session;
        this.generation_config = generation_config;

        this.num_decoder_layers = this.config.decoder_layers;
        this.num_decoder_heads = this.config.decoder_attention_heads;
        this.decoder_dim_kv = this.config.hidden_size / this.num_decoder_heads;

        this.num_encoder_layers = this.config.encoder_layers;
        this.num_encoder_heads = this.config.encoder_attention_heads;
        this.encoder_dim_kv = this.config.hidden_size / this.num_encoder_heads;
    }

    /**
     * @typedef {Object} SpeechOutput
     * @property {Tensor} [spectrogram] The predicted log-mel spectrogram of shape
     * `(output_sequence_length, config.num_mel_bins)`. Returned when no `vocoder` is provided
     * @property {Tensor} [waveform] The predicted waveform of shape `(num_frames,)`. Returned when a `vocoder` is provided.
     * @property {Tensor} [cross_attentions] The outputs of the decoder's cross-attention layers of shape
     * `(config.decoder_layers, config.decoder_attention_heads, output_sequence_length, input_sequence_length)`. returned when `output_cross_attentions` is `true`.
     */

    /**
     * Converts a sequence of input tokens into a sequence of mel spectrograms, which are subsequently turned into a speech waveform using a vocoder.
     * @param {Tensor} input_values Indices of input sequence tokens in the vocabulary.
     * @param {Tensor} speaker_embeddings Tensor containing the speaker embeddings.
     * @param {Object} options Optional parameters for generating speech.
     * @param {number} [options.threshold=0.5] The generated sequence ends when the predicted stop token probability exceeds this value.
     * @param {number} [options.minlenratio=0.0] Used to calculate the minimum required length for the output sequence.
     * @param {number} [options.maxlenratio=20.0] Used to calculate the maximum allowed length for the output sequence.
     * @param {Object} [options.vocoder=null] The vocoder that converts the mel spectrogram into a speech waveform. If `null`, the output is the mel spectrogram.
     * @param {boolean} [options.output_cross_attentions=false] Whether or not to return the attentions tensors of the decoder's cross-attention layers.
     * @returns {Promise<SpeechOutput>} A promise which resolves to an object containing the spectrogram, waveform, and cross-attention tensors.
     */
    async generate_speech(input_values, speaker_embeddings, {
        threshold = 0.5,
        minlenratio = 0.0,
        maxlenratio = 20.0,
        vocoder = null,
        // output_cross_attentions = false, // TODO add
    } = {}) {

        const model_inputs = {
            input_ids: input_values
        }

        const { encoder_outputs, encoder_attention_mask } = await encoderForward(this, model_inputs);

        const r = encoder_outputs.dims[1] / this.config.reduction_factor;
        const maxlen = Math.floor(r * maxlenratio);
        const minlen = Math.floor(r * minlenratio);

        const num_mel_bins = this.config.num_mel_bins;

        let spectrogramParts = [];
        let past_key_values = null;
        let decoder_outputs = null;
        let idx = 0;

        while (true) {
            ++idx;

            const use_cache_branch = boolTensor(!!decoder_outputs);
            let output_sequence;
            if (decoder_outputs) {
                output_sequence = decoder_outputs.output_sequence_out;
            } else {
                output_sequence = new Tensor(
                    'float32',
                    new Float32Array(num_mel_bins),
                    [1, 1, num_mel_bins],
                )
            }
            let decoderFeeds = {
                use_cache_branch,
                output_sequence,
                encoder_attention_mask: encoder_attention_mask,
                speaker_embeddings: speaker_embeddings,
                encoder_hidden_states: encoder_outputs,
            };

            this.addPastKeyValues(decoderFeeds, past_key_values);
            decoder_outputs = await sessionRun(this.decoder_merged_session, decoderFeeds);
            past_key_values = this.getPastKeyValues(decoder_outputs, past_key_values);

            const { prob, spectrum } = decoder_outputs;
            spectrogramParts.push(spectrum);

            if (idx >= minlen && (
                // Finished when stop token or maximum length is reached.
                Array.from(prob.data).filter(p => p >= threshold).length > 0 || idx >= maxlen
            )) {
                break;
            }
        }

        const spectrogram = cat(spectrogramParts);
        const { waveform } = await sessionRun(vocoder.session, { spectrogram });

        return {
            spectrogram,
            waveform,
            // cross_attentions: null, // TODO add
        }
    }
}

/**
 * HiFi-GAN vocoder.
 */
export class SpeechT5HifiGan extends PreTrainedModel {
    main_input_name = 'spectrogram';
}
//////////////////////////////////////////////////


//////////////////////////////////////////////////
// TrOCR models
export class TrOCRPreTrainedModel extends PreTrainedModel {
    /**
     * Creates a new instance of the `TrOCRPreTrainedModel` class.
     * @param {Object} config The configuration of the model.
     * @param {any} session The ONNX session containing the model weights.
     * @param {GenerationConfig} generation_config The generation configuration.
     */
    constructor(config, session, generation_config) {
        super(config, session);
        this.generation_config = generation_config;

        // config doesn't contain pad_token_id, so we assume it is the eos_token_id
        this.config.pad_token_id = this.config.eos_token_id;

        this.num_encoder_layers = this.num_decoder_layers = this.config.decoder_layers;
        this.num_encoder_heads = this.num_decoder_heads = this.config.decoder_attention_heads;
        this.encoder_dim_kv = this.decoder_dim_kv = this.config.d_model / this.num_decoder_heads;
    }
}

/**
 * The TrOCR Decoder with a language modeling head.
 */
export class TrOCRForCausalLM extends TrOCRPreTrainedModel { }

//////////////////////////////////////////////////


//////////////////////////////////////////////////
// Mistral models
/**
 * The bare Mistral Model outputting raw hidden-states without any specific head on top.
 */
export class MistralPreTrainedModel extends PreTrainedModel {
    /**
     * Creates a new instance of the `MistralPreTrainedModel` class.
     * @param {Object} config The configuration of the model.
     * @param {any} session The ONNX session containing the model weights.
     * @param {GenerationConfig} generation_config The generation configuration.
     */
    constructor(config, session, generation_config) {
        super(config, session);
        this.generation_config = generation_config;

        // config doesn't contain pad_token_id, so we assume it is the eos_token_id
        this.config.pad_token_id = this.config.eos_token_id

        this.num_heads = this.config.num_key_value_heads;
        this.num_layers = this.config.num_hidden_layers;
        this.dim_kv = this.config.hidden_size / this.config.num_attention_heads;
    }
}

export class MistralModel extends MistralPreTrainedModel { }

export class MistralForCausalLM extends MistralPreTrainedModel { }
//////////////////////////////////////////////////

//////////////////////////////////////////////////
// Falcon models
/**
 * The bare Falcon Model outputting raw hidden-states without any specific head on top.
 */
export class FalconPreTrainedModel extends PreTrainedModel {
    /**
     * Creates a new instance of the `FalconPreTrainedModel` class.
     * @param {Object} config The configuration of the model.
     * @param {any} session The ONNX session containing the model weights.
     * @param {GenerationConfig} generation_config The generation configuration.
     */
    constructor(config, session, generation_config) {
        super(config, session);
        this.generation_config = generation_config;

        // config doesn't contain pad_token_id, so we assume it is the eos_token_id
        this.config.pad_token_id = this.config.eos_token_id

        this.num_heads = this.config.num_attention_heads;
        this.num_layers = this.config.num_hidden_layers;
        this.dim_kv = this.config.hidden_size / this.config.num_attention_heads;
    }
}

export class FalconModel extends FalconPreTrainedModel { }

export class FalconForCausalLM extends FalconPreTrainedModel { }
//////////////////////////////////////////////////


//////////////////////////////////////////////////
// AutoModels, used to simplify construction of PreTrainedModels
// (uses config to instantiate correct class)

/**
 * Base class of all AutoModels. Contains the `from_pretrained` function
 * which is used to instantiate pretrained models.
 */
export class PretrainedMixin {
    /**
     * Mapping from model type to model class.
     * @type {Map<string, Object>[]}
     */
    static MODEL_CLASS_MAPPINGS = null;

    /**
     * Whether to attempt to instantiate the base class (`PretrainedModel`) if 
     * the model type is not found in the mapping.
     */
    static BASE_IF_FAIL = false;


    /** @type {PreTrainedModel.from_pretrained} */
    static async from_pretrained(pretrained_model_name_or_path, {
        quantized = true,
        progress_callback = null,
        config = null,
        cache_dir = null,
        local_files_only = false,
        revision = 'main',
        model_file_name = null,
    } = {}) {

        let options = {
            quantized,
            progress_callback,
            config,
            cache_dir,
            local_files_only,
            revision,
            model_file_name,
        }
        config = await AutoConfig.from_pretrained(pretrained_model_name_or_path, options);
        if (!options.config) {
            // If no config was passed, reuse this config for future processing
            options.config = config;
        }

        if (!this.MODEL_CLASS_MAPPINGS) {
            throw new Error("`MODEL_CLASS_MAPPINGS` not implemented for this type of `AutoClass`: " + this.name);
        }

        for (let MODEL_CLASS_MAPPING of this.MODEL_CLASS_MAPPINGS) {
            const modelInfo = MODEL_CLASS_MAPPING.get(config.model_type);
            if (!modelInfo) {
                continue; // Item not found in this mapping
            }
            return await modelInfo[1].from_pretrained(pretrained_model_name_or_path, options);
        }

        if (this.BASE_IF_FAIL) {
            console.warn(`Unknown model class "${config.model_type}", attempting to construct from base class.`);
            return await PreTrainedModel.from_pretrained(pretrained_model_name_or_path, options);
        } else {
            throw Error(`Unsupported model type: ${config.model_type}`)
        }
    }
}

const MODEL_MAPPING_NAMES_ENCODER_ONLY = new Map([
    ['bert', ['BertModel', BertModel]],
    ['camembert', ['CamembertModel', CamembertModel]],
    ['deberta', ['DebertaModel', DebertaModel]],
    ['deberta-v2', ['DebertaV2Model', DebertaV2Model]],
    ['mpnet', ['MPNetModel', MPNetModel]],
    ['albert', ['AlbertModel', AlbertModel]],
    ['distilbert', ['DistilBertModel', DistilBertModel]],
    ['roberta', ['RobertaModel', RobertaModel]],
    ['xlm', ['XLMModel', XLMModel]],
    ['xlm-roberta', ['XLMRobertaModel', XLMRobertaModel]],
    ['clip', ['CLIPModel', CLIPModel]],
    ['mobilebert', ['MobileBertModel', MobileBertModel]],
    ['squeezebert', ['SqueezeBertModel', SqueezeBertModel]],
    ['wav2vec2', ['Wav2Vec2Model', Wav2Vec2Model]],
    ['wavlm', ['WavLMModel', WavLMModel]],

    ['detr', ['DetrModel', DetrModel]],
    ['vit', ['ViTModel', ViTModel]],
    ['mobilevit', ['MobileViTModel', MobileViTModel]],
    ['beit', ['BeitModel', BeitModel]],
    ['deit', ['DeiTModel', DeiTModel]],
    ['resnet', ['ResNetModel', ResNetModel]],
    ['swin', ['SwinModel', SwinModel]],
    ['donut-swin', ['DonutSwinModel', DonutSwinModel]],
    ['yolos', ['YolosModel', YolosModel]],

    ['hifigan', ['SpeechT5HifiGan', SpeechT5HifiGan]],

    ['sam', ['SamModel', SamModel]], // TODO change to encoder-decoder when model is split correctly
]);

const MODEL_MAPPING_NAMES_ENCODER_DECODER = new Map([
    ['t5', ['T5Model', T5Model]],
    ['longt5', ['LongT5Model', LongT5Model]],
    ['mt5', ['MT5Model', MT5Model]],
    ['bart', ['BartModel', BartModel]],
    ['mbart', ['MBartModel', MBartModel]],
    ['marian', ['MarianModel', MarianModel]],
    ['whisper', ['WhisperModel', WhisperModel]],
    ['m2m_100', ['M2M100Model', M2M100Model]],
    ['blenderbot', ['BlenderbotModel', BlenderbotModel]],
    ['blenderbot-small', ['BlenderbotSmallModel', BlenderbotSmallModel]],
]);


const MODEL_MAPPING_NAMES_DECODER_ONLY = new Map([
    ['bloom', ['BloomModel', BloomModel]],
    ['gpt2', ['GPT2Model', GPT2Model]],
    ['gptj', ['GPTJModel', GPTJModel]],
    ['gpt_bigcode', ['GPTBigCodeModel', GPTBigCodeModel]],
    ['gpt_neo', ['GPTNeoModel', GPTNeoModel]],
    ['gpt_neox', ['GPTNeoXModel', GPTNeoXModel]],
    ['codegen', ['CodeGenModel', CodeGenModel]],
    ['llama', ['LlamaModel', LlamaModel]],
    ['mpt', ['MptModel', MptModel]],
    ['opt', ['OPTModel', OPTModel]],
    ['mistral', ['MistralModel', MistralModel]],
    ['falcon', ['FalconModel', FalconModel]],
]);

const MODEL_FOR_SPEECH_SEQ_2_SEQ_MAPPING_NAMES = new Map([
    ['speecht5', ['SpeechT5ForSpeechToText', SpeechT5ForSpeechToText]],
    ['whisper', ['WhisperForConditionalGeneration', WhisperForConditionalGeneration]],
])

const MODEL_FOR_TEXT_TO_SPECTROGRAM_MAPPING_NAMES = new Map([
    ['speecht5', ['SpeechT5ForTextToSpeech', SpeechT5ForTextToSpeech]],
])

const MODEL_FOR_SEQUENCE_CLASSIFICATION_MAPPING_NAMES = new Map([
    ['bert', ['BertForSequenceClassification', BertForSequenceClassification]],
    ['camembert', ['CamembertForSequenceClassification', CamembertForSequenceClassification]],
    ['deberta', ['DebertaForSequenceClassification', DebertaForSequenceClassification]],
    ['deberta-v2', ['DebertaV2ForSequenceClassification', DebertaV2ForSequenceClassification]],
    ['mpnet', ['MPNetForSequenceClassification', MPNetForSequenceClassification]],
    ['albert', ['AlbertForSequenceClassification', AlbertForSequenceClassification]],
    ['distilbert', ['DistilBertForSequenceClassification', DistilBertForSequenceClassification]],
    ['roberta', ['RobertaForSequenceClassification', RobertaForSequenceClassification]],
    ['xlm', ['XLMForSequenceClassification', XLMForSequenceClassification]],
    ['xlm-roberta', ['XLMRobertaForSequenceClassification', XLMRobertaForSequenceClassification]],
    ['bart', ['BartForSequenceClassification', BartForSequenceClassification]],
    ['mbart', ['MBartForSequenceClassification', MBartForSequenceClassification]],
    ['mobilebert', ['MobileBertForSequenceClassification', MobileBertForSequenceClassification]],
    ['squeezebert', ['SqueezeBertForSequenceClassification', SqueezeBertForSequenceClassification]],
]);

const MODEL_FOR_TOKEN_CLASSIFICATION_MAPPING_NAMES = new Map([
    ['bert', ['BertForTokenClassification', BertForTokenClassification]],
    ['camembert', ['CamembertForTokenClassification', CamembertForTokenClassification]],
    ['deberta', ['DebertaForTokenClassification', DebertaForTokenClassification]],
    ['deberta-v2', ['DebertaV2ForTokenClassification', DebertaV2ForTokenClassification]],
    ['mpnet', ['MPNetForTokenClassification', MPNetForTokenClassification]],
    ['distilbert', ['DistilBertForTokenClassification', DistilBertForTokenClassification]],
    ['roberta', ['RobertaForTokenClassification', RobertaForTokenClassification]],
    ['xlm', ['XLMForTokenClassification', XLMForTokenClassification]],
    ['xlm-roberta', ['XLMRobertaForTokenClassification', XLMRobertaForTokenClassification]],
]);

const MODEL_FOR_SEQ_TO_SEQ_CAUSAL_LM_MAPPING_NAMES = new Map([
    ['t5', ['T5ForConditionalGeneration', T5ForConditionalGeneration]],
    ['longt5', ['LongT5ForConditionalGeneration', LongT5ForConditionalGeneration]],
    ['mt5', ['MT5ForConditionalGeneration', MT5ForConditionalGeneration]],
    ['bart', ['BartForConditionalGeneration', BartForConditionalGeneration]],
    ['mbart', ['MBartForConditionalGeneration', MBartForConditionalGeneration]],
    ['marian', ['MarianMTModel', MarianMTModel]],
    ['m2m_100', ['M2M100ForConditionalGeneration', M2M100ForConditionalGeneration]],
    ['blenderbot', ['BlenderbotForConditionalGeneration', BlenderbotForConditionalGeneration]],
    ['blenderbot-small', ['BlenderbotSmallForConditionalGeneration', BlenderbotSmallForConditionalGeneration]],
]);

const MODEL_WITH_LM_HEAD_MAPPING_NAMES = new Map([
    ['bloom', ['BloomForCausalLM', BloomForCausalLM]],
    ['gpt2', ['GPT2LMHeadModel', GPT2LMHeadModel]],
    ['gptj', ['GPTJForCausalLM', GPTJForCausalLM]],
    ['gpt_bigcode', ['GPTBigCodeForCausalLM', GPTBigCodeForCausalLM]],
    ['gpt_neo', ['GPTNeoForCausalLM', GPTNeoForCausalLM]],
    ['gpt_neox', ['GPTNeoXForCausalLM', GPTNeoXForCausalLM]],
    ['codegen', ['CodeGenForCausalLM', CodeGenForCausalLM]],
    ['llama', ['LlamaForCausalLM', LlamaForCausalLM]],
    ['mpt', ['MptForCausalLM', MptForCausalLM]],
    ['opt', ['OPTForCausalLM', OPTForCausalLM]],
    ['mbart', ['MBartForCausalLM', MBartForCausalLM]],
<<<<<<< HEAD
    ['mistral', ['MistralForCausalLM', MistralForCausalLM]],
    ['falcon', ['FalconForCausalLM', FalconForCausalLM]],
=======
    ['trocr', ['TrOCRForCausalLM', TrOCRForCausalLM]],
>>>>>>> 6b6e03bc
]);

const MODEL_FOR_MASKED_LM_MAPPING_NAMES = new Map([
    ['bert', ['BertForMaskedLM', BertForMaskedLM]],
    ['camembert', ['CamembertForMaskedLM', CamembertForMaskedLM]],
    ['deberta', ['DebertaForMaskedLM', DebertaForMaskedLM]],
    ['deberta-v2', ['DebertaV2ForMaskedLM', DebertaV2ForMaskedLM]],
    ['mpnet', ['MPNetForMaskedLM', MPNetForMaskedLM]],
    ['albert', ['AlbertForMaskedLM', AlbertForMaskedLM]],
    ['distilbert', ['DistilBertForMaskedLM', DistilBertForMaskedLM]],
    ['roberta', ['RobertaForMaskedLM', RobertaForMaskedLM]],
    ['xlm', ['XLMWithLMHeadModel', XLMWithLMHeadModel]],
    ['xlm-roberta', ['XLMRobertaForMaskedLM', XLMRobertaForMaskedLM]],
    ['mobilebert', ['MobileBertForMaskedLM', MobileBertForMaskedLM]],
    ['squeezebert', ['SqueezeBertForMaskedLM', SqueezeBertForMaskedLM]],
]);

const MODEL_FOR_QUESTION_ANSWERING_MAPPING_NAMES = new Map([
    ['bert', ['BertForQuestionAnswering', BertForQuestionAnswering]],
    ['camembert', ['CamembertForQuestionAnswering', CamembertForQuestionAnswering]],
    ['deberta', ['DebertaForQuestionAnswering', DebertaForQuestionAnswering]],
    ['deberta-v2', ['DebertaV2ForQuestionAnswering', DebertaV2ForQuestionAnswering]],
    ['mpnet', ['MPNetForQuestionAnswering', MPNetForQuestionAnswering]],
    ['albert', ['AlbertForQuestionAnswering', AlbertForQuestionAnswering]],
    ['distilbert', ['DistilBertForQuestionAnswering', DistilBertForQuestionAnswering]],
    ['roberta', ['RobertaForQuestionAnswering', RobertaForQuestionAnswering]],
    ['xlm', ['XLMForQuestionAnswering', XLMForQuestionAnswering]],
    ['xlm-roberta', ['XLMRobertaForQuestionAnswering', XLMRobertaForQuestionAnswering]],
    ['mobilebert', ['MobileBertForQuestionAnswering', MobileBertForQuestionAnswering]],
    ['squeezebert', ['SqueezeBertForQuestionAnswering', SqueezeBertForQuestionAnswering]],
]);

const MODEL_FOR_VISION_2_SEQ_MAPPING_NAMES = new Map([
    ['vision-encoder-decoder', ['VisionEncoderDecoderModel', VisionEncoderDecoderModel]],
]);

const MODEL_FOR_DOCUMENT_QUESTION_ANSWERING_MAPPING_NAMES = new Map([
    ['vision-encoder-decoder', ['VisionEncoderDecoderModel', VisionEncoderDecoderModel]],
]);

const MODEL_FOR_IMAGE_CLASSIFICATION_MAPPING_NAMES = new Map([
    ['vit', ['ViTForImageClassification', ViTForImageClassification]],
    ['mobilevit', ['MobileViTForImageClassification', MobileViTForImageClassification]],
    ['beit', ['BeitForImageClassification', BeitForImageClassification]],
    ['deit', ['DeiTForImageClassification', DeiTForImageClassification]],
    ['resnet', ['ResNetForImageClassification', ResNetForImageClassification]],
    ['swin', ['SwinForImageClassification', SwinForImageClassification]],
]);

const MODEL_FOR_OBJECT_DETECTION_MAPPING_NAMES = new Map([
    ['detr', ['DetrForObjectDetection', DetrForObjectDetection]],
    ['yolos', ['YolosForObjectDetection', YolosForObjectDetection]],
]);

const MODEL_FOR_IMAGE_SEGMENTATION_MAPPING_NAMES = new Map([
    ['detr', ['DetrForSegmentation', DetrForSegmentation]],
]);

const MODEL_FOR_MASK_GENERATION_MAPPING_NAMES = new Map([
    ['sam', ['SamModel', SamModel]],
]);

const MODEL_FOR_CTC_MAPPING_NAMES = new Map([
    ['wav2vec2', ['Wav2Vec2ForCTC', Wav2Vec2ForCTC]],
    ['wavlm', ['WavLMForCTC', WavLMForCTC]],
]);

const MODEL_FOR_AUDIO_CLASSIFICATION_MAPPING_NAMES = new Map([
    ['wav2vec2', ['Wav2Vec2ForSequenceClassification', Wav2Vec2ForSequenceClassification]],
    ['wavlm', ['WavLMForSequenceClassification', WavLMForSequenceClassification]],
]);


const MODEL_CLASS_TYPE_MAPPING = [
    [MODEL_MAPPING_NAMES_ENCODER_ONLY, MODEL_TYPES.EncoderOnly],
    [MODEL_MAPPING_NAMES_ENCODER_DECODER, MODEL_TYPES.EncoderDecoder],
    [MODEL_MAPPING_NAMES_DECODER_ONLY, MODEL_TYPES.DecoderOnly],
    [MODEL_FOR_SEQUENCE_CLASSIFICATION_MAPPING_NAMES, MODEL_TYPES.EncoderOnly],
    [MODEL_FOR_TOKEN_CLASSIFICATION_MAPPING_NAMES, MODEL_TYPES.EncoderOnly],
    [MODEL_FOR_SEQ_TO_SEQ_CAUSAL_LM_MAPPING_NAMES, MODEL_TYPES.Seq2Seq],
    [MODEL_FOR_SPEECH_SEQ_2_SEQ_MAPPING_NAMES, MODEL_TYPES.Seq2Seq],
    [MODEL_WITH_LM_HEAD_MAPPING_NAMES, MODEL_TYPES.DecoderOnly],
    [MODEL_FOR_MASKED_LM_MAPPING_NAMES, MODEL_TYPES.EncoderOnly],
    [MODEL_FOR_QUESTION_ANSWERING_MAPPING_NAMES, MODEL_TYPES.EncoderOnly],
    [MODEL_FOR_VISION_2_SEQ_MAPPING_NAMES, MODEL_TYPES.Vision2Seq],
    [MODEL_FOR_IMAGE_CLASSIFICATION_MAPPING_NAMES, MODEL_TYPES.EncoderOnly],
    [MODEL_FOR_IMAGE_SEGMENTATION_MAPPING_NAMES, MODEL_TYPES.EncoderOnly],
    [MODEL_FOR_OBJECT_DETECTION_MAPPING_NAMES, MODEL_TYPES.EncoderOnly],
    [MODEL_FOR_MASK_GENERATION_MAPPING_NAMES, MODEL_TYPES.EncoderOnly],
    [MODEL_FOR_CTC_MAPPING_NAMES, MODEL_TYPES.EncoderOnly],
    [MODEL_FOR_AUDIO_CLASSIFICATION_MAPPING_NAMES, MODEL_TYPES.EncoderOnly],
    [MODEL_FOR_TEXT_TO_SPECTROGRAM_MAPPING_NAMES, MODEL_TYPES.Seq2Seq],
];

for (const [mappings, type] of MODEL_CLASS_TYPE_MAPPING) {
    // @ts-ignore
    for (const [name, model] of mappings.values()) {
        MODEL_TYPE_MAPPING.set(name, type);
        MODEL_CLASS_TO_NAME_MAPPING.set(model, name);
        MODEL_NAME_TO_CLASS_MAPPING.set(name, model);
    }
}

const CUSTOM_MAPPING = [
    ['CLIPTextModelWithProjection', CLIPTextModelWithProjection, MODEL_TYPES.EncoderOnly],
    ['CLIPVisionModelWithProjection', CLIPVisionModelWithProjection, MODEL_TYPES.EncoderOnly],
]
for (const [name, model, type] of CUSTOM_MAPPING) {
    MODEL_TYPE_MAPPING.set(name, type);
    MODEL_CLASS_TO_NAME_MAPPING.set(model, name);
    MODEL_NAME_TO_CLASS_MAPPING.set(name, model);
}


/**
 * Helper class which is used to instantiate pretrained models with the `from_pretrained` function.
 * The chosen model class is determined by the type specified in the model config.
 * 
 * @example
 * let model = await AutoModel.from_pretrained('bert-base-uncased');
 */
export class AutoModel extends PretrainedMixin {
    static MODEL_CLASS_MAPPINGS = [MODEL_MAPPING_NAMES_ENCODER_ONLY, MODEL_MAPPING_NAMES_ENCODER_DECODER, MODEL_MAPPING_NAMES_DECODER_ONLY];
    static BASE_IF_FAIL = true;
}

/**
 * Helper class which is used to instantiate pretrained sequence classification models with the `from_pretrained` function.
 * The chosen model class is determined by the type specified in the model config.
 * 
 * @example
 * let model = await AutoModelForSequenceClassification.from_pretrained('distilbert-base-uncased-finetuned-sst-2-english');
 */
export class AutoModelForSequenceClassification extends PretrainedMixin {
    static MODEL_CLASS_MAPPINGS = [MODEL_FOR_SEQUENCE_CLASSIFICATION_MAPPING_NAMES];
}

/**
 * Helper class which is used to instantiate pretrained token classification models with the `from_pretrained` function.
 * The chosen model class is determined by the type specified in the model config.
 * 
 * @example
 * let model = await AutoModelForTokenClassification.from_pretrained('Davlan/distilbert-base-multilingual-cased-ner-hrl');
 */
export class AutoModelForTokenClassification extends PretrainedMixin {
    static MODEL_CLASS_MAPPINGS = [MODEL_FOR_TOKEN_CLASSIFICATION_MAPPING_NAMES];
}

/**
 * Helper class which is used to instantiate pretrained sequence-to-sequence models with the `from_pretrained` function.
 * The chosen model class is determined by the type specified in the model config.
 * 
 * @example
 * let model = await AutoModelForSeq2SeqLM.from_pretrained('t5-small');
 */
export class AutoModelForSeq2SeqLM extends PretrainedMixin {
    static MODEL_CLASS_MAPPINGS = [MODEL_FOR_SEQ_TO_SEQ_CAUSAL_LM_MAPPING_NAMES];
}

/**
 * Helper class which is used to instantiate pretrained sequence-to-sequence speech-to-text models with the `from_pretrained` function.
 * The chosen model class is determined by the type specified in the model config.
 * 
 * @example
 * let model = await AutoModelForSpeechSeq2Seq.from_pretrained('openai/whisper-tiny.en');
 */
export class AutoModelForSpeechSeq2Seq extends PretrainedMixin {
    static MODEL_CLASS_MAPPINGS = [MODEL_FOR_SPEECH_SEQ_2_SEQ_MAPPING_NAMES];
}

/**
 * Helper class which is used to instantiate pretrained sequence-to-sequence text-to-spectrogram models with the `from_pretrained` function.
 * The chosen model class is determined by the type specified in the model config.
 * 
 * @example
 * let model = await AutoModelForTextToSpectrogram.from_pretrained('microsoft/speecht5_tts');
 */
export class AutoModelForTextToSpectrogram extends PretrainedMixin {
    static MODEL_CLASS_MAPPINGS = [MODEL_FOR_TEXT_TO_SPECTROGRAM_MAPPING_NAMES];
}

/**
 * Helper class which is used to instantiate pretrained causal language models with the `from_pretrained` function.
 * The chosen model class is determined by the type specified in the model config.
 * 
 * @example
 * let model = await AutoModelForCausalLM.from_pretrained('gpt2');
 */
export class AutoModelForCausalLM extends PretrainedMixin {
    static MODEL_CLASS_MAPPINGS = [MODEL_WITH_LM_HEAD_MAPPING_NAMES];
}

/**
 * Helper class which is used to instantiate pretrained masked language models with the `from_pretrained` function.
 * The chosen model class is determined by the type specified in the model config.
 * 
 * @example
 * let model = await AutoModelForMaskedLM.from_pretrained('bert-base-uncased');
 */
export class AutoModelForMaskedLM extends PretrainedMixin {
    static MODEL_CLASS_MAPPINGS = [MODEL_FOR_MASKED_LM_MAPPING_NAMES];
}

/**
 * Helper class which is used to instantiate pretrained question answering models with the `from_pretrained` function.
 * The chosen model class is determined by the type specified in the model config.
 * 
 * @example
 * let model = await AutoModelForQuestionAnswering.from_pretrained('distilbert-base-cased-distilled-squad');
 */
export class AutoModelForQuestionAnswering extends PretrainedMixin {
    static MODEL_CLASS_MAPPINGS = [MODEL_FOR_QUESTION_ANSWERING_MAPPING_NAMES];
}

/**
 * Helper class which is used to instantiate pretrained vision-to-sequence models with the `from_pretrained` function.
 * The chosen model class is determined by the type specified in the model config.
 * 
 * @example
 * let model = await AutoModelForVision2Seq.from_pretrained('nlpconnect/vit-gpt2-image-captioning');
 */
export class AutoModelForVision2Seq extends PretrainedMixin {
    static MODEL_CLASS_MAPPINGS = [MODEL_FOR_VISION_2_SEQ_MAPPING_NAMES];
}

/**
 * Helper class which is used to instantiate pretrained image classification models with the `from_pretrained` function.
 * The chosen model class is determined by the type specified in the model config.
 * 
 * @example
 * let model = await AutoModelForImageClassification.from_pretrained('google/vit-base-patch16-224');
 */
export class AutoModelForImageClassification extends PretrainedMixin {
    static MODEL_CLASS_MAPPINGS = [MODEL_FOR_IMAGE_CLASSIFICATION_MAPPING_NAMES];
}

/**
 * Helper class which is used to instantiate pretrained image segmentation models with the `from_pretrained` function.
 * The chosen model class is determined by the type specified in the model config.
 * 
 * @example
 * let model = await AutoModelForImageSegmentation.from_pretrained('facebook/detr-resnet-50-panoptic');
 */
export class AutoModelForImageSegmentation extends PretrainedMixin {
    static MODEL_CLASS_MAPPINGS = [MODEL_FOR_IMAGE_SEGMENTATION_MAPPING_NAMES];
}

/**
 * Helper class which is used to instantiate pretrained object detection models with the `from_pretrained` function.
 * The chosen model class is determined by the type specified in the model config.
 * 
 * @example
 * let model = await AutoModelForObjectDetection.from_pretrained('facebook/detr-resnet-50');
 */
export class AutoModelForObjectDetection extends PretrainedMixin {
    static MODEL_CLASS_MAPPINGS = [MODEL_FOR_OBJECT_DETECTION_MAPPING_NAMES];
}

/**
 * Helper class which is used to instantiate pretrained object detection models with the `from_pretrained` function.
 * The chosen model class is determined by the type specified in the model config.
 * 
 * @example
 * let model = await AutoModelForMaskGeneration.from_pretrained('Xenova/sam-vit-base');
 */
export class AutoModelForMaskGeneration extends PretrainedMixin {
    static MODEL_CLASS_MAPPINGS = [MODEL_FOR_MASK_GENERATION_MAPPING_NAMES];
}

export class AutoModelForCTC extends PretrainedMixin {
    static MODEL_CLASS_MAPPINGS = [MODEL_FOR_CTC_MAPPING_NAMES];
}

export class AutoModelForAudioClassification extends PretrainedMixin {
    static MODEL_CLASS_MAPPINGS = [MODEL_FOR_AUDIO_CLASSIFICATION_MAPPING_NAMES];
}

export class AutoModelForDocumentQuestionAnswering extends PretrainedMixin {
    static MODEL_CLASS_MAPPINGS = [MODEL_FOR_DOCUMENT_QUESTION_ANSWERING_MAPPING_NAMES];
}

//////////////////////////////////////////////////

//////////////////////////////////////////////////
export class Seq2SeqLMOutput extends ModelOutput {
    /**
     * @param {Object} output The output of the model.
     * @param {Tensor} output.logits The output logits of the model.
     * @param {Tensor} output.past_key_values An tensor of key/value pairs that represent the previous state of the model.
     * @param {Tensor} output.encoder_outputs The output of the encoder in a sequence-to-sequence model.
     * @param {Tensor} [output.decoder_attentions] Attentions weights of the decoder, after the attention softmax, used to compute the weighted average in the self-attention heads.
     * @param {Tensor} [output.cross_attentions] Attentions weights of the decoder's cross-attention layer, after the attention softmax, used to compute the weighted average in the cross-attention heads.
     */
    constructor({ logits, past_key_values, encoder_outputs, decoder_attentions = null, cross_attentions = null }) {
        super();
        this.logits = logits;
        this.past_key_values = past_key_values;
        this.encoder_outputs = encoder_outputs;
        this.decoder_attentions = decoder_attentions;
        this.cross_attentions = cross_attentions;
    }
}

/**
 * Base class for outputs of sentence classification models.
 */
export class SequenceClassifierOutput extends ModelOutput {
    /**
     * @param {Object} output The output of the model.
     * @param {Tensor} output.logits classification (or regression if config.num_labels==1) scores (before SoftMax).
     */
    constructor({ logits }) {
        super();
        this.logits = logits;
    }
}

/**
 * Base class for outputs of token classification models.
 */
export class TokenClassifierOutput extends ModelOutput {
    /**
     * @param {Object} output The output of the model.
     * @param {Tensor} output.logits Classification scores (before SoftMax).
     */
    constructor({ logits }) {
        super();
        this.logits = logits;
    }
}

/**
 * Base class for masked language models outputs.
 */
export class MaskedLMOutput extends ModelOutput {
    /**
     * @param {Object} output The output of the model.
     * @param {Tensor} output.logits Prediction scores of the language modeling head (scores for each vocabulary token before SoftMax).
     */
    constructor({ logits }) {
        super();
        this.logits = logits;
    }
}

/**
 * Base class for outputs of question answering models.
 */
export class QuestionAnsweringModelOutput extends ModelOutput {
    /**
     * @param {Object} output The output of the model.
     * @param {Tensor} output.start_logits Span-start scores (before SoftMax).
     * @param {Tensor} output.end_logits Span-end scores (before SoftMax).
     */
    constructor({ start_logits, end_logits }) {
        super();
        this.start_logits = start_logits;
        this.end_logits = end_logits;
    }
}


/**
 * Base class for causal language model (or autoregressive) outputs.
 */
export class CausalLMOutput extends ModelOutput {
    /**
     * @param {Object} output The output of the model.
     * @param {Tensor} output.logits Prediction scores of the language modeling head (scores for each vocabulary token before softmax).
     */
    constructor({ logits }) {
        super();
        this.logits = logits;
    }
}

/**
 * Base class for causal language model (or autoregressive) outputs.
 */
export class CausalLMOutputWithPast extends ModelOutput {
    /**
     * @param {Object} output The output of the model.
     * @param {Tensor} output.logits Prediction scores of the language modeling head (scores for each vocabulary token before softmax).
     * @param {Tensor} output.past_key_values Contains pre-computed hidden-states (key and values in the self-attention blocks)
     * that can be used (see `past_key_values` input) to speed up sequential decoding.
     */
    constructor({ logits, past_key_values }) {
        super();
        this.logits = logits;
        this.past_key_values = past_key_values;
    }
}<|MERGE_RESOLUTION|>--- conflicted
+++ resolved
@@ -4049,12 +4049,9 @@
     ['mpt', ['MptForCausalLM', MptForCausalLM]],
     ['opt', ['OPTForCausalLM', OPTForCausalLM]],
     ['mbart', ['MBartForCausalLM', MBartForCausalLM]],
-<<<<<<< HEAD
     ['mistral', ['MistralForCausalLM', MistralForCausalLM]],
     ['falcon', ['FalconForCausalLM', FalconForCausalLM]],
-=======
     ['trocr', ['TrOCRForCausalLM', TrOCRForCausalLM]],
->>>>>>> 6b6e03bc
 ]);
 
 const MODEL_FOR_MASKED_LM_MAPPING_NAMES = new Map([
