--- conflicted
+++ resolved
@@ -4872,16 +4872,7 @@
         // Returns:
         //  - iou_scores: tensor.float32[batch_size,point_batch_size,3]
         //  - pred_masks: tensor.float32[batch_size,point_batch_size,3,256,256]
-<<<<<<< HEAD
-        return await sessionRun(this.prompt_encoder_mask_decoder, decoder_inputs);
-=======
-        return await sessionRun(this.sessions['prompt_encoder_mask_decoder'], {
-            input_points: model_inputs.input_points,
-            input_labels: model_inputs.input_labels,
-            image_embeddings: model_inputs.image_embeddings,
-            image_positional_embeddings: model_inputs.image_positional_embeddings,
-        });
->>>>>>> f872ac49
+        return await sessionRun(this.sessions['prompt_encoder_mask_decoder'], decoder_inputs);
     }
 
     /**
