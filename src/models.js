--- conflicted
+++ resolved
@@ -261,12 +261,8 @@
         );
     }
 
-<<<<<<< HEAD
-    const bufferOrPathPromise = getModelFile(pretrained_model_name_or_path, modelFileName, true, options, apis.IS_NODE_ENV || apis.IS_REACT_NATIVE_ENV);
-=======
-    const return_path = apis.IS_NODE_ENV && env.useFSCache;
+    const return_path = apis.IS_NODE_ENV && env.useFSCache || apis.IS_REACT_NATIVE_ENV;
     const bufferOrPathPromise = getModelFile(pretrained_model_name_or_path, modelFileName, true, options, return_path);
->>>>>>> c701ccfe
 
     // Handle onnx external data files
     const use_external_data_format = options.use_external_data_format ?? custom_config.use_external_data_format;
@@ -294,11 +290,7 @@
             const path = `${baseName}_data${i === 0 ? '' : '_' + i}`;
             const fullPath = `${options.subfolder ?? ''}/${path}`;
             externalDataPromises.push(new Promise(async (resolve, reject) => {
-<<<<<<< HEAD
-                const data = await getModelFile(pretrained_model_name_or_path, fullPath, true, options, apis.IS_NODE_ENV || apis.IS_REACT_NATIVE_ENV);
-=======
                 const data = await getModelFile(pretrained_model_name_or_path, fullPath, true, options, return_path);
->>>>>>> c701ccfe
                 resolve(data instanceof Uint8Array ? { path, data } : path);
             }));
         }
