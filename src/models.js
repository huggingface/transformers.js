
/**
 * @file Definitions of all models available in Transformers.js.
 * 
 * **Example:** Load and run an `AutoModel`.
 * 
 * ```javascript
 * import { AutoModel, AutoTokenizer } from '@xenova/transformers';
 *
 * let tokenizer = await AutoTokenizer.from_pretrained('Xenova/bert-base-uncased');
 * let model = await AutoModel.from_pretrained('Xenova/bert-base-uncased');
 *
 * let inputs = await tokenizer('I love transformers!');
 * let { logits } = await model(inputs);
 * // Tensor {
 * //     data: Float32Array(183132) [-7.117443084716797, -7.107812881469727, -7.092104911804199, ...]
 * //     dims: (3) [1, 6, 30522],
 * //     type: "float32",
 * //     size: 183132,
 * // }
 * ```
 * 
 * We also provide other `AutoModel`s (listed below), which you can use in the same way as the Python library. For example:
 * 
 * **Example:** Load and run an `AutoModelForSeq2SeqLM`.
 * ```javascript
 * import { AutoModelForSeq2SeqLM, AutoTokenizer } from '@xenova/transformers';
 * 
 * let tokenizer = await AutoTokenizer.from_pretrained('Xenova/t5-small');
 * let model = await AutoModelForSeq2SeqLM.from_pretrained('Xenova/t5-small');
 *
 * let { input_ids } = await tokenizer('translate English to German: I love transformers!');
 * let outputs = await model.generate(input_ids);
 * let decoded = tokenizer.decode(outputs[0], { skip_special_tokens: true });
 * // 'Ich liebe Transformatoren!'
 * ```
 * 
 * @module models
 */

import {
    AutoConfig,
} from './configs.js';

import {
    add_token_types,
} from './tokenizers.js';

import {
    Callable,
    isIntegralNumber,
    isTypedArray,
    mergeArrays,
} from './utils/core.js';

import {
    getModelFile,
    getModelJSON,
} from './utils/hub.js';

import {
    LogitsProcessorList,
    GenerationConfig,
    ForceTokensLogitsProcessor,
    ForcedBOSTokenLogitsProcessor,
    ForcedEOSTokenLogitsProcessor,
    SuppressTokensAtBeginLogitsProcessor,
    WhisperTimeStampLogitsProcessor,
    NoRepeatNGramLogitsProcessor,
    RepetitionPenaltyLogitsProcessor,
    NoBadWordsLogitsProcessor,
    MinLengthLogitsProcessor,
    MinNewTokensLengthLogitsProcessor,

    Sampler,
} from './utils/generation.js';

import {
    cat,
    dynamicTimeWarping,
    mean,
    ones_like,
    stack,
    std_mean,
    Tensor,
} from './utils/tensor.js';

import { executionProviders, ONNX } from './backends/onnx.js';
import { medianFilter } from './transformers.js';
const { InferenceSession, Tensor: ONNXTensor, env } = ONNX;

/** @typedef {import('onnxruntime-web').InferenceSession} InferenceSession */

//////////////////////////////////////////////////
// Model types: used internally
const MODEL_TYPES = {
    EncoderOnly: 0,
    EncoderDecoder: 1,
    Seq2Seq: 2,
    Vision2Seq: 3,
    DecoderOnly: 4,
}
//////////////////////////////////////////////////


//////////////////////////////////////////////////
// Helper functions

// NOTE: These will be populated fully later
const MODEL_TYPE_MAPPING = new Map();
const MODEL_NAME_TO_CLASS_MAPPING = new Map();
const MODEL_CLASS_TO_NAME_MAPPING = new Map();


/**
 * Constructs an InferenceSession using a model file located at the specified path.
 * @param {string} pretrained_model_name_or_path The path to the directory containing the model file.
 * @param {string} fileName The name of the model file.
 * @param {import('./utils/hub.js').PretrainedOptions} options Additional options for loading the model.
 * @returns {Promise<InferenceSession>} A Promise that resolves to an InferenceSession object.
 * @private
 */
async function constructSession(pretrained_model_name_or_path, fileName, options) {
    // TODO add option for user to force specify their desired execution provider
    let modelFileName = `onnx/${fileName}${options.quantized ? '_quantized' : ''}.onnx`;
    let buffer = await getModelFile(pretrained_model_name_or_path, modelFileName, true, options);

    try {
        return await InferenceSession.create(buffer, {
            executionProviders,
        });
    } catch (err) {
        // If the execution provided was only wasm, throw the error
        if (executionProviders.length === 1 && executionProviders[0] === 'wasm') {
            throw err;
        }

        console.warn(err);
        console.warn(
            'Something went wrong during model construction (most likely a missing operation). ' +
            'Using `wasm` as a fallback. '
        )
        return await InferenceSession.create(buffer, {
            executionProviders: ['wasm']
        });
    }
}

/**
 * Validate model inputs
 * @param {InferenceSession} session The InferenceSession object that will be run.
 * @param {Record<string, Tensor>} inputs The inputs to check.
 * @returns {Record<string, Tensor>} The checked inputs.
 * @throws {Error} If any inputs are missing.
 * @private
 */
function validateInputs(session, inputs) {
    /**
     * NOTE: Create either a shallow or deep copy based on `onnx.wasm.proxy`
     * @type {Record<string, Tensor>}
     */
    const checkedInputs = Object.create(null);
    const missingInputs = [];
    for (const inputName of session.inputNames) {
        const tensor = inputs[inputName];
        // Rare case where one of the model's input names corresponds to a built-in
        // object name (e.g., toString), which would cause a simple (!tensor) check to fail,
        // because it's not undefined but a function.
        if (!(tensor instanceof Tensor)) {
            missingInputs.push(inputName);
            continue;
        }
        // NOTE: When `env.wasm.proxy is true` the tensor is moved across the Worker
        // boundary, transferring ownership to the worker and invalidating the tensor.
        // So, in this case, we simply sacrifice a clone for it.
        checkedInputs[inputName] = env.wasm.proxy ? tensor.clone() : tensor;
    }
    if (missingInputs.length > 0) {
        throw new Error(
            `An error occurred during model execution: "Missing the following inputs: ${missingInputs.join(', ')}.`);
    }

    const numInputsProvided = Object.keys(inputs).length;
    const numInputsNeeded = session.inputNames.length;
    if (numInputsProvided > numInputsNeeded) {
        // No missing inputs, but too many inputs were provided.
        // Warn the user and ignore the extra inputs.
        let ignored = Object.keys(inputs).filter(inputName => !session.inputNames.includes(inputName));
        console.warn(`WARNING: Too many inputs were provided (${numInputsProvided} > ${numInputsNeeded}). The following inputs will be ignored: "${ignored.join(', ')}".`);
    }

    return checkedInputs;
}

/**
 * Executes an InferenceSession using the specified inputs.
 * NOTE: `inputs` must contain at least the input names of the model.
 *  - If additional inputs are passed, they will be ignored.
 *  - If inputs are missing, an error will be thrown.
 * 
 * @param {InferenceSession} session The InferenceSession object to run.
 * @param {Object} inputs An object that maps input names to input tensors.
 * @returns {Promise<Object>} A Promise that resolves to an object that maps output names to output tensors.
 * @private
 */
async function sessionRun(session, inputs) {
    const checkedInputs = validateInputs(session, inputs);
    try {
        // @ts-ignore
        let output = await session.run(checkedInputs);
        output = replaceTensors(output);
        return output;
    } catch (e) {
        // This usually occurs when the inputs are of the wrong type.
        console.error(`An error occurred during model execution: "${e}".`);
        console.error('Inputs given to model:', checkedInputs);
        throw e;
    }
}

/**
 * Replaces ONNX Tensor objects with custom Tensor objects to support additional functions.
 * @param {Object} obj The object to replace tensor objects in.
 * @returns {Object} The object with tensor objects replaced by custom Tensor objects.
 * @private
 */
function replaceTensors(obj) {
    for (let prop in obj) {
        if (obj[prop] instanceof ONNXTensor) {
            obj[prop] = new Tensor(obj[prop]);
        } else if (typeof obj[prop] === 'object') {
            replaceTensors(obj[prop]);
        }
    }
    return obj;
}


/**
 * Converts an array or Tensor of integers to an int64 Tensor.
 * @param {Array|Tensor} items The input integers to be converted.
 * @returns {Tensor} The int64 Tensor with the converted values.
 * @throws {Error} If the input array is empty or the input is a batched Tensor and not all sequences have the same length.
 * @private
 */
function toI64Tensor(items) {
    if (items instanceof Tensor) {
        return items;
    }
    // items is an array
    if (items.length === 0) {
        throw Error("items must be non-empty");
    }

    if (Array.isArray(items[0])) {
        // batched
        if (items.some(x => x.length !== items[0].length)) {
            throw Error("Unable to create tensor, you should probably activate truncation and/or padding with 'padding=True' and/or 'truncation=True' to have batched tensors with the same length.")
        }

        return new Tensor('int64',
            BigInt64Array.from(items.flat().map(x => BigInt(x))),
            [items.length, items[0].length]
        );
    } else {
        //flat
        return new Tensor('int64',
            BigInt64Array.from(items.map(x => BigInt(x))),
            [1, items.length]
        );
    }
}

/**
 * Prepares an attention mask for a sequence of tokens based on configuration options.
 * @param {Object} self The calling object instance.
 * @param {Tensor} tokens The input tokens.
 * @returns {Tensor} The attention mask tensor.
 * @private
 */
function prepareAttentionMask(self, tokens) {

    // Prepare attention mask
    let pad_token_id = self.config.pad_token_id ?? null;
    let eos_token_id = self.config.eos_token_id ?? null;
    if (isIntegralNumber(eos_token_id)) {
        eos_token_id = [eos_token_id];
    }

    let is_pad_token_in_inputs = tokens.indexOf(pad_token_id) !== -1;
    let is_pad_token_not_equal_to_eos_token_id = (eos_token_id === null) || !eos_token_id.includes(pad_token_id)

    if (is_pad_token_in_inputs && is_pad_token_not_equal_to_eos_token_id) {
        let data = BigInt64Array.from(
            // Note: != so that int matches bigint
            // @ts-ignore
            tokens.data.map(x => x != pad_token_id)
        )
        return new Tensor('int64', data, tokens.dims)
    } else {
        return ones_like(tokens);
    }
}

/**
 * Add position IDs to the feeds object.
 * @param {Object} session The inference session.
 * @param {Object} feeds The input to the model.
 * @param {boolean} use_cache_branch Whether to use the cache branch of the model.
 * @returns {void}
 * @private
 */
function preparePositionIds(session, feeds, use_cache_branch) {
    if (!session.inputNames.includes('position_ids')) return;

    const data = new BigInt64Array(feeds.attention_mask.data.length);

    // Compute cumulative sum of the attention mask along the sequence length dimension
    for (let i = 0; i < feeds.attention_mask.dims[0]; ++i) {
        let start = i * feeds.attention_mask.dims[1];
        let sum = BigInt(0);
        for (let j = 0; j < feeds.attention_mask.dims[1]; ++j) {
            const index = start + j;
            if (feeds.attention_mask.data[index] === 0n) {
                data[index] = BigInt(1);
            } else { // === 1n
                data[index] = sum;
                sum += feeds.attention_mask.data[index];
            }
        }
    }

    feeds.position_ids = new Tensor('int64', data, feeds.attention_mask.dims);

    if (use_cache_branch) {
        feeds.position_ids = feeds.position_ids.slice(null, -1).unsqueeze_(-1);
    }
}

/**
 * Creates a boolean tensor with a single value.
 * @param {boolean} value The value of the tensor.
 * @returns {Tensor} The boolean tensor.
 * @private
 */
function boolTensor(value) {
    return new Tensor('bool', [value], [1]);
}

// JS doesn't support mixins, so we define some reused functions here, and allow "this" to be passed in
/**
 * Perform forward pass on the seq2seq model (both encoder and decoder).
 * @param {Object} self The seq2seq model object.
 * @param {Object} model_inputs The input object for the model containing encoder and decoder inputs.
 * @returns {Promise<Seq2SeqLMOutput>} Promise that resolves with the output of the seq2seq model.
 * @private
 */
async function seq2seqForward(self, model_inputs) {

    let { encoder_outputs, past_key_values } = model_inputs;

    if (!encoder_outputs) {
        // Encoder outputs are not given, so we must compute them.
        encoder_outputs = (await encoderForward(self, model_inputs)).last_hidden_state;
    }
    let decoderFeeds = {
        input_ids: model_inputs.decoder_input_ids,
        encoder_hidden_states: encoder_outputs,
    };
    const use_cache_branch = !!past_key_values;

    if (self.decoder_merged_session.inputNames.includes('use_cache_branch')) {
        decoderFeeds.use_cache_branch = boolTensor(use_cache_branch);
    }

    if (self.decoder_merged_session.inputNames.includes('encoder_attention_mask')) {
        decoderFeeds.encoder_attention_mask = model_inputs.attention_mask
    }

    preparePositionIds(self.decoder_merged_session, decoderFeeds, use_cache_branch);
    self.addPastKeyValues(decoderFeeds, past_key_values);

    const decoderResults = await sessionRun(self.decoder_merged_session, decoderFeeds);
    let logits = decoderResults.logits;
    past_key_values = self.getPastKeyValues(decoderResults, past_key_values);

    // Get cross attention and/or decoder attentions if they are present
    const attns = self.getAttentions(decoderResults);

    return new Seq2SeqLMOutput({ logits, past_key_values, encoder_outputs, ...attns });
}

/**
 * Start the beam search process for the seq2seq model.
 * @param {PreTrainedModel} self The seq2seq model object.
 * @param {Tensor} inputTokenIds Array of input token ids for each input sequence.
 * @param {Object} generation_config The generation config.
 * @param {number} numOutputTokens The maximum number of output tokens for the model.
 * @returns {Object[]} Array of beam search objects.
 * @private
 */
function seq2seqStartBeams(self, inputTokenIds, generation_config, numOutputTokens) {
    let beams = [];
    let beamId = 0;

    // @ts-ignore
    const requires_attention_mask = self.requires_attention_mask ?? true;

    // decoder_input_ids == output_token_ids
    let decoder_input_ids =
        generation_config.decoder_input_ids
        ?? generation_config.decoder_start_token_id
        ?? generation_config.bos_token_id
        ?? generation_config.eos_token_id;

    // Support input as tensor or list
    // TODO support batched decoder_input_ids
    if (decoder_input_ids instanceof Tensor) {
        decoder_input_ids = decoder_input_ids.tolist().flat();
    } else if (!Array.isArray(decoder_input_ids)) {
        decoder_input_ids = [decoder_input_ids];
    }

    for (let tokens of inputTokenIds) {
        // TODO: Improve
        // Currently, just add back batch dimension.
        // In future, allow for true parallel execution
        tokens.dims = [1, ...tokens.dims]

        // Create beam
        let start = {
            inputs: tokens,
            encoder_outputs: null,
            prev_model_outputs: null,

            output_token_ids: decoder_input_ids,
            done: false,
            score: 0,
            id: beamId++ // assign unique id to beams
        }

        if (requires_attention_mask) {
            start.attention_mask = prepareAttentionMask(self, tokens);
        }

        beams.push(start);
    }

    return beams;
}

/**
 * Run beam search on the seq2seq model for a single beam.
 * @param {PreTrainedModel} self The seq2seq model object.
 * @param {Object} beam The beam search object for which to run the model.
 * @param {Object} options options
 * @param {string} [options.input_name='input_ids'] The name of the input tensor for the encoder.
 * @returns {Promise<Object>} Promise that resolves with the output of the seq2seq model for the given beam.
 * @private
 */
async function seq2seqRunBeam(self, beam) {
    const input_name = self.main_input_name;

    let decoder_input_ids = beam.output_token_ids;
    if (beam.prev_model_outputs) {
        // After the first step, `prev_model_outputs` won't be null.
        // So, we cut decoder_input_ids if past is used
        decoder_input_ids = decoder_input_ids.slice(-1);
    }

    // 1. Prepare
    let model_inputs = {
        [input_name]: beam.inputs,
        decoder_input_ids: toI64Tensor(decoder_input_ids),
        encoder_outputs: beam.encoder_outputs,
        past_key_values: beam.prev_model_outputs?.past_key_values,
    }
    if (beam.attention_mask) {
        model_inputs.attention_mask = beam.attention_mask
    }

    // 2. Run
    let output = await self.forward(model_inputs);

    // 3. Update
    beam.prev_model_outputs = output;
    beam.encoder_outputs = output.encoder_outputs;

    return output;
}

/**
 * Update a beam with a new token ID.
 * @param {Object} beam The beam to update.
 * @param {number} newTokenId The new token ID to add to the beam's output.
 * @private
 */
function seq2seqUpdatebeam(beam, newTokenId) {
    beam.output_token_ids = [...beam.output_token_ids, newTokenId];
}

/**
 * Forward pass of an encoder model.
 * @param {Object} self The encoder model.
 * @param {Object} model_inputs The input data to be used for the forward pass.
 * @returns {Promise<Object>} Promise that resolves with an object containing the model's outputs.
 * @private
 */
async function encoderForward(self, model_inputs) {
    const encoderFeeds = Object.create(null);
    for (const key of self.session.inputNames) {
        encoderFeeds[key] = model_inputs[key];
    }
    if (self.session.inputNames.includes('token_type_ids') && !encoderFeeds.token_type_ids) {
        // Assign default `token_type_ids` to the `encoderFeeds` if the model expects it,
        // but they weren't created by the tokenizer.
        add_token_types(encoderFeeds);
    }
    return await sessionRun(self.session, encoderFeeds);
}


/**
 * Forward pass of a decoder model.
 * @param {Object} self The decoder model.
 * @param {Object} model_inputs The input data to be used for the forward pass.
 * @returns {Promise<Object>} Promise that resolves with an object containing the logits and past key values.
 * @private
 */
async function decoderForward(self, model_inputs) {
    let { input_ids, past_key_values, attention_mask } = model_inputs;
    let decoderFeeds = {
        input_ids: input_ids,
        attention_mask: attention_mask ?? prepareAttentionMask(self, input_ids),
    }
    const use_cache_branch = !!past_key_values;

    if (self.session.inputNames.includes('use_cache_branch')) {
        decoderFeeds.use_cache_branch = boolTensor(use_cache_branch);
    }

    preparePositionIds(self.session, decoderFeeds, use_cache_branch);

    self.addPastKeyValues(decoderFeeds, past_key_values);

    let decoderResults = await sessionRun(self.session, decoderFeeds);

    let logits = decoderResults.logits;

    past_key_values = self.getPastKeyValues(decoderResults, past_key_values);
    return { logits, past_key_values };
}

/**
 * Starts the generation of text by initializing the beams for the given input token IDs.
 * @param {Object} self The text generation model object.
 * @param {Tensor} inputTokenIds An tensor of input token IDs to generate text from.
 * @param {Object} generation_config The generation config.
 * @param {number} numOutputTokens The maximum number of tokens to generate for each beam.
 * @param {Tensor} [inputs_attention_mask] The attention mask tensor for the input token IDs.
 * @returns {Object[]} An array of beams initialized with the given inputs and parameters.
 * @private
 */
function decoderStartBeams(self, inputTokenIds, generation_config, numOutputTokens, inputs_attention_mask) {
    let beams = [];

    let beamId = 0;
    for (let tokens of inputTokenIds) {
        let output_token_ids = tokens.tolist().map(Number);

        // TODO: Improve
        // Currently, just add back batch dimension.
        // In future, allow for true parallel execution
        tokens.dims = [1, ...tokens.dims]

        let attn_mask;
        if (inputs_attention_mask) {
            attn_mask = inputs_attention_mask[beamId];
            attn_mask.dims = [1, ...attn_mask.dims]

        } else {
            attn_mask = prepareAttentionMask(self, tokens)
        }

        let start = {
            input: tokens,
            model_input_ids: tokens,
            attention_mask: attn_mask,
            prev_model_outputs: null,

            output_token_ids: output_token_ids,
            num_output_tokens: numOutputTokens,

            done: false,
            score: 0,
            id: beamId++ // assign unique id to beams
        }

        beams.push(start);
    }
    return beams;
}

/**
 * Runs a single step of the text generation process for a given beam.
 *
 * @param {Object} self The decoder object.
 * @param {Object} beam The beam to run.
 * @param {Tensor} beam.input The input tensor.
 * @param {Tensor} beam.model_input_ids The input ids to the model.
 * @param {Tensor} beam.attention_mask The attention mask.
 * @param {Object} beam.prev_model_outputs The past key values.
 * @param {number[]} beam.output_token_ids The output token ids.
 * @returns {Promise<Object>} The output of the generation step.
 * @private
 */
async function decoderRunBeam(self, beam) {
    let attnMaskData = new BigInt64Array(beam.output_token_ids.length).fill(1n)

    // 1. Prepare
    let model_inputs = {
        input_ids: beam.model_input_ids,
        attention_mask: new Tensor(
            'int64',
            attnMaskData,
            [1, attnMaskData.length]
        ),
        past_key_values: beam.prev_model_outputs?.past_key_values,
    }

    // 2. Run
    let output = await self.forward(model_inputs);

    // 3. Update
    beam.prev_model_outputs = output;

    return output;
}

/**
 * Update a beam with a new token ID.
 * @param {Object} beam The beam to update.
 * @param {number} newTokenId The new token ID to add to the beam's output.
 * @private
 */
function decoderUpdatebeam(beam, newTokenId) {
    beam.output_token_ids = [...beam.output_token_ids, newTokenId];
    beam.model_input_ids = new Tensor('int64', [BigInt(newTokenId)], [1, 1]);
}

//////////////////////////////////////////////////

//////////////////////////////////////////////////
/**
 * A base class for pre-trained models that provides the model configuration and an ONNX session.
 */
export class PreTrainedModel extends Callable {
    main_input_name = 'input_ids';

    /**
     * Creates a new instance of the `PreTrainedModel` class.
     * @param {Object} config The model configuration.
     * @param {any} session session for the model.
     */
    constructor(config, session) {
        super();

        this.config = config;
        this.session = session;

        const modelName = MODEL_CLASS_TO_NAME_MAPPING.get(this.constructor);
        const modelType = MODEL_TYPE_MAPPING.get(modelName);

        this.can_generate = false;
        this._runBeam = null;
        this._getStartBeams = null;
        this._updateBeam = null;
        this._forward = null;
        if (modelType === MODEL_TYPES.DecoderOnly) {
            this.can_generate = true;

            this._runBeam = decoderRunBeam;
            this._getStartBeams = decoderStartBeams;
            this._updateBeam = decoderUpdatebeam;
            this._forward = decoderForward;

        } else if (modelType === MODEL_TYPES.Seq2Seq || modelType === MODEL_TYPES.Vision2Seq) {
            this.can_generate = true;

            this._runBeam = seq2seqRunBeam;
            this._getStartBeams = seq2seqStartBeams;
            this._updateBeam = seq2seqUpdatebeam;
            this._forward = seq2seqForward;

        } else if (modelType === MODEL_TYPES.EncoderDecoder) {
            this._forward = encoderForward;

        } else { // should be MODEL_TYPES.EncoderOnly
            this._forward = encoderForward;
        }
    }

    /**
    * Disposes of all the ONNX sessions that were created during inference.
    * @returns {Promise<unknown[]>} An array of promises, one for each ONNX session that is being disposed.
    * @todo Use https://developer.mozilla.org/en-US/docs/Web/JavaScript/Reference/Global_Objects/FinalizationRegistry
    */
    async dispose() {
        const promises = [];
        for (let key of Object.keys(this)) {
            const item = this[key];
            // @ts-ignore
            if (item instanceof InferenceSession) {
                promises.push(item.handler.dispose())
            }
        }
        return await Promise.all(promises);
    }

    /**
     * Instantiate one of the model classes of the library from a pretrained model.
     * 
     * The model class to instantiate is selected based on the `model_type` property of the config object
     * (either passed as an argument or loaded from `pretrained_model_name_or_path` if possible)
     * 
     * @param {string} pretrained_model_name_or_path The name or path of the pretrained model. Can be either:
     * - A string, the *model id* of a pretrained model hosted inside a model repo on huggingface.co.
     *   Valid model ids can be located at the root-level, like `bert-base-uncased`, or namespaced under a
     *   user or organization name, like `dbmdz/bert-base-german-cased`.
     * - A path to a *directory* containing model weights, e.g., `./my_model_directory/`.
     * @param {import('./utils/hub.js').PretrainedOptions} options Additional options for loading the model.
     * 
     * @returns {Promise<PreTrainedModel>} A new instance of the `PreTrainedModel` class.
     */
    static async from_pretrained(pretrained_model_name_or_path, {
        quantized = true,
        progress_callback = null,
        config = null,
        cache_dir = null,
        local_files_only = false,
        revision = 'main',
        model_file_name = null,
    } = {}) {

        let options = {
            quantized,
            progress_callback,
            config,
            cache_dir,
            local_files_only,
            revision,
            model_file_name,
        }

        const modelName = MODEL_CLASS_TO_NAME_MAPPING.get(this);
        const modelType = MODEL_TYPE_MAPPING.get(modelName);

        let info;
        if (modelType === MODEL_TYPES.DecoderOnly) {
            info = await Promise.all([
                AutoConfig.from_pretrained(pretrained_model_name_or_path, options),
                constructSession(pretrained_model_name_or_path, options.model_file_name ?? 'decoder_model_merged', options),
                getModelJSON(pretrained_model_name_or_path, 'generation_config.json', false, options),
            ]);

        } else if (modelType === MODEL_TYPES.Seq2Seq || modelType === MODEL_TYPES.Vision2Seq) {
            info = await Promise.all([
                AutoConfig.from_pretrained(pretrained_model_name_or_path, options),
                constructSession(pretrained_model_name_or_path, 'encoder_model', options),
                constructSession(pretrained_model_name_or_path, 'decoder_model_merged', options),
                getModelJSON(pretrained_model_name_or_path, 'generation_config.json', false, options),
            ]);

        } else if (modelType === MODEL_TYPES.EncoderDecoder) {
            info = await Promise.all([
                AutoConfig.from_pretrained(pretrained_model_name_or_path, options),
                constructSession(pretrained_model_name_or_path, 'encoder_model', options),
                constructSession(pretrained_model_name_or_path, 'decoder_model_merged', options),
            ]);

        } else { // should be MODEL_TYPES.EncoderOnly
            if (modelType !== MODEL_TYPES.EncoderOnly) {
                console.warn(`Model type for '${modelName}' not found, assuming encoder-only architecture. Please report this at https://github.com/xenova/transformers.js/issues/new/choose.`)
            }
            info = await Promise.all([
                AutoConfig.from_pretrained(pretrained_model_name_or_path, options),
                constructSession(pretrained_model_name_or_path, options.model_file_name ?? 'model', options)
            ]);
        }

        // @ts-ignore
        return new this(...info);
    }

    /**
     * Runs the model with the provided inputs
     * @param {Object} model_inputs Object containing input tensors
     * @returns {Promise<Object>} Object containing output tensors
     */
    async _call(model_inputs) {
        return await this.forward(model_inputs);
    }

    /**
     * Forward method for a pretrained model. If not overridden by a subclass, the correct forward method
     * will be chosen based on the model type.
     * @param {Object} model_inputs The input data to the model in the format specified in the ONNX model.
     * @returns {Promise<Object>} The output data from the model in the format specified in the ONNX model.
     * @throws {Error} This method must be implemented in subclasses.
     */
    async forward(model_inputs) {
        return await this._forward(this, model_inputs);
    }

    /**
     * @param {GenerationConfig} generation_config 
     * @param {number} input_ids_seq_length The starting sequence length for the input ids.
     * @returns {LogitsProcessorList}
     * @private
     */
    _get_logits_processor(
        generation_config,
        input_ids_seq_length,
        // encoder_input_ids, TODO
        // prefix_allowed_tokens_fn, TODO
        logits_processor = null
    ) {
        const processors = new LogitsProcessorList();

        // if (generation_config.diversity_penalty !== null && generation_config.diversity_penalty > 0.0) {
        //     processors.push(new HammingDiversityLogitsProcessor(
        //         generation_config.diversity_penalty,
        //         generation_config.num_beams,
        //         generation_config.num_beam_groups
        //     ));
        // }

        // if (generation_config.encoder_repetition_penalty !== null && generation_config.encoder_repetition_penalty !== 1.0) {
        //     processors.push(new EncoderRepetitionPenaltyLogitsProcessor(
        //         generation_config.encoder_repetition_penalty,
        //         encoder_input_ids
        //     ));
        // }

        if (generation_config.repetition_penalty !== null && generation_config.repetition_penalty !== 1.0) {
            processors.push(new RepetitionPenaltyLogitsProcessor(generation_config.repetition_penalty));
        }

        if (generation_config.no_repeat_ngram_size !== null && generation_config.no_repeat_ngram_size > 0) {
            processors.push(new NoRepeatNGramLogitsProcessor(generation_config.no_repeat_ngram_size));
        }

        // if (generation_config.encoder_no_repeat_ngram_size !== null && generation_config.encoder_no_repeat_ngram_size > 0) {
        //     if (this.config.is_encoder_decoder) {
        //         processors.push(new EncoderNoRepeatNGramLogitsProcessor(
        //             generation_config.encoder_no_repeat_ngram_size,
        //             encoder_input_ids
        //         ));
        //     } else {
        //         throw new Error("It's impossible to use `encoder_no_repeat_ngram_size` with decoder-only architecture");
        //     }
        // }

        if (generation_config.bad_words_ids !== null) {
            processors.push(new NoBadWordsLogitsProcessor(generation_config.bad_words_ids, generation_config.eos_token_id));
        }

        if (generation_config.min_length !== null && generation_config.eos_token_id !== null && generation_config.min_length > 0) {
            processors.push(new MinLengthLogitsProcessor(generation_config.min_length, generation_config.eos_token_id));
        }

        if (generation_config.min_new_tokens !== null && generation_config.eos_token_id !== null && generation_config.min_new_tokens > 0) {
            processors.push(new MinNewTokensLengthLogitsProcessor(
                input_ids_seq_length,
                generation_config.min_new_tokens,
                generation_config.eos_token_id
            ));
        }

        // if (prefix_allowed_tokens_fn !== null) {
        //     processors.push(new PrefixConstrainedLogitsProcessor(
        //         prefix_allowed_tokens_fn,
        //         generation_config.num_beams / generation_config.num_beam_groups
        //     ));
        // }


        if (generation_config.forced_bos_token_id !== null) {
            processors.push(new ForcedBOSTokenLogitsProcessor(generation_config.forced_bos_token_id));
        }

        if (generation_config.forced_eos_token_id !== null) {
            processors.push(new ForcedEOSTokenLogitsProcessor(
                generation_config.max_length,
                generation_config.forced_eos_token_id
            ));
        }

        // if (generation_config.remove_invalid_values === true) {
        //     processors.push(new InfNanRemoveLogitsProcessor());
        // }

        // if (generation_config.exponential_decay_length_penalty !== null) {
        //     processors.push(new ExponentialDecayLengthPenalty(
        //         generation_config.exponential_decay_length_penalty,
        //         generation_config.eos_token_id,
        //         input_ids_seq_length
        //     ));
        // }

        // if (generation_config.suppress_tokens !== null) {
        //     processors.push(new SuppressTokensLogitsProcessor(generation_config.suppress_tokens));
        // }

        if (generation_config.begin_suppress_tokens !== null) {
            let begin_index = (input_ids_seq_length > 1 || generation_config.forced_bos_token_id === null)
                ? input_ids_seq_length
                : input_ids_seq_length + 1;

            if (generation_config.forced_decoder_ids !== null) {
                // generation starts after the last token that is forced
                begin_index += generation_config.forced_decoder_ids[generation_config.forced_decoder_ids.length - 1][0];
            }
            processors.push(new SuppressTokensAtBeginLogitsProcessor(generation_config.begin_suppress_tokens, begin_index));
        }

        if (generation_config.forced_decoder_ids !== null) {
            processors.push(new ForceTokensLogitsProcessor(generation_config.forced_decoder_ids));
        }

        if (logits_processor !== null) {
            processors.extend(logits_processor)
        }

        // `LogitNormalization` should always be the last logit processor, when present
        // if (generation_config.renormalize_logits === true) {
        //     processors.push(new LogitNormalization());
        // }

        return processors;
    }

    /**
     * This function merges multiple generation configs together to form a final generation config to be used by the model for text generation.
     * It first creates an empty `GenerationConfig` object, then it applies the model's own `generation_config` property to it. Finally, if a `generation_config` object was passed in the arguments, it overwrites the corresponding properties in the final config with those of the passed config object.
     *
     * @param {GenerationConfig} generation_config A `GenerationConfig` object containing generation parameters.
     * @returns {GenerationConfig} The final generation config object to be used by the model for text generation.
     */
    _get_generation_config(generation_config) {
        // Create empty generation config (contains defaults)
        // We pass `this.config` so that if `eos_token_id` or `bos_token_id` exist in the model's config, we will use them
        let gen_config = new GenerationConfig(this.config);

        // Apply model's generation config, if it exists
        if ('generation_config' in this) {
            Object.assign(gen_config, this.generation_config);
        }

        // Finally, use any generation config specified by the user
        // when calling `generate`
        if (generation_config !== null) {
            Object.assign(gen_config, generation_config);
        }
        return gen_config;
    }

    /**
     * @typedef {import('./utils/maths.js').TypedArray} TypedArray
     */

    /**
     * @typedef {{ sequences: Tensor, decoder_attentions: Tensor, cross_attentions: Tensor }} EncoderDecoderOutput
     * @typedef {Object} DecoderOutput
     * 
     * Generates text based on the given inputs and generation configuration using the model.
     * @param {Tensor|Array|TypedArray} inputs An array of input token IDs.
     * @param {Object|GenerationConfig|null} generation_config The generation configuration to use. If null, default configuration will be used.
     * @param {Object|null} logits_processor An optional logits processor to use. If null, a new LogitsProcessorList instance will be created.
     * @param {Object} options options
     * @param {Object} [options.inputs_attention_mask=null] An optional attention mask for the inputs.
     * @returns {Promise<number[][]|EncoderDecoderOutput|DecoderOutput>} An array of generated output sequences, where each sequence is an array of token IDs.
     * @throws {Error} Throws an error if the inputs array is empty.
     */
    async generate(
        inputs,
        generation_config = null,
        logits_processor = null,
        {
            inputs_attention_mask = null
        } = {},
    ) {
        if (!this.can_generate) {
            const modelName = MODEL_CLASS_TO_NAME_MAPPING.get(this.constructor);
            let errorMessage = `The current model class (${modelName}) is not compatible with \`.generate()\`, as it doesn't have a language model head.`

            const modelType = this.config.model_type;
            const possibleInfo =
                MODEL_WITH_LM_HEAD_MAPPING_NAMES.get(modelType)
                ?? MODEL_FOR_SEQ_TO_SEQ_CAUSAL_LM_MAPPING_NAMES.get(modelType)
                ?? MODEL_FOR_SPEECH_SEQ_2_SEQ_MAPPING_NAMES.get(modelType)
                // ?? MODEL_FOR_TEXT_TO_SPECTROGRAM_MAPPING_NAMES.get(modelType) // TODO
                ?? MODEL_FOR_VISION_2_SEQ_MAPPING_NAMES.get(modelType);

            if (possibleInfo) {
                // TODO: support multiple possible classes
                errorMessage += ` Please use the following class instead: '${possibleInfo[0]}'`;
            }
            throw Error(errorMessage);
        }

        if (!(inputs instanceof Tensor) && !isTypedArray(inputs) && !Array.isArray(inputs)) {
            throw Error(`\`inputs\` must be a Tensor, TypedArray, or Array, but is "${inputs.constructor.name}".`);
        }

        let input_ids_seq_length;

        // Prepare `input_ids` which will be used for auto-regressive generation
        // TODO: Update to align with HF transformers' implementation
        if (this.config.is_encoder_decoder) {
            // Generating from the encoder outputs
            input_ids_seq_length = 0;

        } else {
            input_ids_seq_length = inputs instanceof Tensor ? inputs.dims.at(-1) : inputs.length;

            // decoder-only
            if (input_ids_seq_length === 0) {
                throw Error("Must supply a non-empty array of input token ids.")
            }
        }

        // Update generation config with defaults
        generation_config = this._get_generation_config(generation_config);

        logits_processor = logits_processor ?? new LogitsProcessorList()

        // Update logits processor
        logits_processor = this._get_logits_processor(
            generation_config,
            input_ids_seq_length,
            logits_processor
        )

        /** @type {number[]} */
        let eos_token_ids = generation_config.eos_token_id;
        if (eos_token_ids !== null && !Array.isArray(eos_token_ids)) {
            eos_token_ids = [eos_token_ids];
        }

        // TODO implement early_stopping
        // https://huggingface.co/blog/how-to-generate

        let numOutputTokens = 1;
        const maxOutputTokens = numOutputTokens + (generation_config.max_new_tokens ?? Infinity);

        // Only use max length if max_new_tokens is not provided
        const useMaxLength = Number.isInteger(generation_config.max_length) && (generation_config.max_new_tokens ?? null) === null;
        let sampler = Sampler.getSampler(generation_config);

        // @ts-ignore
        let beams = this.getStartBeams(inputs, generation_config, numOutputTokens, inputs_attention_mask);

        while (beams.some(x => !x.done) && numOutputTokens < maxOutputTokens) {
            let newest_beams = [];
            for (let beam of beams) {
                if (beam.done) {
                    // Add this beam back into the pool
                    newest_beams.push(beam);
                    continue
                }
                if (useMaxLength && beam.output_token_ids.length >= generation_config.max_length) {
                    // Set this beam to done and add it back into the pool
                    beam.done = true;
                    newest_beams.push(beam);
                    continue
                }

                // @ts-ignore
                let output = await this.runBeam(beam);

                // add attentions/scores to beam only if user requested
                if (generation_config.output_attentions) {
                    this.addAttentionsToBeam(beam, output);
                }
                if (generation_config.output_scores) {
                    // TODO add
                }

                // Logits are of the form [batch_size, out_seq_length, vocab_size]
                // In most cases, this will be [batch_size, 1, vocab_size]
                // So, we select the last token's logits:
                // (equivalent to `logits = outputs.logits[:, -1, :]`)
                let logits = output.logits.slice(null, -1, null);

                // Apply logits processor
                logits_processor(beam.output_token_ids, logits);

                let sampledTokens = sampler(logits);
                for (let [newTokenId, logProb] of sampledTokens) {
                    // use previous beam as a starting point
                    let newBeam = { ...beam };

                    // update new beam
                    // @ts-ignore
                    this.updateBeam(newBeam, newTokenId);

                    newBeam.score += logProb;

                    if (eos_token_ids && eos_token_ids.includes(newTokenId)) {
                        newBeam.done = true;
                    }

                    newest_beams.push(newBeam);
                }
            }
            ++numOutputTokens;

            // Next, we get the best beams, per ID
            newest_beams = this.groupBeams(newest_beams).map(
                group => group
                    .sort((a, b) => b.score - a.score)      // sort by score
                    .slice(0, generation_config.num_beams)  // remove outside beam width
            );

            // Flatten beams
            beams = newest_beams.flat();

            // Run callback
            if (generation_config.callback_function) {
                generation_config.callback_function(beams);
            }
        }

        // TODO: Ensure that we can return non-batched outputs

        const groupedBeams = this.groupBeams(beams);

        const getFlattened = (key) => groupedBeams.map(
            batch => {
                if (generation_config.num_return_sequences > 1) {
                    return batch.slice(0, generation_config.num_return_sequences).map(x => x[key]);
                } else {
                    return [batch[0][key]];
                }
            }
        ).flat(); // Flatten across batches (depth=1)

        const sequences = getFlattened('output_token_ids'); // [1, seqLength]

        if (generation_config.return_dict_in_generate) {
            // NOTE: `decoder_attentions` and `cross_attentions` should be:
            //    list (one element for each generated token)
            //    of list (one element for each layer of the decoder)
            //    of torch.FloatTensor of shape (batch_size, num_heads, generated_length, sequence_length)
            // However, since we are only generating one batch at a time, they are of the form:
            //   list (batches)
            //   of list (one element for each generated token)
            //   of list (one element for each layer of the decoder)
            //   of torch.FloatTensor of shape (1, num_heads, generated_length, sequence_length)
            // 
            // TODO: In future (when true parallelism, we should be able to return the correct shape)

            const decoder_attentions = getFlattened('decoder_attentions');
            const cross_attentions = getFlattened('cross_attentions');

            return {
                sequences,

                decoder_attentions,
                cross_attentions,
            }
        } else {
            return sequences;
        }
    }

    /**
     * Helper function to add attentions to beam
     * @param {Object} beam 
     * @param {Object} output
     * @private 
     */
    addAttentionsToBeam(beam, output) {
        if (this.config.is_encoder_decoder) {
            if (!output.cross_attentions || output.cross_attentions.length === 0) {
                throw Error(
                    "`output_attentions` is true, but the model did not produce cross-attentions. " +
                    "This is most likely because the model was not exported with `output_attentions=True`."
                )
            }
            if (!beam.cross_attentions) {
                beam.cross_attentions = [];
            }
            beam.cross_attentions.push(output.cross_attentions);
        }

        if (!output.decoder_attentions || output.decoder_attentions.length === 0) {
            throw Error(
                "`output_attentions` is true, but the model did not produce decoder-attentions. " +
                "This is most likely because the model was not exported with `output_attentions=True`."
            )
        }
        if (!beam.decoder_attentions) {
            beam.decoder_attentions = [];
        }
        beam.decoder_attentions.push(output.decoder_attentions);
    }

    /**
     * Groups an array of beam objects by their ids.
     *
     * @param {Array} beams The array of beam objects to group.
     * @returns {Array} An array of arrays, where each inner array contains beam objects with the same id.
     */
    groupBeams(beams) {
        // Group beams by their ids
        const groups = Object.create(null);
        for (const obj of beams) {
            if (groups[obj.id] === undefined) {
                groups[obj.id] = [obj];
            } else {
                groups[obj.id].push(obj);
            }
        }

        return Object.values(groups);
    }

    /**
     * Returns an object containing past key values from the given decoder results object.
     *
     * @param {Object} decoderResults The decoder results object.
     * @param {Object} pastKeyValues The previous past key values.
     * @returns {Object} An object containing past key values.
     */
    getPastKeyValues(decoderResults, pastKeyValues) {

        const pkvs = Object.create(null);

        for (const name in decoderResults) {
            if (name.startsWith('present')) {
                let newName = name.replace('present', 'past_key_values');

                if (pastKeyValues && name.includes('encoder')) {
                    // Optimization introduced by optimum to reuse past key values. So, we just replace the constant
                    // outputs with the previous past key values.
                    // https://github.com/huggingface/optimum/blob/0bf2c05fb7e1182b52d21b703cfc95fd9e4ea3dc/optimum/onnxruntime/base.py#L677-L704
                    pkvs[newName] = pastKeyValues[newName];
                } else {
                    pkvs[newName] = decoderResults[name];
                }
            }
        }
        return pkvs;
    }

    /**
     * Returns an object containing attentions from the given decoder results object.
     *
     * @param {Object} decoderResults The decoder results object.
     * @returns {Object} An object containing attentions.
     */
    getAttentions(decoderResults) {
        const attns = Object.create(null);

        for (const attnName of ['cross_attentions', 'decoder_attentions']) {
            const result = [];
            for (const name in decoderResults) {
                if (name.startsWith(attnName)) {
                    const index = name.split('.').pop()
                    result[index] = decoderResults[name];
                }
            }
            attns[attnName] = result;
        }
        return attns;
    }

    /**
     * Adds past key values to the decoder feeds object. If pastKeyValues is null, creates new tensors for past key values.
     *
     * @param {Object} decoderFeeds The decoder feeds object to add past key values to.
     * @param {Object} pastKeyValues An object containing past key values.
     */
    addPastKeyValues(decoderFeeds, pastKeyValues) {
        if (pastKeyValues) {
            Object.assign(decoderFeeds, pastKeyValues)
        } else {
            // TODO support batches (i.e., batch_size > 1)
            const batch_size = 1;

            // @ts-ignore
            if (this.config.is_encoder_decoder && (this.add_encoder_pkv ?? true)) {
                // @ts-ignore
                let encoder_dims = [batch_size, this.num_encoder_heads, 0, this.encoder_dim_kv];
                // @ts-ignore
                let decoder_dims = [batch_size, this.num_decoder_heads, 0, this.decoder_dim_kv];
                // @ts-ignore
                for (let i = 0; i < this.num_decoder_layers; ++i) {
                    decoderFeeds[`past_key_values.${i}.encoder.key`] = new Tensor('float32', [], encoder_dims)
                    decoderFeeds[`past_key_values.${i}.encoder.value`] = new Tensor('float32', [], encoder_dims)
                    decoderFeeds[`past_key_values.${i}.decoder.key`] = new Tensor('float32', [], decoder_dims)
                    decoderFeeds[`past_key_values.${i}.decoder.value`] = new Tensor('float32', [], decoder_dims)
                }
            } else if (this.config.model_type === 'falcon') {
                // NOTE: Custom implementation for Falcon
                // @ts-ignore
                let dims = [batch_size * this.num_heads, 0, this.dim_kv]
                // @ts-ignore
                for (let i = 0; i < this.num_layers; ++i) {
                    decoderFeeds[`past_key_values.${i}.key`] = new Tensor('float32', [], dims)
                    decoderFeeds[`past_key_values.${i}.value`] = new Tensor('float32', [], dims)
                }
            } else if (this.config.multi_query) { // e.g., for `gpt_bigcode`
                // @ts-ignore
                let dims = [batch_size * this.num_heads, 0, 2 * this.dim_kv]
                // @ts-ignore
                for (let i = 0; i < this.num_layers; ++i) {
                    decoderFeeds[`past_key_values.${i}.key_value`] = new Tensor('float32', [], dims)
                }
            } else if (this.config.model_type === 'bloom') {
                // NOTE: Custom implementation for Bloom

                // @ts-ignore
                let keyDims = [batch_size * this.num_heads, this.dim_kv, 0] // [batch_size x num_heads,64,past_sequence_length]
                // @ts-ignore
                let valueDims = [batch_size * this.num_heads, 0, this.dim_kv] // [batch_size x num_heads,past_sequence_length,64]
                // @ts-ignore
                for (let i = 0; i < this.num_layers; ++i) {
                    decoderFeeds[`past_key_values.${i}.key`] = new Tensor('float32', [], keyDims)
                    decoderFeeds[`past_key_values.${i}.value`] = new Tensor('float32', [], valueDims)
                }
            } else { // Decoder-only
                // @ts-ignore
                let dims = [batch_size, this.num_heads, 0, this.dim_kv]
                // @ts-ignore
                for (let i = 0; i < this.num_layers; ++i) {
                    decoderFeeds[`past_key_values.${i}.key`] = new Tensor('float32', [], dims)
                    decoderFeeds[`past_key_values.${i}.value`] = new Tensor('float32', [], dims)
                }
            }
        }
    }

    /**
     * Initializes and returns the beam for text generation task
     * @param {Tensor} inputTokenIds The input token ids.
     * @param {Object} generation_config The generation config.
     * @param {number} numOutputTokens The number of tokens to be generated.
     * @param {Tensor} inputs_attention_mask Optional input attention mask.
     * @returns {any} A Beam object representing the initialized beam.
     * @private
     */
    getStartBeams(inputTokenIds, generation_config, numOutputTokens, inputs_attention_mask) {
        return this._getStartBeams(this, inputTokenIds, generation_config, numOutputTokens, inputs_attention_mask)
    }

    /**
     * Runs a single step of the beam search generation algorithm.
     * @param {any} beam The current beam being generated.
     * @returns {Promise<any>} The updated beam after a single generation step.
     * @private
     */
    async runBeam(beam) {
        return await this._runBeam(this, beam);
    }

    /**
     * Update a beam with a new token ID.
     * @param {Object} beam The beam to update.
     * @param {number} newTokenId The new token ID to add to the beam's output.
     * @private
     */
    updateBeam(beam, newTokenId) {
        return this._updateBeam(beam, newTokenId);
    }
}

//////////////////////////////////////////////////
// Base model output class
export class ModelOutput { }

/**
 * Base class for model's outputs, with potential hidden states and attentions.
 */
export class BaseModelOutput extends ModelOutput {
    /**
     * @param {Object} output The output of the model.
     * @param {Tensor} output.last_hidden_state Sequence of hidden-states at the output of the last layer of the model.
     * @param {Tensor} [output.hidden_states] Hidden-states of the model at the output of each layer plus the optional initial embedding outputs.
     * @param {Tensor} [output.attentions] Attentions weights after the attention softmax, used to compute the weighted average in the self-attention heads.
     */
    constructor({ last_hidden_state, hidden_states = null, attentions = null }) {
        super();
        this.last_hidden_state = last_hidden_state;
        this.hidden_states = hidden_states;
        this.attentions = attentions;
    }
}
//////////////////////////////////////////////////
// Bert models
export class BertPreTrainedModel extends PreTrainedModel { }
export class BertModel extends BertPreTrainedModel { }

/**
 * BertForMaskedLM is a class representing a BERT model for masked language modeling.
 */
export class BertForMaskedLM extends BertPreTrainedModel {
    /**
     * Calls the model on new inputs.
     *
     * @param {Object} model_inputs The inputs to the model.
     * @returns {Promise<MaskedLMOutput>} An object containing the model's output logits for masked language modeling.
     */
    async _call(model_inputs) {
        return new MaskedLMOutput(await super._call(model_inputs));
    }
}

/**
 * BertForSequenceClassification is a class representing a BERT model for sequence classification.
 */
export class BertForSequenceClassification extends BertPreTrainedModel {
    /**
     * Calls the model on new inputs.
     *
     * @param {Object} model_inputs The inputs to the model.
     * @returns {Promise<SequenceClassifierOutput>} An object containing the model's output logits for sequence classification.
     */
    async _call(model_inputs) {
        return new SequenceClassifierOutput(await super._call(model_inputs));
    }
}

/**
 * BertForTokenClassification is a class representing a BERT model for token classification.
 */
export class BertForTokenClassification extends BertPreTrainedModel {
    /**
     * Calls the model on new inputs.
     *
     * @param {Object} model_inputs The inputs to the model.
     * @returns {Promise<TokenClassifierOutput>} An object containing the model's output logits for token classification.
     */
    async _call(model_inputs) {
        return new TokenClassifierOutput(await super._call(model_inputs));
    }
}

/**
 * BertForQuestionAnswering is a class representing a BERT model for question answering.
 */
export class BertForQuestionAnswering extends BertPreTrainedModel {
    /**
     * Calls the model on new inputs.
     *
     * @param {Object} model_inputs The inputs to the model.
     * @returns {Promise<QuestionAnsweringModelOutput>} An object containing the model's output logits for question answering.
     */
    async _call(model_inputs) {
        return new QuestionAnsweringModelOutput(await super._call(model_inputs));
    }
}
//////////////////////////////////////////////////


//////////////////////////////////////////////////
// ConvBert models
export class ConvBertPreTrainedModel extends PreTrainedModel { }

/**
 * The bare ConvBERT Model transformer outputting raw hidden-states without any specific head on top.
 */
export class ConvBertModel extends ConvBertPreTrainedModel { }

/**
 * ConvBERT Model with a language modeling head on top.
 */
export class ConvBertForMaskedLM extends ConvBertPreTrainedModel {
    /**
     * Calls the model on new inputs.
     *
     * @param {Object} model_inputs The inputs to the model.
     * @returns {Promise<MaskedLMOutput>} An object containing the model's output logits for masked language modeling.
     */
    async _call(model_inputs) {
        return new MaskedLMOutput(await super._call(model_inputs));
    }
}

/**
 * ConvBERT Model transformer with a sequence classification/regression head on top (a linear layer on top of the pooled output)
 */
export class ConvBertForSequenceClassification extends ConvBertPreTrainedModel {
    /**
     * Calls the model on new inputs.
     *
     * @param {Object} model_inputs The inputs to the model.
     * @returns {Promise<SequenceClassifierOutput>} An object containing the model's output logits for sequence classification.
     */
    async _call(model_inputs) {
        return new SequenceClassifierOutput(await super._call(model_inputs));
    }
}

/**
 * ConvBERT Model with a token classification head on top (a linear layer on top of the hidden-states output)
 * e.g. for Named-Entity-Recognition (NER) tasks.
 */
export class ConvBertForTokenClassification extends ConvBertPreTrainedModel {
    /**
     * Calls the model on new inputs.
     *
     * @param {Object} model_inputs The inputs to the model.
     * @returns {Promise<TokenClassifierOutput>} An object containing the model's output logits for token classification.
     */
    async _call(model_inputs) {
        return new TokenClassifierOutput(await super._call(model_inputs));
    }
}

/**
 * ConvBERT Model with a span classification head on top for extractive question-answering tasks like SQuAD
 * (a linear layers on top of the hidden-states output to compute `span start logits` and `span end logits`)
 */
export class ConvBertForQuestionAnswering extends ConvBertPreTrainedModel {
    /**
     * Calls the model on new inputs.
     *
     * @param {Object} model_inputs The inputs to the model.
     * @returns {Promise<QuestionAnsweringModelOutput>} An object containing the model's output logits for question answering.
     */
    async _call(model_inputs) {
        return new QuestionAnsweringModelOutput(await super._call(model_inputs));
    }
}
//////////////////////////////////////////////////


//////////////////////////////////////////////////
// Electra models
export class ElectraPreTrainedModel extends PreTrainedModel { }

/**
 * The bare Electra Model transformer outputting raw hidden-states without any specific head on top.
 * Identical to the BERT model except that it uses an additional linear layer between the embedding
 * layer and the encoder if the hidden size and embedding size are different.
 */
export class ElectraModel extends ElectraPreTrainedModel { }
// TODO add ElectraForPreTraining
/**
 * Electra model with a language modeling head on top.
 */
export class ElectraForMaskedLM extends ElectraPreTrainedModel {
    /**
     * Calls the model on new inputs.
     *
     * @param {Object} model_inputs The inputs to the model.
     * @returns {Promise<MaskedLMOutput>} An object containing the model's output logits for masked language modeling.
     */
    async _call(model_inputs) {
        return new MaskedLMOutput(await super._call(model_inputs));
    }
}

/**
 * ELECTRA Model transformer with a sequence classification/regression head on top (a linear layer on top of the pooled output)
 */
export class ElectraForSequenceClassification extends ElectraPreTrainedModel {
    /**
     * Calls the model on new inputs.
     *
     * @param {Object} model_inputs The inputs to the model.
     * @returns {Promise<SequenceClassifierOutput>} An object containing the model's output logits for sequence classification.
     */
    async _call(model_inputs) {
        return new SequenceClassifierOutput(await super._call(model_inputs));
    }
}

/**
 * Electra model with a token classification head on top.
 */
export class ElectraForTokenClassification extends ElectraPreTrainedModel {
    /**
     * Calls the model on new inputs.
     *
     * @param {Object} model_inputs The inputs to the model.
     * @returns {Promise<TokenClassifierOutput>} An object containing the model's output logits for token classification.
     */
    async _call(model_inputs) {
        return new TokenClassifierOutput(await super._call(model_inputs));
    }
}

/**
 * LECTRA Model with a span classification head on top for extractive question-answering tasks like SQuAD
 * (a linear layers on top of the hidden-states output to compute `span start logits` and `span end logits`).
 */
export class ElectraForQuestionAnswering extends ElectraPreTrainedModel {
    /**
     * Calls the model on new inputs.
     *
     * @param {Object} model_inputs The inputs to the model.
     * @returns {Promise<QuestionAnsweringModelOutput>} An object containing the model's output logits for question answering.
     */
    async _call(model_inputs) {
        return new QuestionAnsweringModelOutput(await super._call(model_inputs));
    }
}
//////////////////////////////////////////////////


//////////////////////////////////////////////////
// CamemBERT models
export class CamembertPreTrainedModel extends PreTrainedModel { }

/**
 * The bare CamemBERT Model transformer outputting raw hidden-states without any specific head on top.
 */
export class CamembertModel extends CamembertPreTrainedModel { }

/**
 * CamemBERT Model with a `language modeling` head on top.
 */
export class CamembertForMaskedLM extends CamembertPreTrainedModel {
    /**
     * Calls the model on new inputs.
     *
     * @param {Object} model_inputs The inputs to the model.
     * @returns {Promise<MaskedLMOutput>} An object containing the model's output logits for masked language modeling.
     */
    async _call(model_inputs) {
        return new MaskedLMOutput(await super._call(model_inputs));
    }
}

/**
 * CamemBERT Model transformer with a sequence classification/regression head on top (a linear layer on top of the pooled output) e.g. for GLUE tasks.
 */
export class CamembertForSequenceClassification extends CamembertPreTrainedModel {
    /**
     * Calls the model on new inputs.
     *
     * @param {Object} model_inputs The inputs to the model.
     * @returns {Promise<SequenceClassifierOutput>} An object containing the model's output logits for sequence classification.
     */
    async _call(model_inputs) {
        return new SequenceClassifierOutput(await super._call(model_inputs));
    }
}

/**
 * CamemBERT Model with a token classification head on top (a linear layer on top of the hidden-states output) e.g. for Named-Entity-Recognition (NER) tasks.
 */
export class CamembertForTokenClassification extends CamembertPreTrainedModel {
    /**
     * Calls the model on new inputs.
     *
     * @param {Object} model_inputs The inputs to the model.
     * @returns {Promise<TokenClassifierOutput>} An object containing the model's output logits for token classification.
     */
    async _call(model_inputs) {
        return new TokenClassifierOutput(await super._call(model_inputs));
    }
}

/**
 * CamemBERT Model with a span classification head on top for extractive question-answering tasks
 */
export class CamembertForQuestionAnswering extends CamembertPreTrainedModel {
    /**
     * Calls the model on new inputs.
     *
     * @param {Object} model_inputs The inputs to the model.
     * @returns {Promise<QuestionAnsweringModelOutput>} An object containing the model's output logits for question answering.
     */
    async _call(model_inputs) {
        return new QuestionAnsweringModelOutput(await super._call(model_inputs));
    }
}
//////////////////////////////////////////////////

//////////////////////////////////////////////////
// DeBERTa models
export class DebertaPreTrainedModel extends PreTrainedModel { }

/**
 * The bare DeBERTa Model transformer outputting raw hidden-states without any specific head on top.
 */
export class DebertaModel extends DebertaPreTrainedModel { }

/**
 * DeBERTa Model with a `language modeling` head on top.
 */
export class DebertaForMaskedLM extends DebertaPreTrainedModel {
    /**
     * Calls the model on new inputs.
     *
     * @param {Object} model_inputs The inputs to the model.
     * @returns {Promise<MaskedLMOutput>} An object containing the model's output logits for masked language modeling.
     */
    async _call(model_inputs) {
        return new MaskedLMOutput(await super._call(model_inputs));
    }
}

/**
 * DeBERTa Model transformer with a sequence classification/regression head on top (a linear layer on top of the pooled output)
 */
export class DebertaForSequenceClassification extends DebertaPreTrainedModel {
    /**
     * Calls the model on new inputs.
     *
     * @param {Object} model_inputs The inputs to the model.
     * @returns {Promise<SequenceClassifierOutput>} An object containing the model's output logits for sequence classification.
     */
    async _call(model_inputs) {
        return new SequenceClassifierOutput(await super._call(model_inputs));
    }
}

/**
 * DeBERTa Model with a token classification head on top (a linear layer on top of the hidden-states output) e.g. for Named-Entity-Recognition (NER) tasks.
 */
export class DebertaForTokenClassification extends DebertaPreTrainedModel {
    /**
     * Calls the model on new inputs.
     *
     * @param {Object} model_inputs The inputs to the model.
     * @returns {Promise<TokenClassifierOutput>} An object containing the model's output logits for token classification.
     */
    async _call(model_inputs) {
        return new TokenClassifierOutput(await super._call(model_inputs));
    }
}

/**
 * DeBERTa Model with a span classification head on top for extractive question-answering tasks like SQuAD (a linear
 * layers on top of the hidden-states output to compute `span start logits` and `span end logits`).
 */
export class DebertaForQuestionAnswering extends DebertaPreTrainedModel {
    /**
     * Calls the model on new inputs.
     *
     * @param {Object} model_inputs The inputs to the model.
     * @returns {Promise<QuestionAnsweringModelOutput>} An object containing the model's output logits for question answering.
     */
    async _call(model_inputs) {
        return new QuestionAnsweringModelOutput(await super._call(model_inputs));
    }
}
//////////////////////////////////////////////////

//////////////////////////////////////////////////
// DeBERTa-v2 models
export class DebertaV2PreTrainedModel extends PreTrainedModel { }

/**
 * The bare DeBERTa-V2 Model transformer outputting raw hidden-states without any specific head on top.
 */
export class DebertaV2Model extends DebertaV2PreTrainedModel { }

/**
 * DeBERTa-V2 Model with a `language modeling` head on top.
 */
export class DebertaV2ForMaskedLM extends DebertaV2PreTrainedModel {
    /**
     * Calls the model on new inputs.
     *
     * @param {Object} model_inputs The inputs to the model.
     * @returns {Promise<MaskedLMOutput>} An object containing the model's output logits for masked language modeling.
     */
    async _call(model_inputs) {
        return new MaskedLMOutput(await super._call(model_inputs));
    }
}

/**
 * DeBERTa-V2 Model transformer with a sequence classification/regression head on top (a linear layer on top of the pooled output)
 */
export class DebertaV2ForSequenceClassification extends DebertaV2PreTrainedModel {
    /**
     * Calls the model on new inputs.
     *
     * @param {Object} model_inputs The inputs to the model.
     * @returns {Promise<SequenceClassifierOutput>} An object containing the model's output logits for sequence classification.
     */
    async _call(model_inputs) {
        return new SequenceClassifierOutput(await super._call(model_inputs));
    }
}

/**
 * DeBERTa-V2 Model with a token classification head on top (a linear layer on top of the hidden-states output) e.g. for Named-Entity-Recognition (NER) tasks.
 */
export class DebertaV2ForTokenClassification extends DebertaV2PreTrainedModel {
    /**
     * Calls the model on new inputs.
     *
     * @param {Object} model_inputs The inputs to the model.
     * @returns {Promise<TokenClassifierOutput>} An object containing the model's output logits for token classification.
     */
    async _call(model_inputs) {
        return new TokenClassifierOutput(await super._call(model_inputs));
    }
}

/**
 * DeBERTa-V2 Model with a span classification head on top for extractive question-answering tasks like SQuAD (a linear
 * layers on top of the hidden-states output to compute `span start logits` and `span end logits`).
 */
export class DebertaV2ForQuestionAnswering extends DebertaV2PreTrainedModel {
    /**
     * Calls the model on new inputs.
     *
     * @param {Object} model_inputs The inputs to the model.
     * @returns {Promise<QuestionAnsweringModelOutput>} An object containing the model's output logits for question answering.
     */
    async _call(model_inputs) {
        return new QuestionAnsweringModelOutput(await super._call(model_inputs));
    }
}
//////////////////////////////////////////////////

//////////////////////////////////////////////////
// DistilBert models
export class DistilBertPreTrainedModel extends PreTrainedModel { }
export class DistilBertModel extends DistilBertPreTrainedModel { }

/**
 * DistilBertForSequenceClassification is a class representing a DistilBERT model for sequence classification.
 */
export class DistilBertForSequenceClassification extends DistilBertPreTrainedModel {
    /**
     * Calls the model on new inputs.
     *
     * @param {Object} model_inputs The inputs to the model.
     * @returns {Promise<SequenceClassifierOutput>} An object containing the model's output logits for sequence classification.
     */
    async _call(model_inputs) {
        return new SequenceClassifierOutput(await super._call(model_inputs));
    }
}

/**
 * DistilBertForTokenClassification is a class representing a DistilBERT model for token classification.
 */
export class DistilBertForTokenClassification extends DistilBertPreTrainedModel {
    /**
     * Calls the model on new inputs.
     *
     * @param {Object} model_inputs The inputs to the model.
     * @returns {Promise<TokenClassifierOutput>} An object containing the model's output logits for token classification.
     */
    async _call(model_inputs) {
        return new TokenClassifierOutput(await super._call(model_inputs));
    }
}


/**
 * DistilBertForQuestionAnswering is a class representing a DistilBERT model for question answering.
 */
export class DistilBertForQuestionAnswering extends DistilBertPreTrainedModel {
    /**
     * Calls the model on new inputs.
     *
     * @param {Object} model_inputs The inputs to the model.
     * @returns {Promise<QuestionAnsweringModelOutput>} An object containing the model's output logits for question answering.
     */
    async _call(model_inputs) {
        return new QuestionAnsweringModelOutput(await super._call(model_inputs));
    }
}

/**
 * DistilBertForMaskedLM is a class representing a DistilBERT model for masking task.
 */
export class DistilBertForMaskedLM extends DistilBertPreTrainedModel {
    /**
     * Calls the model on new inputs.
     *
     * @param {Object} model_inputs The inputs to the model.
     * @returns {Promise<MaskedLMOutput>} returned object
     */
    async _call(model_inputs) {
        return new MaskedLMOutput(await super._call(model_inputs));
    }
}
//////////////////////////////////////////////////


//////////////////////////////////////////////////
// ESM models
export class EsmPreTrainedModel extends PreTrainedModel { }

/**
 * The bare ESM Model transformer outputting raw hidden-states without any specific head on top.
 */
export class EsmModel extends EsmPreTrainedModel { }

/**
 * ESM Model with a `language modeling` head on top.
 */
export class EsmForMaskedLM extends EsmPreTrainedModel {
    /**
     * Calls the model on new inputs.
     *
     * @param {Object} model_inputs The inputs to the model.
     * @returns {Promise<MaskedLMOutput>} An object containing the model's output logits for masked language modeling.
     */
    async _call(model_inputs) {
        return new MaskedLMOutput(await super._call(model_inputs));
    }
}

/**
 * ESM Model transformer with a sequence classification/regression head on top (a linear layer on top of the pooled output)
 */
export class EsmForSequenceClassification extends EsmPreTrainedModel {
    /**
     * Calls the model on new inputs.
     *
     * @param {Object} model_inputs The inputs to the model.
     * @returns {Promise<SequenceClassifierOutput>} An object containing the model's output logits for sequence classification.
     */
    async _call(model_inputs) {
        return new SequenceClassifierOutput(await super._call(model_inputs));
    }
}

/**
 * ESM Model with a token classification head on top (a linear layer on top of the hidden-states output)
 * e.g. for Named-Entity-Recognition (NER) tasks.
 */
export class EsmForTokenClassification extends EsmPreTrainedModel {
    /**
     * Calls the model on new inputs.
     *
     * @param {Object} model_inputs The inputs to the model.
     * @returns {Promise<TokenClassifierOutput>} An object containing the model's output logits for token classification.
     */
    async _call(model_inputs) {
        return new TokenClassifierOutput(await super._call(model_inputs));
    }
}
//////////////////////////////////////////////////


//////////////////////////////////////////////////
// MobileBert models
export class MobileBertPreTrainedModel extends PreTrainedModel { }
export class MobileBertModel extends MobileBertPreTrainedModel { }

/**
 * MobileBertForMaskedLM is a class representing a MobileBERT model for masking task.
 */
export class MobileBertForMaskedLM extends MobileBertPreTrainedModel {
    /**
     * Calls the model on new inputs.
     *
     * @param {Object} model_inputs The inputs to the model.
     * @returns {Promise<MaskedLMOutput>} returned object
     */
    async _call(model_inputs) {
        return new MaskedLMOutput(await super._call(model_inputs));
    }
}

/**
 * MobileBert Model transformer with a sequence classification/regression head on top (a linear layer on top of the pooled output)
 */
export class MobileBertForSequenceClassification extends MobileBertPreTrainedModel {
    /**
     * Calls the model on new inputs.
     *
     * @param {Object} model_inputs The inputs to the model.
     * @returns {Promise<SequenceClassifierOutput>} returned object
     */
    async _call(model_inputs) {
        return new SequenceClassifierOutput(await super._call(model_inputs));
    }
}

/**
 * MobileBert Model with a span classification head on top for extractive question-answering tasks
 */
export class MobileBertForQuestionAnswering extends MobileBertPreTrainedModel {
    /**
     * Calls the model on new inputs.
     *
     * @param {Object} model_inputs The inputs to the model.
     * @returns {Promise<QuestionAnsweringModelOutput>} returned object
     */
    async _call(model_inputs) {
        return new QuestionAnsweringModelOutput(await super._call(model_inputs));
    }
}
//////////////////////////////////////////////////

//////////////////////////////////////////////////
// MPNet models
export class MPNetPreTrainedModel extends PreTrainedModel { }

/**
 * The bare MPNet Model transformer outputting raw hidden-states without any specific head on top.
 */
export class MPNetModel extends MPNetPreTrainedModel { }

/**
 * MPNetForMaskedLM is a class representing a MPNet model for masked language modeling.
 */
export class MPNetForMaskedLM extends MPNetPreTrainedModel {
    /**
     * Calls the model on new inputs.
     *
     * @param {Object} model_inputs The inputs to the model.
     * @returns {Promise<MaskedLMOutput>} An object containing the model's output logits for masked language modeling.
     */
    async _call(model_inputs) {
        return new MaskedLMOutput(await super._call(model_inputs));
    }
}

/**
 * MPNetForSequenceClassification is a class representing a MPNet model for sequence classification.
 */
export class MPNetForSequenceClassification extends MPNetPreTrainedModel {
    /**
     * Calls the model on new inputs.
     *
     * @param {Object} model_inputs The inputs to the model.
     * @returns {Promise<SequenceClassifierOutput>} An object containing the model's output logits for sequence classification.
     */
    async _call(model_inputs) {
        return new SequenceClassifierOutput(await super._call(model_inputs));
    }
}

/**
 * MPNetForTokenClassification is a class representing a MPNet model for token classification.
 */
export class MPNetForTokenClassification extends MPNetPreTrainedModel {
    /**
     * Calls the model on new inputs.
     *
     * @param {Object} model_inputs The inputs to the model.
     * @returns {Promise<TokenClassifierOutput>} An object containing the model's output logits for token classification.
     */
    async _call(model_inputs) {
        return new TokenClassifierOutput(await super._call(model_inputs));
    }
}

/**
 * MPNetForQuestionAnswering is a class representing a MPNet model for question answering.
 */
export class MPNetForQuestionAnswering extends MPNetPreTrainedModel {
    /**
     * Calls the model on new inputs.
     *
     * @param {Object} model_inputs The inputs to the model.
     * @returns {Promise<QuestionAnsweringModelOutput>} An object containing the model's output logits for question answering.
     */
    async _call(model_inputs) {
        return new QuestionAnsweringModelOutput(await super._call(model_inputs));
    }
}
//////////////////////////////////////////////////


//////////////////////////////////////////////////
// SqueezeBert models
export class SqueezeBertPreTrainedModel extends PreTrainedModel { }
export class SqueezeBertModel extends SqueezeBertPreTrainedModel { }
export class SqueezeBertForMaskedLM extends SqueezeBertPreTrainedModel {
    /**
     * Calls the model on new inputs.
     *
     * @param {Object} model_inputs The inputs to the model.
     * @returns {Promise<MaskedLMOutput>} returned object
     */
    async _call(model_inputs) {
        return new MaskedLMOutput(await super._call(model_inputs));
    }
}
export class SqueezeBertForSequenceClassification extends SqueezeBertPreTrainedModel {
    /**
     * Calls the model on new inputs.
     *
     * @param {Object} model_inputs The inputs to the model.
     * @returns {Promise<SequenceClassifierOutput>} returned object
     */
    async _call(model_inputs) {
        return new SequenceClassifierOutput(await super._call(model_inputs));
    }
}
export class SqueezeBertForQuestionAnswering extends SqueezeBertPreTrainedModel {
    /**
     * Calls the model on new inputs.
     *
     * @param {Object} model_inputs The inputs to the model.
     * @returns {Promise<QuestionAnsweringModelOutput>} returned object
     */
    async _call(model_inputs) {
        return new QuestionAnsweringModelOutput(await super._call(model_inputs));
    }
}
//////////////////////////////////////////////////


//////////////////////////////////////////////////
// Albert models
export class AlbertPreTrainedModel extends PreTrainedModel { }
export class AlbertModel extends AlbertPreTrainedModel { }
export class AlbertForSequenceClassification extends AlbertPreTrainedModel {
    /**
     * Calls the model on new inputs.
     *
     * @param {Object} model_inputs The inputs to the model.
     * @returns {Promise<SequenceClassifierOutput>} returned object
     */
    async _call(model_inputs) {
        return new SequenceClassifierOutput(await super._call(model_inputs));
    }
}
export class AlbertForQuestionAnswering extends AlbertPreTrainedModel {
    /**
     * Calls the model on new inputs.
     *
     * @param {Object} model_inputs The inputs to the model.
     * @returns {Promise<QuestionAnsweringModelOutput>} returned object
     */
    async _call(model_inputs) {
        return new QuestionAnsweringModelOutput(await super._call(model_inputs));
    }
}
export class AlbertForMaskedLM extends AlbertPreTrainedModel {
    /**
     * Calls the model on new inputs.
     *
     * @param {Object} model_inputs The inputs to the model.
     * @returns {Promise<MaskedLMOutput>} returned object
     */
    async _call(model_inputs) {
        return new MaskedLMOutput(await super._call(model_inputs));
    }
}
//////////////////////////////////////////////////


//////////////////////////////////////////////////
// T5 models
export class T5PreTrainedModel extends PreTrainedModel { };

export class T5Model extends T5PreTrainedModel { }

/**
 * T5Model is a class representing a T5 model for conditional generation.
 */
export class T5ForConditionalGeneration extends T5PreTrainedModel {

    /**
     * Creates a new instance of the `T5ForConditionalGeneration` class.
     * @param {Object} config The model configuration.
     * @param {any} session session for the model.
     * @param {any} decoder_merged_session session for the decoder.
     * @param {GenerationConfig} generation_config The generation configuration.
     */
    constructor(config, session, decoder_merged_session, generation_config) {
        super(config, session);
        this.decoder_merged_session = decoder_merged_session;
        this.generation_config = generation_config;

        this.num_decoder_layers = this.config.num_decoder_layers;
        this.num_decoder_heads = this.config.num_heads;
        this.decoder_dim_kv = this.config.d_kv;

        this.num_encoder_layers = this.config.num_layers;
        this.num_encoder_heads = this.config.num_heads;
        this.encoder_dim_kv = this.config.d_kv;
    }
}
//////////////////////////////////////////////////


//////////////////////////////////////////////////
// LONGT5 models
/**
 * An abstract class to handle weights initialization and a simple interface for downloading and loading pretrained models.
 */
export class LongT5PreTrainedModel extends PreTrainedModel { };

/**
 * The bare LONGT5 Model transformer outputting raw hidden-states without any specific head on top.
 */
export class LongT5Model extends LongT5PreTrainedModel { }

/**
 * LONGT5 Model with a `language modeling` head on top.
 */
export class LongT5ForConditionalGeneration extends LongT5PreTrainedModel {
    /**
     * Creates a new instance of the `LongT5ForConditionalGeneration` class.
     * @param {Object} config The model configuration.
     * @param {any} session session for the model.
     * @param {any} decoder_merged_session session for the decoder.
     * @param {GenerationConfig} generation_config The generation configuration.
     */
    constructor(config, session, decoder_merged_session, generation_config) {
        super(config, session);
        this.decoder_merged_session = decoder_merged_session;
        this.generation_config = generation_config;

        this.num_decoder_layers = this.config.num_decoder_layers;
        this.num_decoder_heads = this.config.num_heads;
        this.decoder_dim_kv = this.config.d_kv;

        this.num_encoder_layers = this.config.num_layers;
        this.num_encoder_heads = this.config.num_heads;
        this.encoder_dim_kv = this.config.d_kv;
    }
}
//////////////////////////////////////////////////


//////////////////////////////////////////////////
// MT5 models
export class MT5PreTrainedModel extends PreTrainedModel { };

export class MT5Model extends MT5PreTrainedModel { }

/**
 * A class representing a conditional sequence-to-sequence model based on the MT5 architecture.
 */
export class MT5ForConditionalGeneration extends MT5PreTrainedModel {

    /**
     * Creates a new instance of the `MT5ForConditionalGeneration` class.
     * @param {any} config The model configuration.
     * @param {any} session The ONNX session containing the encoder weights.
     * @param {any} decoder_merged_session The ONNX session containing the merged decoder weights.
     * @param {GenerationConfig} generation_config The generation configuration.
     */
    constructor(config, session, decoder_merged_session, generation_config) {
        super(config, session);
        this.decoder_merged_session = decoder_merged_session;
        this.generation_config = generation_config;

        this.num_decoder_layers = this.config.num_decoder_layers;
        this.num_decoder_heads = this.config.num_heads;
        this.decoder_dim_kv = this.config.d_kv;

        this.num_encoder_layers = this.config.num_layers;
        this.num_encoder_heads = this.config.num_heads;
        this.encoder_dim_kv = this.config.d_kv;
    }
}
//////////////////////////////////////////////////

//////////////////////////////////////////////////
// Bart models
export class BartPretrainedModel extends PreTrainedModel { };

/**
 * The bare BART Model outputting raw hidden-states without any specific head on top.
 */
export class BartModel extends BartPretrainedModel { }

/**
 * The BART Model with a language modeling head. Can be used for summarization.
 */
export class BartForConditionalGeneration extends BartPretrainedModel {

    /**
     * Creates a new instance of the `BartForConditionalGeneration` class.
     * @param {Object} config The configuration object for the Bart model.
     * @param {Object} session The ONNX session used to execute the model.
     * @param {Object} decoder_merged_session The ONNX session used to execute the decoder.
     * @param {Object} generation_config The generation configuration object.
     */
    constructor(config, session, decoder_merged_session, generation_config) {
        super(config, session);
        this.decoder_merged_session = decoder_merged_session;
        this.generation_config = generation_config;

        this.num_decoder_layers = this.config.decoder_layers;
        this.num_decoder_heads = this.config.decoder_attention_heads;
        this.decoder_dim_kv = this.config.d_model / this.num_decoder_heads;

        this.num_encoder_layers = this.config.encoder_layers;
        this.num_encoder_heads = this.config.encoder_attention_heads;
        this.encoder_dim_kv = this.config.d_model / this.num_encoder_heads;
    }

}

/**
 * Bart model with a sequence classification/head on top (a linear layer on top of the pooled output)
 */
export class BartForSequenceClassification extends BartPretrainedModel {
    /**
     * Calls the model on new inputs.
     *
     * @param {Object} model_inputs The inputs to the model.
     * @returns {Promise<SequenceClassifierOutput>} An object containing the model's output logits for sequence classification.
     */
    async _call(model_inputs) {
        return new SequenceClassifierOutput(await super._call(model_inputs));
    }
}

//////////////////////////////////////////////////

//////////////////////////////////////////////////
// MBart models
export class MBartPreTrainedModel extends PreTrainedModel { };

/**
 * The bare MBART Model outputting raw hidden-states without any specific head on top.
 */
export class MBartModel extends MBartPreTrainedModel { }

/**
 * The MBART Model with a language modeling head. Can be used for summarization, after fine-tuning the pretrained models.
 */
export class MBartForConditionalGeneration extends MBartPreTrainedModel {

    /**
     * Creates a new instance of the `MBartForConditionalGeneration` class.
     * @param {Object} config The configuration object for the Bart model.
     * @param {Object} session The ONNX session used to execute the model.
     * @param {Object} decoder_merged_session The ONNX session used to execute the decoder.
     * @param {Object} generation_config The generation configuration object.
     */
    constructor(config, session, decoder_merged_session, generation_config) {
        super(config, session);
        this.decoder_merged_session = decoder_merged_session;
        this.generation_config = generation_config;

        this.num_decoder_layers = this.config.decoder_layers;
        this.num_decoder_heads = this.config.decoder_attention_heads;
        this.decoder_dim_kv = this.config.d_model / this.num_decoder_heads;

        this.num_encoder_layers = this.config.encoder_layers;
        this.num_encoder_heads = this.config.encoder_attention_heads;
        this.encoder_dim_kv = this.config.d_model / this.num_encoder_heads;
    }

}

/**
 * MBart model with a sequence classification/head on top (a linear layer on top of the pooled output).
 */
export class MBartForSequenceClassification extends MBartPreTrainedModel {
    /**
     * Calls the model on new inputs.
     *
     * @param {Object} model_inputs The inputs to the model.
     * @returns {Promise<SequenceClassifierOutput>} An object containing the model's output logits for sequence classification.
     */
    async _call(model_inputs) {
        return new SequenceClassifierOutput(await super._call(model_inputs));
    }
}


export class MBartForCausalLM extends MBartPreTrainedModel {
    /**
     * Creates a new instance of the `MBartForCausalLM` class.
     * @param {Object} config Configuration object for the model.
     * @param {Object} decoder_merged_session ONNX Session object for the decoder.
     * @param {Object} generation_config Configuration object for the generation process.
     */
    constructor(config, decoder_merged_session, generation_config) {
        super(config, decoder_merged_session);
        this.generation_config = generation_config;

        this.num_decoder_layers = this.config.decoder_layers;
        this.num_decoder_heads = this.config.decoder_attention_heads;
        this.decoder_dim_kv = this.config.d_model / this.num_decoder_heads;

        this.num_encoder_layers = this.config.encoder_layers;
        this.num_encoder_heads = this.config.encoder_attention_heads;
        this.encoder_dim_kv = this.config.d_model / this.num_encoder_heads;
    }
}
//////////////////////////////////////////////////


//////////////////////////////////////////////////
// Blenderbot models
export class BlenderbotPreTrainedModel extends PreTrainedModel { };

/**
 * The bare Blenderbot Model outputting raw hidden-states without any specific head on top.
 */
export class BlenderbotModel extends BlenderbotPreTrainedModel { }

/**
 * The Blenderbot Model with a language modeling head. Can be used for summarization.
 */
export class BlenderbotForConditionalGeneration extends BlenderbotPreTrainedModel {

    /**
     * Creates a new instance of the `BlenderbotForConditionalGeneration` class.
     * @param {any} config The model configuration.
     * @param {any} session The ONNX session containing the encoder weights.
     * @param {any} decoder_merged_session The ONNX session containing the merged decoder weights.
     * @param {GenerationConfig} generation_config The generation configuration.
     */
    constructor(config, session, decoder_merged_session, generation_config) {
        super(config, session);
        this.decoder_merged_session = decoder_merged_session;
        this.generation_config = generation_config;

        this.num_decoder_layers = this.config.decoder_layers;
        this.num_decoder_heads = this.config.decoder_attention_heads;
        this.decoder_dim_kv = this.config.d_model / this.num_decoder_heads;

        this.num_encoder_layers = this.config.encoder_layers;
        this.num_encoder_heads = this.config.encoder_attention_heads;
        this.encoder_dim_kv = this.config.d_model / this.num_encoder_heads;
    }
}
//////////////////////////////////////////////////


//////////////////////////////////////////////////
// Blenderbot models
export class BlenderbotSmallPreTrainedModel extends PreTrainedModel { };

/**
 * The bare BlenderbotSmall Model outputting raw hidden-states without any specific head on top.
 */
export class BlenderbotSmallModel extends BlenderbotSmallPreTrainedModel { }

/**
 * The BlenderbotSmall Model with a language modeling head. Can be used for summarization.
 */
export class BlenderbotSmallForConditionalGeneration extends BlenderbotSmallPreTrainedModel {

    /**
     * Creates a new instance of the `BlenderbotForConditionalGeneration` class.
     * @param {any} config The model configuration.
     * @param {any} session The ONNX session containing the encoder weights.
     * @param {any} decoder_merged_session The ONNX session containing the merged decoder weights.
     * @param {GenerationConfig} generation_config The generation configuration.
     */
    constructor(config, session, decoder_merged_session, generation_config) {
        super(config, session);
        this.decoder_merged_session = decoder_merged_session;
        this.generation_config = generation_config;

        this.num_decoder_layers = this.config.decoder_layers;
        this.num_decoder_heads = this.config.decoder_attention_heads;
        this.decoder_dim_kv = this.config.d_model / this.num_decoder_heads;

        this.num_encoder_layers = this.config.encoder_layers;
        this.num_encoder_heads = this.config.encoder_attention_heads;
        this.encoder_dim_kv = this.config.d_model / this.num_encoder_heads;
    }
}
//////////////////////////////////////////////////


//////////////////////////////////////////////////
// Roberta models
export class RobertaPreTrainedModel extends PreTrainedModel { }
export class RobertaModel extends RobertaPreTrainedModel { }

/**
 * RobertaForMaskedLM class for performing masked language modeling on Roberta models.
 */
export class RobertaForMaskedLM extends RobertaPreTrainedModel {
    /**
     * Calls the model on new inputs.
     *
     * @param {Object} model_inputs The inputs to the model.
     * @returns {Promise<MaskedLMOutput>} returned object
     */
    async _call(model_inputs) {
        return new MaskedLMOutput(await super._call(model_inputs));
    }
}

/**
 * RobertaForSequenceClassification class for performing sequence classification on Roberta models.
 */
export class RobertaForSequenceClassification extends RobertaPreTrainedModel {
    /**
     * Calls the model on new inputs.
     *
     * @param {Object} model_inputs The inputs to the model.
     * @returns {Promise<SequenceClassifierOutput>} returned object
     */
    async _call(model_inputs) {
        return new SequenceClassifierOutput(await super._call(model_inputs));
    }
}

/**
 * RobertaForTokenClassification class for performing token classification on Roberta models.
 */
export class RobertaForTokenClassification extends RobertaPreTrainedModel {
    /**
     * Calls the model on new inputs.
     *
     * @param {Object} model_inputs The inputs to the model.
     * @returns {Promise<TokenClassifierOutput>} An object containing the model's output logits for token classification.
     */
    async _call(model_inputs) {
        return new TokenClassifierOutput(await super._call(model_inputs));
    }
}

/**
 * RobertaForQuestionAnswering class for performing question answering on Roberta models.
 */
export class RobertaForQuestionAnswering extends RobertaPreTrainedModel {
    /**
     * Calls the model on new inputs.
     *
     * @param {Object} model_inputs The inputs to the model.
     * @returns {Promise<QuestionAnsweringModelOutput>} returned object
     */
    async _call(model_inputs) {
        return new QuestionAnsweringModelOutput(await super._call(model_inputs));
    }
}
//////////////////////////////////////////////////


//////////////////////////////////////////////////
// XLM models
/**
 * An abstract class to handle weights initialization and a simple interface for downloading and loading pretrained models.
 */
export class XLMPreTrainedModel extends PreTrainedModel { }

/**
 * The bare XLM Model transformer outputting raw hidden-states without any specific head on top.
 */
export class XLMModel extends XLMPreTrainedModel { }

/**
 * The XLM Model transformer with a language modeling head on top (linear layer with weights tied to the input embeddings).
 */
export class XLMWithLMHeadModel extends XLMPreTrainedModel {
    /**
     * Calls the model on new inputs.
     *
     * @param {Object} model_inputs The inputs to the model.
     * @returns {Promise<MaskedLMOutput>} returned object
     */
    async _call(model_inputs) {
        return new MaskedLMOutput(await super._call(model_inputs));
    }
}

/**
 * XLM Model with a sequence classification/regression head on top (a linear layer on top of the pooled output)
 */
export class XLMForSequenceClassification extends XLMPreTrainedModel {
    /**
     * Calls the model on new inputs.
     *
     * @param {Object} model_inputs The inputs to the model.
     * @returns {Promise<SequenceClassifierOutput>} returned object
     */
    async _call(model_inputs) {
        return new SequenceClassifierOutput(await super._call(model_inputs));
    }
}

/**
 * XLM Model with a token classification head on top (a linear layer on top of the hidden-states output)
 */
export class XLMForTokenClassification extends XLMPreTrainedModel {
    /**
     * Calls the model on new inputs.
     *
     * @param {Object} model_inputs The inputs to the model.
     * @returns {Promise<TokenClassifierOutput>} An object containing the model's output logits for token classification.
     */
    async _call(model_inputs) {
        return new TokenClassifierOutput(await super._call(model_inputs));
    }
}

/**
 * XLM Model with a span classification head on top for extractive question-answering tasks
 */
export class XLMForQuestionAnswering extends XLMPreTrainedModel {
    /**
     * Calls the model on new inputs.
     *
     * @param {Object} model_inputs The inputs to the model.
     * @returns {Promise<QuestionAnsweringModelOutput>} returned object
     */
    async _call(model_inputs) {
        return new QuestionAnsweringModelOutput(await super._call(model_inputs));
    }
}
//////////////////////////////////////////////////

//////////////////////////////////////////////////
// XLMRoberta models
export class XLMRobertaPreTrainedModel extends PreTrainedModel { }
export class XLMRobertaModel extends XLMRobertaPreTrainedModel { }

/**
 * XLMRobertaForMaskedLM class for performing masked language modeling on XLMRoberta models.
 */
export class XLMRobertaForMaskedLM extends XLMRobertaPreTrainedModel {
    /**
     * Calls the model on new inputs.
     *
     * @param {Object} model_inputs The inputs to the model.
     * @returns {Promise<MaskedLMOutput>} returned object
     */
    async _call(model_inputs) {
        return new MaskedLMOutput(await super._call(model_inputs));
    }
}

/**
 * XLMRobertaForSequenceClassification class for performing sequence classification on XLMRoberta models.
 */
export class XLMRobertaForSequenceClassification extends XLMRobertaPreTrainedModel {
    /**
     * Calls the model on new inputs.
     *
     * @param {Object} model_inputs The inputs to the model.
     * @returns {Promise<SequenceClassifierOutput>} returned object
     */
    async _call(model_inputs) {
        return new SequenceClassifierOutput(await super._call(model_inputs));
    }
}

/**
 * XLMRobertaForTokenClassification class for performing token classification on XLMRoberta models.
 */
export class XLMRobertaForTokenClassification extends XLMRobertaPreTrainedModel {
    /**
     * Calls the model on new inputs.
     *
     * @param {Object} model_inputs The inputs to the model.
     * @returns {Promise<TokenClassifierOutput>} An object containing the model's output logits for token classification.
     */
    async _call(model_inputs) {
        return new TokenClassifierOutput(await super._call(model_inputs));
    }
}

/**
 * XLMRobertaForQuestionAnswering class for performing question answering on XLMRoberta models.
 */
export class XLMRobertaForQuestionAnswering extends XLMRobertaPreTrainedModel {
    /**
     * Calls the model on new inputs.
     *
     * @param {Object} model_inputs The inputs to the model.
     * @returns {Promise<QuestionAnsweringModelOutput>} returned object
     */
    async _call(model_inputs) {
        return new QuestionAnsweringModelOutput(await super._call(model_inputs));
    }
}
//////////////////////////////////////////////////

//////////////////////////////////////////////////
// Audio Spectrogram Transformer (AST) models
export class ASTPreTrainedModel extends PreTrainedModel { };

/**
 * The bare AST Model transformer outputting raw hidden-states without any specific head on top.
 */
export class ASTModel extends ASTPreTrainedModel { }

/**
 * Audio Spectrogram Transformer model with an audio classification head on top
 * (a linear layer on top of the pooled output) e.g. for datasets like AudioSet, Speech Commands v2.
 */
export class ASTForAudioClassification extends ASTPreTrainedModel { }
//////////////////////////////////////////////////

//////////////////////////////////////////////////
// Whisper models
export class WhisperPreTrainedModel extends PreTrainedModel { };

/**
 * WhisperModel class for training Whisper models without a language model head.
 */
export class WhisperModel extends WhisperPreTrainedModel { }

/**
 * WhisperForConditionalGeneration class for generating conditional outputs from Whisper models.
 */
export class WhisperForConditionalGeneration extends WhisperPreTrainedModel {

    requires_attention_mask = false;
    main_input_name = 'input_features';

    /**
     * Creates a new instance of the `WhisperForConditionalGeneration` class.
     * @param {Object} config Configuration object for the model.
     * @param {Object} session ONNX Session object for the model.
     * @param {Object} decoder_merged_session ONNX Session object for the decoder.
     * @param {Object} generation_config Configuration object for the generation process.
     */
    constructor(config, session, decoder_merged_session, generation_config) {
        super(config, session);
        this.decoder_merged_session = decoder_merged_session;
        this.generation_config = generation_config;

        this.num_decoder_layers = this.config.decoder_layers;
        this.num_decoder_heads = this.config.decoder_attention_heads;
        this.decoder_dim_kv = this.config.d_model / this.num_decoder_heads;

        this.num_encoder_layers = this.config.encoder_layers;
        this.num_encoder_heads = this.config.encoder_attention_heads;
        this.encoder_dim_kv = this.config.d_model / this.num_encoder_heads;
    }

    /**
     * @typedef {Object} WhisperGenerationConfig
     * @extends GenerationConfig
     * @property {boolean} [return_timestamps=null] Whether to return the timestamps with the text. This enables the `WhisperTimestampsLogitsProcessor`.
     * @property {boolean} [return_token_timestamps=null] Whether to return token-level timestamps
     * with the text. This can be used with or without the `return_timestamps` option. To get word-level
     * timestamps, use the tokenizer to group the tokens into words.
     * @property {number} [num_frames=null]  The number of audio frames available in this chunk. This is only used generating word-level timestamps.
     */

    /**
     * Generates outputs based on input and generation configuration.
     * @param {Object} inputs Input data for the model.
     * @param {WhisperGenerationConfig} generation_config Configuration object for the generation process.
     * @param {Object} logits_processor Optional logits processor object.
     * @returns {Promise<Object>} Promise object represents the generated outputs.
     */
    async generate(
        inputs,
        generation_config = null,
        logits_processor = null,
        // {
        //     return_timestamps = null,
        //     return_token_timestamps = null,
        //     language = null,
        //     task = null,
        // } = {},
    ) {
        // Create generation config object
        generation_config = this._get_generation_config(generation_config);


        // Whisper has additional options for returning timestamps
        generation_config.return_timestamps ??= false;

        // TODO add language and task

        if (generation_config.return_timestamps) {
            logits_processor = [new WhisperTimeStampLogitsProcessor(generation_config)]
        }

        if (generation_config.return_token_timestamps) {
            generation_config.output_attentions = true;
            generation_config.return_dict_in_generate = true;

            if (generation_config.task === 'translate') {
                console.warn("Token-level timestamps may not be reliable for task 'translate'.")
            }

            if (!generation_config.alignment_heads) {
                throw new Error(
                    "Model generation config has no `alignment_heads`, token-level timestamps not available. " +
                    "See https://gist.github.com/hollance/42e32852f24243b748ae6bc1f985b13a on how to add this property to the generation config."
                )
            }
        }

        const outputs = await super.generate(inputs, generation_config, logits_processor);

        if (generation_config.return_token_timestamps && generation_config.alignment_heads) {
            outputs["token_timestamps"] = this._extract_token_timestamps(
                outputs,
                generation_config.alignment_heads,
                generation_config.num_frames,
            )
        }

        return outputs
    }

    /**
     * Calculates token-level timestamps using the encoder-decoder cross-attentions and
     * dynamic time-warping (DTW) to map each output token to a position in the input audio.
     * @param {Object} generate_outputs Outputs generated by the model
     * @param {Tensor[][][]} generate_outputs.cross_attentions The cross attentions output by the model
     * @param {Tensor[][][]} generate_outputs.decoder_attentions The decoder attentions output by the model
     * @param {number[][]} generate_outputs.sequences The sequences output by the model
     * @param {number[][]} alignment_heads Alignment heads of the model
     * @param {number} [num_frames=null] Number of frames in the input audio.
     * @param {number} [time_precision=0.02] Precision of the timestamps in seconds
     * @returns {Tensor} tensor containing the timestamps in seconds for each predicted token
     */
    _extract_token_timestamps(generate_outputs, alignment_heads, num_frames = null, time_precision = 0.02) {
        if (!generate_outputs.cross_attentions) {
            throw new Error(
                "Model outputs must contain cross attentions to extract timestamps. " +
                "This is most likely because the model was not exported with `output_attentions=True`."
            )
        }

        let median_filter_width = this.config.median_filter_width;
        if (median_filter_width === undefined) {
            console.warn("Model config has no `median_filter_width`, using default value of 7.")
            median_filter_width = 7;
        }

        const batchedMatrices = generate_outputs.cross_attentions.map(batch => {
            // Create a list with `decoder_layers` elements, each a tensor of shape
            // (batch size, attention_heads, output length, input length).
            let cross_attentions = Array.from({ length: this.config.decoder_layers },
                (_, i) => cat(batch.map(x => x[i]), 2)
            );

            let weights = stack(alignment_heads.map(([l, h]) => {
                return num_frames
                    ? cross_attentions[l].slice(null, h, null, [0, num_frames])
                    : cross_attentions[l].slice(null, h);
            }));
            weights = weights.transpose(1, 0, 2, 3)

            let [std, calculatedMean] = std_mean(weights, -2, 0, true);

            // Normalize and smoothen the weights.
            let smoothedWeights = weights.clone(); // [1, 8, seqLength, 1500]

            for (let a = 0; a < smoothedWeights.dims[0]; ++a) {
                let aTensor = smoothedWeights[a]; // [8, seqLength, 1500]

                for (let b = 0; b < aTensor.dims[0]; ++b) {
                    let bTensor = aTensor[b]; // [seqLength, 1500]

                    const stdTensor = std[a][b][0]; // [1500]
                    const meanTensor = calculatedMean[a][b][0]; // [1500]

                    for (let c = 0; c < bTensor.dims[0]; ++c) {

                        let cTensor = bTensor[c]; // [1500]
                        for (let d = 0; d < cTensor.data.length; ++d) {
                            cTensor.data[d] = (cTensor.data[d] - meanTensor.data[d]) / stdTensor.data[d]
                        }

                        // Apply median filter.
                        cTensor.data.set(medianFilter(cTensor.data, median_filter_width))
                    }
                }
            }

            // Average the different cross-attention heads.
            const matrix = mean(smoothedWeights, 1);
            return matrix;
        });

        const timestampsShape = [generate_outputs.sequences.length, generate_outputs.sequences[0].length];

        const timestamps = new Tensor(
            'float32',
            new Float32Array(timestampsShape[0] * timestampsShape[1]),
            timestampsShape
        );

        // Perform dynamic time warping on each element of the batch.
        for (let batch_idx = 0; batch_idx < timestampsShape[0]; ++batch_idx) {
            // NOTE: Since we run only one batch at a time, we can squeeze to get the same dimensions
            // as the python implementation
            const matrix = batchedMatrices[batch_idx].neg().squeeze_(0);
            let [text_indices, time_indices] = dynamicTimeWarping(matrix);

            let diffs = Array.from({ length: text_indices.length - 1 }, (v, i) => text_indices[i + 1] - text_indices[i]);
            let jumps = mergeArrays([1], diffs).map(x => !!x); // convert to boolean

            let jump_times = [];
            for (let i = 0; i < jumps.length; ++i) {
                if (jumps[i]) {
                    jump_times.push(time_indices[i] * time_precision);
                    // NOTE: No point in rounding here, since we set to Float32Array later
                }
            }
            timestamps[batch_idx].data.set(jump_times, 1)
        }

        return timestamps;
    }
}
//////////////////////////////////////////////////

//////////////////////////////////////////////////
/**
 * Vision Encoder-Decoder model based on OpenAI's GPT architecture for image captioning and other vision tasks
 */
export class VisionEncoderDecoderModel extends PreTrainedModel {
    main_input_name = 'pixel_values';

    /**
     * Creates a new instance of the `VisionEncoderDecoderModel` class.
     * @param {Object} config The configuration object specifying the hyperparameters and other model settings.
     * @param {Object} session The ONNX session containing the encoder model.
     * @param {any} decoder_merged_session The ONNX session containing the merged decoder model.
     * @param {Object} generation_config Configuration object for the generation process.
     */
    constructor(config, session, decoder_merged_session, generation_config) {
        super(config, session);
        this.decoder_merged_session = decoder_merged_session;
        this.generation_config = generation_config;

        // Extract configs
        const encoderConfig = this.config.encoder;
        const decoderConfig = this.config.decoder;

        // Validate encoder
        const encoderModelType = encoderConfig.model_type;
        const encoderModel =
            MODEL_MAPPING_NAMES_ENCODER_ONLY.get(encoderModelType)
            ?? MODEL_MAPPING_NAMES_ENCODER_DECODER.get(encoderModelType);
        if (!encoderModel) {
            console.warn(`Model type for encoder '${encoderModelType}' not found, assuming encoder-only architecture. Please report this at https://github.com/xenova/transformers.js/issues/new/choose.`);
        }

        // Validate decoder
        const decoderModel = MODEL_WITH_LM_HEAD_MAPPING_NAMES.get(decoderConfig.model_type);
        if (!decoderModel) {
            throw new Error(`Unable to construct \`VisionEncoderDecoder\` due to unsupported decoder: "${this.config.decoder.model_type}"`);
        }

        // @ts-ignore
        const decoderModelClass = decoderModel[1];
        // @ts-ignore
        const decoder = new decoderModelClass(decoderConfig, decoder_merged_session, generation_config);

        this.add_encoder_pkv = 'num_decoder_layers' in decoder;
        if (this.add_encoder_pkv) {
            // Decoder is part of an encoder-decoder model
            this.num_decoder_layers = decoder.num_decoder_layers;
            this.num_decoder_heads = decoder.num_decoder_heads;
            this.decoder_dim_kv = decoder.decoder_dim_kv;

            this.num_encoder_layers = decoder.num_encoder_layers;
            this.num_encoder_heads = decoder.num_encoder_heads;
            this.encoder_dim_kv = decoder.encoder_dim_kv;

        } else {
            // Decoder is a decoder-only model
            this.num_layers = decoder.num_layers;
            this.num_heads = decoder.num_heads;
            this.dim_kv = decoder.dim_kv;
        }
    }
}
//////////////////////////////////////////////////

//////////////////////////////////////////////////
// CLIP models
export class CLIPPreTrainedModel extends PreTrainedModel { }

/**
 * CLIP Text and Vision Model with a projection layers on top
 * 
 * **Example:** Perform zero-shot image classification with a `CLIPModel`.
 * 
 * ```javascript
 * import { AutoTokenizer, AutoProcessor, CLIPModel, RawImage } from '@xenova/transformers';
 * 
 * // Load tokenizer, processor, and model
 * let tokenizer = await AutoTokenizer.from_pretrained('Xenova/clip-vit-base-patch16');
 * let processor = await AutoProcessor.from_pretrained('Xenova/clip-vit-base-patch16');
 * let model = await CLIPModel.from_pretrained('Xenova/clip-vit-base-patch16');
 * 
 * // Run tokenization
 * let texts = ['a photo of a car', 'a photo of a football match']
 * let text_inputs = tokenizer(texts, { padding: true, truncation: true });
 * 
 * // Read image and run processor
 * let image = await RawImage.read('https://huggingface.co/datasets/Xenova/transformers.js-docs/resolve/main/football-match.jpg');
 * let image_inputs = await processor(image);
 * 
 * // Run model with both text and pixel inputs
 * let output = await model({ ...text_inputs, ...image_inputs });
 * // {
 * //   logits_per_image: Tensor {
 * //     dims: [ 1, 2 ],
 * //     data: Float32Array(2) [ 18.579734802246094, 24.31830596923828 ],
 * //   },
 * //   logits_per_text: Tensor {
 * //     dims: [ 2, 1 ],
 * //     data: Float32Array(2) [ 18.579734802246094, 24.31830596923828 ],
 * //   },
 * //   text_embeds: Tensor {
 * //     dims: [ 2, 512 ],
 * //     data: Float32Array(1024) [ ... ],
 * //   },
 * //   image_embeds: Tensor {
 * //     dims: [ 1, 512 ],
 * //     data: Float32Array(512) [ ... ],
 * //   }
 * // }
 * ```
 */
export class CLIPModel extends CLIPPreTrainedModel { }

/**
 * CLIP Text Model with a projection layer on top (a linear layer on top of the pooled output)
 * 
 * **Example:** Compute text embeddings with `CLIPTextModelWithProjection`.
 * 
 * ```javascript
 * import { AutoTokenizer, CLIPTextModelWithProjection } from '@xenova/transformers';
 * 
 * // Load tokenizer and text model
 * const tokenizer = await AutoTokenizer.from_pretrained('Xenova/clip-vit-base-patch16');
 * const text_model = await CLIPTextModelWithProjection.from_pretrained('Xenova/clip-vit-base-patch16');
 * 
 * // Run tokenization
 * let texts = ['a photo of a car', 'a photo of a football match'];
 * let text_inputs = tokenizer(texts, { padding: true, truncation: true });
 * 
 * // Compute embeddings
 * const { text_embeds } = await text_model(text_inputs);
 * // Tensor {
 * //   dims: [ 2, 512 ],
 * //   type: 'float32',
 * //   data: Float32Array(1024) [ ... ],
 * //   size: 1024
 * // }
 * ```
 */
export class CLIPTextModelWithProjection extends CLIPPreTrainedModel {

    /** @type {PreTrainedModel.from_pretrained} */
    static async from_pretrained(pretrained_model_name_or_path, options = {}) {
        // Update default model file name if not provided
        options.model_file_name ??= 'text_model';
        return super.from_pretrained(pretrained_model_name_or_path, options);
    }
}

/**
 * CLIP Vision Model with a projection layer on top (a linear layer on top of the pooled output)
 * 
 * **Example:** Compute vision embeddings with `CLIPVisionModelWithProjection`.
 * 
 * ```javascript
 * import { AutoProcessor, CLIPVisionModelWithProjection, RawImage} from '@xenova/transformers';
 * 
 * // Load processor and vision model
 * const processor = await AutoProcessor.from_pretrained('Xenova/clip-vit-base-patch16');
 * const vision_model = await CLIPVisionModelWithProjection.from_pretrained('Xenova/clip-vit-base-patch16');
 * 
 * // Read image and run processor
 * let image = await RawImage.read('https://huggingface.co/datasets/Xenova/transformers.js-docs/resolve/main/football-match.jpg');
 * let image_inputs = await processor(image);
 * 
 * // Compute embeddings
 * const { image_embeds } = await vision_model(image_inputs);
 * // Tensor {
 * //   dims: [ 1, 512 ],
 * //   type: 'float32',
 * //   data: Float32Array(512) [ ... ],
 * //   size: 512
 * // }
 * ```
 */
export class CLIPVisionModelWithProjection extends CLIPPreTrainedModel {
    /** @type {PreTrainedModel.from_pretrained} */
    static async from_pretrained(pretrained_model_name_or_path, options = {}) {
        // Update default model file name if not provided
        options.model_file_name ??= 'vision_model';
        return super.from_pretrained(pretrained_model_name_or_path, options);
    }
}

//////////////////////////////////////////////////

//////////////////////////////////////////////////
// GPT2 models
export class GPT2PreTrainedModel extends PreTrainedModel {
    /**
     * Creates a new instance of the `GPT2PreTrainedModel` class.
     * @param {Object} config The configuration of the model.
     * @param {any} session The ONNX session containing the model weights.
     * @param {GenerationConfig} generation_config The generation configuration.
     */
    constructor(config, session, generation_config) {
        super(config, session);
        this.generation_config = generation_config;

        // config doesn't contain pad_token_id, so we assume it is the eos_token_id
        this.config.pad_token_id = this.config.eos_token_id

        this.num_heads = this.config.n_head
        this.num_layers = this.config.n_layer
        this.dim_kv = this.config.n_embd / this.num_heads;
    }
}

export class GPT2Model extends GPT2PreTrainedModel { }

/**
 * GPT-2 language model head on top of the GPT-2 base model. This model is suitable for text generation tasks.
 */
export class GPT2LMHeadModel extends GPT2PreTrainedModel { }
// export class GPT2ForSequenceClassification extends GPT2PreTrainedModel {
// TODO
// }
//////////////////////////////////////////////////

//////////////////////////////////////////////////
// GPTNeo models
export class GPTNeoPreTrainedModel extends PreTrainedModel {
    /**
     * Creates a new instance of the `GPTNeoPreTrainedModel` class.
     * @param {Object} config The configuration of the model.
     * @param {any} session The ONNX session containing the model weights.
     * @param {GenerationConfig} generation_config The generation configuration.
     */
    constructor(config, session, generation_config) {
        super(config, session);
        this.generation_config = generation_config;

        // config doesn't contain pad_token_id, so we assume it is the eos_token_id
        this.config.pad_token_id = this.config.eos_token_id

        this.num_heads = this.config.num_heads;
        this.num_layers = this.config.num_layers;
        this.dim_kv = this.config.hidden_size / this.num_heads;
    }
}
export class GPTNeoModel extends GPTNeoPreTrainedModel { }

export class GPTNeoForCausalLM extends GPTNeoPreTrainedModel { }
//////////////////////////////////////////////////

//////////////////////////////////////////////////
// GPTNeoX models
export class GPTNeoXPreTrainedModel extends PreTrainedModel {
    /**
     * Creates a new instance of the `GPTNeoXPreTrainedModel` class.
     * @param {Object} config The configuration of the model.
     * @param {any} session The ONNX session containing the model weights.
     * @param {GenerationConfig} generation_config The generation configuration.
     */
    constructor(config, session, generation_config) {
        super(config, session);
        this.generation_config = generation_config;

        // config doesn't contain pad_token_id, so we assume it is the eos_token_id
        this.config.pad_token_id = this.config.eos_token_id

        this.num_heads = this.config.num_attention_heads;
        this.num_layers = this.config.num_hidden_layers;
        this.dim_kv = this.config.hidden_size / this.num_heads;
    }
}
export class GPTNeoXModel extends GPTNeoXPreTrainedModel { }

export class GPTNeoXForCausalLM extends GPTNeoXPreTrainedModel { }
//////////////////////////////////////////////////


//////////////////////////////////////////////////
// GPT-J models
export class GPTJPreTrainedModel extends PreTrainedModel {
    /**
     * Creates a new instance of the `GPTJPreTrainedModel` class.
     * @param {Object} config The configuration of the model.
     * @param {any} session The ONNX session containing the model weights.
     * @param {GenerationConfig} generation_config The generation configuration.
     */
    constructor(config, session, generation_config) {
        super(config, session);
        this.generation_config = generation_config;

        // config doesn't contain pad_token_id, so we assume it is the eos_token_id
        this.config.pad_token_id = this.config.eos_token_id

        this.num_heads = this.config.n_head
        this.num_layers = this.config.n_layer
        this.dim_kv = this.config.n_embd / this.num_heads;
    }
}

export class GPTJModel extends GPTJPreTrainedModel { }

export class GPTJForCausalLM extends GPTJPreTrainedModel { }
//////////////////////////////////////////////////


//////////////////////////////////////////////////
// GPTBigCode models
export class GPTBigCodePreTrainedModel extends PreTrainedModel {
    /**
     * Creates a new instance of the `GPTBigCodePreTrainedModel` class.
     * @param {Object} config The configuration of the model.
     * @param {any} session The ONNX session containing the model weights.
     * @param {GenerationConfig} generation_config The generation configuration.
     */
    constructor(config, session, generation_config) {
        super(config, session);
        this.generation_config = generation_config;

        // config doesn't contain pad_token_id, so we assume it is the eos_token_id
        this.config.pad_token_id = this.config.eos_token_id

        this.num_heads = this.config.n_head
        this.num_layers = this.config.n_layer
        this.dim_kv = this.config.n_embd / this.num_heads;
    }
}

export class GPTBigCodeModel extends GPTBigCodePreTrainedModel { }

export class GPTBigCodeForCausalLM extends GPTBigCodePreTrainedModel { }
//////////////////////////////////////////////////

//////////////////////////////////////////////////
// CodeGen models
export class CodeGenPreTrainedModel extends PreTrainedModel {
    /**
     * Creates a new instance of the `CodeGenPreTrainedModel` class.
     * @param {Object} config The model configuration object.
     * @param {Object} session The ONNX session object.
     * @param {GenerationConfig} generation_config The generation configuration.
     */
    constructor(config, session, generation_config) {
        super(config, session);
        this.generation_config = generation_config;

        // config doesn't contain pad_token_id, so we assume it is the eos_token_id
        this.config.pad_token_id = this.config.eos_token_id

        this.num_heads = this.config.n_head
        this.num_layers = this.config.n_layer
        this.dim_kv = this.config.n_embd / this.num_heads;
    }
}
/**
 * CodeGenModel is a class representing a code generation model without a language model head.
 */
export class CodeGenModel extends CodeGenPreTrainedModel { }

/**
 * CodeGenForCausalLM is a class that represents a code generation model based on the GPT-2 architecture. It extends the `CodeGenPreTrainedModel` class.
 */
export class CodeGenForCausalLM extends CodeGenPreTrainedModel { }
//////////////////////////////////////////////////


//////////////////////////////////////////////////
// LLama models

/**
 * The bare LLama Model outputting raw hidden-states without any specific head on top.
 */
export class LlamaPreTrainedModel extends PreTrainedModel {
    /**
     * Creates a new instance of the `LlamaPreTrainedModel` class.
     * @param {Object} config The model configuration object.
     * @param {Object} session The ONNX session object.
     * @param {GenerationConfig} generation_config The generation configuration.
     */
    constructor(config, session, generation_config) {
        super(config, session);
        this.generation_config = generation_config;

        // config doesn't contain pad_token_id, so we assume it is the eos_token_id
        this.config.pad_token_id = this.config.eos_token_id

        this.num_heads = this.config.num_key_value_heads ?? this.config.num_attention_heads
        this.num_layers = this.config.num_hidden_layers
        this.dim_kv = this.config.hidden_size / this.config.num_attention_heads
    }
}
/**
 * The bare LLaMA Model outputting raw hidden-states without any specific head on top.
 */
export class LlamaModel extends LlamaPreTrainedModel { }

export class LlamaForCausalLM extends LlamaPreTrainedModel { }
//////////////////////////////////////////////////

//////////////////////////////////////////////////
// Phi models

export class PhiPreTrainedModel extends PreTrainedModel {
    /**
     * Creates a new instance of the `PhiPreTrainedModel` class.
     * @param {Object} config The model configuration object.
     * @param {Object} session The ONNX session object.
     * @param {GenerationConfig} generation_config The generation configuration.
     */
    constructor(config, session, generation_config) {
        super(config, session);
        this.generation_config = generation_config;

        // config doesn't contain pad_token_id, so we assume it is the eos_token_id
        this.config.pad_token_id = this.config.eos_token_id;

        this.num_heads = this.config.num_attention_heads;
        this.num_layers = this.config.num_hidden_layers;
        this.dim_kv = this.config.hidden_size / this.num_heads;
    }
}
/**
 * The bare Phi Model outputting raw hidden-states without any specific head on top.
 */
export class PhiModel extends PhiPreTrainedModel { }

export class PhiForCausalLM extends PhiPreTrainedModel { }
//////////////////////////////////////////////////


//////////////////////////////////////////////////
// Bloom models
/**
 * The Bloom Model transformer with a language modeling head on top (linear layer with weights tied to the input embeddings).
 */
export class BloomPreTrainedModel extends PreTrainedModel {
    /**
     * Creates a new instance of the `BloomPreTrainedModel` class.
     * @param {Object} config The configuration of the model.
     * @param {any} session The ONNX session containing the model weights.
     * @param {GenerationConfig} generation_config The generation configuration.
     */
    constructor(config, session, generation_config) {
        super(config, session);
        this.generation_config = generation_config;

        // config doesn't contain pad_token_id, so we assume it is the eos_token_id
        this.config.pad_token_id = this.config.eos_token_id

        this.num_heads = this.config.n_head
        this.num_layers = this.config.n_layer
        this.dim_kv = this.config.hidden_size / this.num_heads;
    }
}

/**
 * The bare Bloom Model transformer outputting raw hidden-states without any specific head on top.
 */
export class BloomModel extends BloomPreTrainedModel { }

/**
 * The Bloom Model transformer with a language modeling head on top (linear layer with weights tied to the input embeddings).
 */
export class BloomForCausalLM extends BloomPreTrainedModel { }
//////////////////////////////////////////////////

//////////////////////////////////////////////////
// MPT models
export class MptPreTrainedModel extends PreTrainedModel {
    /**
     * Creates a new instance of the `MptPreTrainedModel` class.
     * @param {Object} config The model configuration object.
     * @param {Object} session The ONNX session object.
     * @param {GenerationConfig} generation_config The generation configuration.
     */
    constructor(config, session, generation_config) {
        super(config, session);
        this.generation_config = generation_config;

        // config doesn't contain pad_token_id, so we assume it is the eos_token_id
        this.config.pad_token_id = this.config.eos_token_id

        this.num_heads = this.config.n_heads
        this.num_layers = this.config.n_layers
        this.dim_kv = this.config.d_model / this.num_heads;
    }
}

/**
 * The bare Mpt Model transformer outputting raw hidden-states without any specific head on top.
 */
export class MptModel extends MptPreTrainedModel { }

/**
 * The MPT Model transformer with a language modeling head on top (linear layer with weights tied to the input embeddings).
 */
export class MptForCausalLM extends MptPreTrainedModel { }
//////////////////////////////////////////////////


//////////////////////////////////////////////////
// OPT models
export class OPTPreTrainedModel extends PreTrainedModel {
    /**
     * Creates a new instance of the `OPTPreTrainedModel` class.
     * @param {Object} config The model configuration object.
     * @param {Object} session The ONNX session object.
     * @param {GenerationConfig} generation_config The generation configuration.
     */
    constructor(config, session, generation_config) {
        super(config, session);
        this.generation_config = generation_config;

        // config doesn't contain pad_token_id, so we assume it is the eos_token_id
        this.config.pad_token_id = this.config.eos_token_id

        this.num_heads = this.config.num_attention_heads;
        this.num_layers = this.config.num_hidden_layers;
        this.dim_kv = this.config.hidden_size / this.num_heads;
    }
}

/**
 * The bare OPT Model outputting raw hidden-states without any specific head on top.
 */
export class OPTModel extends OPTPreTrainedModel { }

/**
 * The OPT Model transformer with a language modeling head on top (linear layer with weights tied to the input embeddings).
 */
export class OPTForCausalLM extends OPTPreTrainedModel { }
//////////////////////////////////////////////////

//////////////////////////////////////////////////
export class ViTPreTrainedModel extends PreTrainedModel { }
export class ViTModel extends ViTPreTrainedModel { }
export class ViTForImageClassification extends ViTPreTrainedModel {
    /**
     * @param {any} model_inputs
     */
    async _call(model_inputs) {
        return new SequenceClassifierOutput(await super._call(model_inputs));
    }
}
//////////////////////////////////////////////////

//////////////////////////////////////////////////
export class MobileViTPreTrainedModel extends PreTrainedModel { }
export class MobileViTModel extends MobileViTPreTrainedModel { }
export class MobileViTForImageClassification extends MobileViTPreTrainedModel {
    /**
     * @param {any} model_inputs
     */
    async _call(model_inputs) {
        return new SequenceClassifierOutput(await super._call(model_inputs));
    }
}
// TODO: MobileViTForSemanticSegmentation

//////////////////////////////////////////////////

//////////////////////////////////////////////////
export class OwlViTPreTrainedModel extends PreTrainedModel { }
export class OwlViTModel extends OwlViTPreTrainedModel { }
export class OwlViTForObjectDetection extends OwlViTPreTrainedModel { }
//////////////////////////////////////////////////

//////////////////////////////////////////////////
// Beit Models
export class BeitPreTrainedModel extends PreTrainedModel { }
export class BeitModel extends BeitPreTrainedModel { }
export class BeitForImageClassification extends BeitPreTrainedModel {
    /**
     * @param {any} model_inputs
     */
    async _call(model_inputs) {
        return new SequenceClassifierOutput(await super._call(model_inputs));
    }
}
//////////////////////////////////////////////////


//////////////////////////////////////////////////
export class DetrPreTrainedModel extends PreTrainedModel { }
export class DetrModel extends DetrPreTrainedModel { }
export class DetrForObjectDetection extends DetrPreTrainedModel {
    /**
     * @param {any} model_inputs
     */
    async _call(model_inputs) {
        return new DetrObjectDetectionOutput(await super._call(model_inputs));
    }
}

export class DetrForSegmentation extends DetrPreTrainedModel {
    /**
     * Runs the model with the provided inputs
     * @param {Object} model_inputs Model inputs
     * @returns {Promise<DetrSegmentationOutput>} Object containing segmentation outputs
     */
    async _call(model_inputs) {
        return new DetrSegmentationOutput(await super._call(model_inputs));
    }
}

export class DetrObjectDetectionOutput extends ModelOutput {
    /**
     * @param {Object} output The output of the model.
     * @param {Tensor} output.logits Classification logits (including no-object) for all queries.
     * @param {Tensor} output.pred_boxes Normalized boxes coordinates for all queries, represented as (center_x, center_y, width, height).
     * These values are normalized in [0, 1], relative to the size of each individual image in the batch (disregarding possible padding).
     */
    constructor({ logits, pred_boxes }) {
        super();
        this.logits = logits;
        this.pred_boxes = pred_boxes;
    }
}

export class DetrSegmentationOutput extends ModelOutput {
    /**
     * @param {Object} output The output of the model.
     * @param {Tensor} output.logits The output logits of the model.
     * @param {Tensor} output.pred_boxes Predicted boxes.
     * @param {Tensor} output.pred_masks Predicted masks.
     */
    constructor({ logits, pred_boxes, pred_masks }) {
        super();
        this.logits = logits;
        this.pred_boxes = pred_boxes;
        this.pred_masks = pred_masks;
    }
}
//////////////////////////////////////////////////


//////////////////////////////////////////////////
export class DeiTPreTrainedModel extends PreTrainedModel { }
export class DeiTModel extends DeiTPreTrainedModel { }
export class DeiTForImageClassification extends DeiTPreTrainedModel {
    /**
     * @param {any} model_inputs
     */
    async _call(model_inputs) {
        return new SequenceClassifierOutput(await super._call(model_inputs));
    }
}
//////////////////////////////////////////////////


//////////////////////////////////////////////////
/**
 * An abstract class to handle weights initialization and a simple interface for downloading and loading pretrained models.
 */
export class ResNetPreTrainedModel extends PreTrainedModel { }

/**
 * The bare ResNet model outputting raw features without any specific head on top.
 */
export class ResNetModel extends ResNetPreTrainedModel { }

/**
 * ResNet Model with an image classification head on top (a linear layer on top of the pooled features), e.g. for ImageNet.
 */
export class ResNetForImageClassification extends ResNetPreTrainedModel {
    /**
     * @param {any} model_inputs
     */
    async _call(model_inputs) {
        return new SequenceClassifierOutput(await super._call(model_inputs));
    }
}
//////////////////////////////////////////////////


//////////////////////////////////////////////////
export class SwinPreTrainedModel extends PreTrainedModel { }
export class SwinModel extends SwinPreTrainedModel { }
export class SwinForImageClassification extends SwinPreTrainedModel {
    /**
     * @param {any} model_inputs
     */
    async _call(model_inputs) {
        return new SequenceClassifierOutput(await super._call(model_inputs));
    }
}
//////////////////////////////////////////////////

//////////////////////////////////////////////////
export class Swin2SRPreTrainedModel extends PreTrainedModel { }

/**
 * The bare Swin2SR Model transformer outputting raw hidden-states without any specific head on top.
 */
export class Swin2SRModel extends Swin2SRPreTrainedModel { }

/**
 * Swin2SR Model transformer with an upsampler head on top for image super resolution and restoration.
 * 
 * **Example:** Super-resolution w/ `Xenova/swin2SR-classical-sr-x2-64`.
 * 
 * ```javascript
 * import { AutoProcessor, Swin2SRForImageSuperResolution, RawImage } from '@xenova/transformers';
 * 
 * // Load processor and model
 * const model_id = 'Xenova/swin2SR-classical-sr-x2-64';
 * const processor = await AutoProcessor.from_pretrained(model_id);
 * const model = await Swin2SRForImageSuperResolution.from_pretrained(model_id);
 * 
 * // Prepare model inputs
 * const url = 'https://huggingface.co/datasets/Xenova/transformers.js-docs/resolve/main/butterfly.jpg';
 * const image = await RawImage.fromURL(url);
 * const inputs = await processor(image);
 * 
 * // Run model
 * const outputs = await model(inputs);
 * 
 * // Convert Tensor to RawImage
 * const output = outputs.reconstruction.squeeze().clamp_(0, 1).mul_(255).round_().to('uint8');
 * const outputImage = RawImage.fromTensor(output);
 * // RawImage {
 * //   data: Uint8Array(786432) [ 41, 31, 24, ... ],
 * //   width: 512,
 * //   height: 512,
 * //   channels: 3
 * // }
 * ```
 */
export class Swin2SRForImageSuperResolution extends Swin2SRPreTrainedModel { }
//////////////////////////////////////////////////

//////////////////////////////////////////////////
export class DPTPreTrainedModel extends PreTrainedModel { }

/**
 * The bare DPT Model transformer outputting raw hidden-states without any specific head on top.
 */
export class DPTModel extends DPTPreTrainedModel { }

/**
 * DPT Model with a depth estimation head on top (consisting of 3 convolutional layers) e.g. for KITTI, NYUv2.
 * 
 * **Example:** Depth estimation w/ `Xenova/dpt-hybrid-midas`.
 * ```javascript
 * import { DPTForDepthEstimation, AutoProcessor, RawImage, interpolate, max } from '@xenova/transformers';
 * 
 * // Load model and processor
 * const model_id = 'Xenova/dpt-hybrid-midas';
 * const model = await DPTForDepthEstimation.from_pretrained(model_id);
 * const processor = await AutoProcessor.from_pretrained(model_id);
 * 
 * // Load image from URL
 * const url = 'http://images.cocodataset.org/val2017/000000039769.jpg';
 * const image = await RawImage.fromURL(url);
 * 
 * // Prepare image for the model
 * const inputs = await processor(image);
 * 
 * // Run model
 * const { predicted_depth } = await model(inputs);
 * 
 * // Interpolate to original size
 * const prediction = interpolate(predicted_depth, image.size.reverse(), 'bilinear', false);
 * 
 * // Visualize the prediction
 * const formatted = prediction.mul_(255 / max(prediction.data)[0]).to('uint8');
 * const depth = RawImage.fromTensor(formatted);
 * // RawImage {
 * //   data: Uint8Array(307200) [ 85, 85, 84, ... ],
 * //   width: 640,
 * //   height: 480,
 * //   channels: 1
 * // }
 * ```
 */
export class DPTForDepthEstimation extends DPTPreTrainedModel { }
//////////////////////////////////////////////////

//////////////////////////////////////////////////
export class GLPNPreTrainedModel extends PreTrainedModel { }

/**
 * The bare GLPN encoder (Mix-Transformer) outputting raw hidden-states without any specific head on top.
 */
export class GLPNModel extends GLPNPreTrainedModel { }

/**
 * GLPN Model transformer with a lightweight depth estimation head on top e.g. for KITTI, NYUv2.
 * 
 * **Example:** Depth estimation w/ `Xenova/glpn-kitti`.
 * ```javascript
 * import { GLPNForDepthEstimation, AutoProcessor, RawImage, interpolate, max } from '@xenova/transformers';
 * 
 * // Load model and processor
 * const model_id = 'Xenova/glpn-kitti';
 * const model = await GLPNForDepthEstimation.from_pretrained(model_id);
 * const processor = await AutoProcessor.from_pretrained(model_id);
 * 
 * // Load image from URL
 * const url = 'http://images.cocodataset.org/val2017/000000039769.jpg';
 * const image = await RawImage.fromURL(url);
 * 
 * // Prepare image for the model
 * const inputs = await processor(image);
 * 
 * // Run model
 * const { predicted_depth } = await model(inputs);
 * 
 * // Interpolate to original size
 * const prediction = interpolate(predicted_depth, image.size.reverse(), 'bilinear', false);
 * 
 * // Visualize the prediction
 * const formatted = prediction.mul_(255 / max(prediction.data)[0]).to('uint8');
 * const depth = RawImage.fromTensor(formatted);
 * // RawImage {
 * //   data: Uint8Array(307200) [ 207, 169, 154, ... ],
 * //   width: 640,
 * //   height: 480,
 * //   channels: 1
 * // }
 * ```
 */
export class GLPNForDepthEstimation extends GLPNPreTrainedModel { }
//////////////////////////////////////////////////

//////////////////////////////////////////////////
export class DonutSwinPreTrainedModel extends PreTrainedModel { }

/**
 * The bare Donut Swin Model transformer outputting raw hidden-states without any specific head on top.
 * 
 * **Example:** Step-by-step Document Parsing.
 * 
 * ```javascript
 * import { AutoProcessor, AutoTokenizer, AutoModelForVision2Seq, RawImage } from '@xenova/transformers';
 * 
 * // Choose model to use
 * const model_id = 'Xenova/donut-base-finetuned-cord-v2';
 * 
 * // Prepare image inputs
 * const processor = await AutoProcessor.from_pretrained(model_id);
 * const url = 'https://huggingface.co/datasets/Xenova/transformers.js-docs/resolve/main/receipt.png';
 * const image = await RawImage.read(url);
 * const image_inputs = await processor(image);
 * 
 * // Prepare decoder inputs
 * const tokenizer = await AutoTokenizer.from_pretrained(model_id);
 * const task_prompt = '<s_cord-v2>';
 * const decoder_input_ids = tokenizer(task_prompt, {
 *   add_special_tokens: false,
 * }).input_ids;
 * 
 * // Create the model
 * const model = await AutoModelForVision2Seq.from_pretrained(model_id);
 * 
 * // Run inference
 * const output = await model.generate(image_inputs.pixel_values, {
 *   decoder_input_ids,
 *   max_length: model.config.decoder.max_position_embeddings,
 * });
 * 
 * // Decode output
 * const decoded = tokenizer.batch_decode(output)[0];
 * // <s_cord-v2><s_menu><s_nm> CINNAMON SUGAR</s_nm><s_unitprice> 17,000</s_unitprice><s_cnt> 1 x</s_cnt><s_price> 17,000</s_price></s_menu><s_sub_total><s_subtotal_price> 17,000</s_subtotal_price></s_sub_total><s_total><s_total_price> 17,000</s_total_price><s_cashprice> 20,000</s_cashprice><s_changeprice> 3,000</s_changeprice></s_total></s>
 * ```
 * 
 * **Example:** Step-by-step Document Visual Question Answering (DocVQA)
 * 
 * ```javascript
 * import { AutoProcessor, AutoTokenizer, AutoModelForVision2Seq, RawImage } from '@xenova/transformers';
 * 
 * // Choose model to use
 * const model_id = 'Xenova/donut-base-finetuned-docvqa';
 * 
 * // Prepare image inputs
 * const processor = await AutoProcessor.from_pretrained(model_id);
 * const url = 'https://huggingface.co/datasets/Xenova/transformers.js-docs/resolve/main/invoice.png';
 * const image = await RawImage.read(url);
 * const image_inputs = await processor(image);
 * 
 * // Prepare decoder inputs
 * const tokenizer = await AutoTokenizer.from_pretrained(model_id);
 * const question = 'What is the invoice number?';
 * const task_prompt = `<s_docvqa><s_question>${question}</s_question><s_answer>`;
 * const decoder_input_ids = tokenizer(task_prompt, {
 *   add_special_tokens: false,
 * }).input_ids;
 * 
 * // Create the model
 * const model = await AutoModelForVision2Seq.from_pretrained(model_id);
 * 
 * // Run inference
 * const output = await model.generate(image_inputs.pixel_values, {
 *   decoder_input_ids,
 *   max_length: model.config.decoder.max_position_embeddings,
 * });
 * 
 * // Decode output
 * const decoded = tokenizer.batch_decode(output)[0];
 * // <s_docvqa><s_question> What is the invoice number?</s_question><s_answer> us-001</s_answer></s>
 * ```
 */
export class DonutSwinModel extends DonutSwinPreTrainedModel { }
//////////////////////////////////////////////////


//////////////////////////////////////////////////
export class ConvNextPreTrainedModel extends PreTrainedModel { }

/**
 * The bare ConvNext model outputting raw features without any specific head on top.
 */
export class ConvNextModel extends ConvNextPreTrainedModel { }

/**
 * ConvNext Model with an image classification head on top (a linear layer on top of the pooled features), e.g. for ImageNet.
 */
export class ConvNextForImageClassification extends ConvNextPreTrainedModel {
    /**
     * @param {any} model_inputs
     */
    async _call(model_inputs) {
        return new SequenceClassifierOutput(await super._call(model_inputs));
    }
}
//////////////////////////////////////////////////


//////////////////////////////////////////////////
export class ConvNextV2PreTrainedModel extends PreTrainedModel { }

/**
 * The bare ConvNextV2 model outputting raw features without any specific head on top.
 */
export class ConvNextV2Model extends ConvNextV2PreTrainedModel { }

/**
 * ConvNextV2 Model with an image classification head on top (a linear layer on top of the pooled features), e.g. for ImageNet.
 */
export class ConvNextV2ForImageClassification extends ConvNextV2PreTrainedModel {
    /**
     * @param {any} model_inputs
     */
    async _call(model_inputs) {
        return new SequenceClassifierOutput(await super._call(model_inputs));
    }
}
//////////////////////////////////////////////////

//////////////////////////////////////////////////
export class Dinov2PreTrainedModel extends PreTrainedModel { }

/**
 * The bare DINOv2 Model transformer outputting raw hidden-states without any specific head on top.
 */
export class Dinov2Model extends Dinov2PreTrainedModel { }

/**
 * Dinov2 Model transformer with an image classification head on top (a linear layer on top of the final hidden state of the [CLS] token) e.g. for ImageNet.
 */
export class Dinov2ForImageClassification extends Dinov2PreTrainedModel {
    /**
     * @param {any} model_inputs
     */
    async _call(model_inputs) {
        return new SequenceClassifierOutput(await super._call(model_inputs));
    }
}
//////////////////////////////////////////////////


//////////////////////////////////////////////////
export class YolosPreTrainedModel extends PreTrainedModel { }
export class YolosModel extends YolosPreTrainedModel { }
export class YolosForObjectDetection extends YolosPreTrainedModel {
    /**
     * @param {any} model_inputs
     */
    async _call(model_inputs) {
        return new YolosObjectDetectionOutput(await super._call(model_inputs));
    }
}

export class YolosObjectDetectionOutput extends ModelOutput {
    /**
     * @param {Object} output The output of the model.
     * @param {Tensor} output.logits Classification logits (including no-object) for all queries.
     * @param {Tensor} output.pred_boxes Normalized boxes coordinates for all queries, represented as (center_x, center_y, width, height).
     * These values are normalized in [0, 1], relative to the size of each individual image in the batch (disregarding possible padding).
     */
    constructor({ logits, pred_boxes }) {
        super();
        this.logits = logits;
        this.pred_boxes = pred_boxes;
    }
}
//////////////////////////////////////////////////


//////////////////////////////////////////////////
export class SamPreTrainedModel extends PreTrainedModel { }
export class SamModel extends SamPreTrainedModel {
    /**
     * @param {Object} model_inputs
     * @param {Tensor} model_inputs.pixel_values Pixel values as a Tensor with shape `(batch_size, num_channels, height, width)`.
     * @param {Tensor} model_inputs.input_points Input 2D spatial points with shape `(batch_size, num_points, 2)`. This is used by the prompt encoder to encode the prompt.
     * @todo Add support for `input_labels`, `input_boxes`, `input_masks`, and `image_embeddings`.
     */
    async _call(model_inputs) {
        return new SamImageSegmentationOutput(await super._call(model_inputs));
    }
}


/**
 * Base class for Segment-Anything model's output.
 */
export class SamImageSegmentationOutput extends ModelOutput {
    /**
     * @param {Object} output The output of the model.
     * @param {Tensor} output.iou_scores The output logits of the model.
     * @param {Tensor} output.pred_masks Predicted boxes.
     */
    constructor({ iou_scores, pred_masks }) {
        super();
        this.iou_scores = iou_scores;
        this.pred_masks = pred_masks;
    }
}
//////////////////////////////////////////////////


//////////////////////////////////////////////////
// MarianMT models
export class MarianPreTrainedModel extends PreTrainedModel { };

export class MarianModel extends MarianPreTrainedModel { }

export class MarianMTModel extends MarianPreTrainedModel {

    /**
     * Creates a new instance of the `MarianMTModel` class.
    * @param {Object} config The model configuration object.
    * @param {Object} session The ONNX session object.
    * @param {any} decoder_merged_session 
    * @param {any} generation_config 
    */
    constructor(config, session, decoder_merged_session, generation_config) {
        super(config, session);
        this.decoder_merged_session = decoder_merged_session;
        this.generation_config = generation_config;

        this.num_decoder_layers = this.config.decoder_layers;
        this.num_decoder_heads = this.config.decoder_attention_heads;
        this.decoder_dim_kv = this.config.d_model / this.num_decoder_heads;

        this.num_encoder_layers = this.config.encoder_layers;
        this.num_encoder_heads = this.config.encoder_attention_heads;
        this.encoder_dim_kv = this.config.d_model / this.num_encoder_heads;
    }
}
//////////////////////////////////////////////////

//////////////////////////////////////////////////
// M2M100 models
export class M2M100PreTrainedModel extends PreTrainedModel { };

export class M2M100Model extends M2M100PreTrainedModel { }

export class M2M100ForConditionalGeneration extends M2M100PreTrainedModel {

    /**
     * Creates a new instance of the `M2M100ForConditionalGeneration` class.
    * @param {Object} config The model configuration object.
    * @param {Object} session The ONNX session object.
    * @param {any} decoder_merged_session 
    * @param {any} generation_config 
    */
    constructor(config, session, decoder_merged_session, generation_config) {
        super(config, session);
        this.decoder_merged_session = decoder_merged_session;
        this.generation_config = generation_config;

        this.num_decoder_layers = this.config.decoder_layers;
        this.num_decoder_heads = this.config.decoder_attention_heads;
        this.decoder_dim_kv = this.config.d_model / this.num_decoder_heads;

        this.num_encoder_layers = this.config.encoder_layers;
        this.num_encoder_heads = this.config.encoder_attention_heads;
        this.encoder_dim_kv = this.config.d_model / this.num_encoder_heads;
    }

}
//////////////////////////////////////////////////

//////////////////////////////////////////////////
// Wav2Vec2 models
export class Wav2Vec2PreTrainedModel extends PreTrainedModel { };

/**
 * The bare Wav2Vec2 Model transformer outputting raw hidden-states without any specific head on top.
 * 
 * **Example:** Load and run a `Wav2Vec2Model` for feature extraction.
 * 
 * ```javascript
 * import { AutoProcessor, AutoModel, read_audio } from '@xenova/transformers';
 * 
 * // Read and preprocess audio
 * const processor = await AutoProcessor.from_pretrained('Xenova/mms-300m');
 * const audio = await read_audio('https://huggingface.co/datasets/Narsil/asr_dummy/resolve/main/mlk.flac', 16000);
 * const inputs = await processor(audio);
 * 
 * // Run model with inputs
 * const model = await AutoModel.from_pretrained('Xenova/mms-300m');
 * const output = await model(inputs);
 * // {
 * //   last_hidden_state: Tensor {
 * //     dims: [ 1, 1144, 1024 ],
 * //     type: 'float32',
 * //     data: Float32Array(1171456) [ ... ],
 * //     size: 1171456
 * //   }
 * // }
 * ```
 */
export class Wav2Vec2Model extends Wav2Vec2PreTrainedModel { }

export class Wav2Vec2ForCTC extends Wav2Vec2PreTrainedModel {
    /**
     * @param {Object} model_inputs
     * @param {Tensor} model_inputs.input_values Float values of input raw speech waveform.
     * @param {Tensor} model_inputs.attention_mask Mask to avoid performing convolution and attention on padding token indices. Mask values selected in [0, 1]
     */
    async _call(model_inputs) {
        return new CausalLMOutput(await super._call(model_inputs));
    }
}

export class Wav2Vec2ForSequenceClassification extends Wav2Vec2PreTrainedModel {
    /**
     * Calls the model on new inputs.
     * @param {Object} model_inputs The inputs to the model.
     * @returns {Promise<SequenceClassifierOutput>} An object containing the model's output logits for sequence classification.
     */
    async _call(model_inputs) {
        return new SequenceClassifierOutput(await super._call(model_inputs));
    }
}
//////////////////////////////////////////////////

//////////////////////////////////////////////////
// Hubert models
export class HubertPreTrainedModel extends PreTrainedModel { }

/**
 * The bare Hubert Model transformer outputting raw hidden-states without any specific head on top.
 * 
 * **Example:** Load and run a `HubertModel` for feature extraction.
 * 
 * ```javascript
 * import { AutoProcessor, AutoModel, read_audio } from '@xenova/transformers';
 * 
 * // Read and preprocess audio
 * const processor = await AutoProcessor.from_pretrained('Xenova/hubert-base-ls960');
 * const audio = await read_audio('https://huggingface.co/datasets/Xenova/transformers.js-docs/resolve/main/jfk.wav', 16000);
 * const inputs = await processor(audio);
 * 
 * // Load and run model with inputs
 * const model = await AutoModel.from_pretrained('Xenova/hubert-base-ls960');
 * const output = await model(inputs);
 * // {
 * //   last_hidden_state: Tensor {
 * //     dims: [ 1, 549, 768 ],
 * //     type: 'float32',
 * //     data: Float32Array(421632) [0.0682469978928566, 0.08104046434164047, -0.4975186586380005, ...],
 * //     size: 421632
 * //   }
 * // }
 * ```
 */
export class HubertModel extends Wav2Vec2PreTrainedModel { }

/**
 * Hubert Model with a `language modeling` head on top for Connectionist Temporal Classification (CTC).
 */
export class HubertForCTC extends Wav2Vec2PreTrainedModel {
    /**
     * @param {Object} model_inputs
     * @param {Tensor} model_inputs.input_values Float values of input raw speech waveform.
     * @param {Tensor} model_inputs.attention_mask Mask to avoid performing convolution and attention on padding token indices. Mask values selected in [0, 1]
     */
    async _call(model_inputs) {
        return new CausalLMOutput(await super._call(model_inputs));
    }
}

/**
 * Hubert Model with a sequence classification head on top (a linear layer over the pooled output) for tasks like SUPERB Keyword Spotting.
 */
export class HubertForSequenceClassification extends Wav2Vec2PreTrainedModel {
    /**
     * Calls the model on new inputs.
     * @param {Object} model_inputs The inputs to the model.
     * @returns {Promise<SequenceClassifierOutput>} An object containing the model's output logits for sequence classification.
     */
    async _call(model_inputs) {
        return new SequenceClassifierOutput(await super._call(model_inputs));
    }
}
//////////////////////////////////////////////////

//////////////////////////////////////////////////
// WavLM models
/**
 * An abstract class to handle weights initialization and a simple interface for downloading and loading pretrained models.
 */
export class WavLMPreTrainedModel extends PreTrainedModel { };

/**
 * The bare WavLM Model transformer outputting raw hidden-states without any specific head on top.
 * 
 * **Example:** Load and run a `WavLMModel` for feature extraction.
 * 
 * ```javascript
 * import { AutoProcessor, AutoModel, read_audio } from '@xenova/transformers';
 * 
 * // Read and preprocess audio
 * const processor = await AutoProcessor.from_pretrained('Xenova/wavlm-base');
 * const audio = await read_audio('https://huggingface.co/datasets/Xenova/transformers.js-docs/resolve/main/jfk.wav', 16000);
 * const inputs = await processor(audio);
 * 
 * // Run model with inputs
 * const model = await AutoModel.from_pretrained('Xenova/wavlm-base');
 * const output = await model(inputs);
 * // {
 * //   last_hidden_state: Tensor {
 * //     dims: [ 1, 549, 768 ],
 * //     type: 'float32',
 * //     data: Float32Array(421632) [-0.349443256855011, -0.39341306686401367,  0.022836603224277496, ...],
 * //     size: 421632
 * //   }
 * // }
 * ```
 */
export class WavLMModel extends WavLMPreTrainedModel { }

/**
 * WavLM Model with a `language modeling` head on top for Connectionist Temporal Classification (CTC).
 */
export class WavLMForCTC extends WavLMPreTrainedModel {
    /**
     * @param {Object} model_inputs
     * @param {Tensor} model_inputs.input_values Float values of input raw speech waveform.
     * @param {Tensor} model_inputs.attention_mask Mask to avoid performing convolution and attention on padding token indices. Mask values selected in [0, 1]
     */
    async _call(model_inputs) {
        return new CausalLMOutput(await super._call(model_inputs));
    }
}

/**
 * WavLM Model with a sequence classification head on top (a linear layer over the pooled output).
 */
export class WavLMForSequenceClassification extends WavLMPreTrainedModel {
    /**
     * Calls the model on new inputs.
     * @param {Object} model_inputs The inputs to the model.
     * @returns {Promise<SequenceClassifierOutput>} An object containing the model's output logits for sequence classification.
     */
    async _call(model_inputs) {
        return new SequenceClassifierOutput(await super._call(model_inputs));
    }
}

//////////////////////////////////////////////////
// SpeechT5 models
/**
 * An abstract class to handle weights initialization and a simple interface for downloading and loading pretrained models.
 */
export class SpeechT5PreTrainedModel extends PreTrainedModel { };

/**
 * The bare SpeechT5 Encoder-Decoder Model outputting raw hidden-states without any specific pre- or post-nets.
 */
export class SpeechT5Model extends SpeechT5PreTrainedModel { };

/**
 * SpeechT5 Model with a speech encoder and a text decoder.
 * 
 * **Example:** Generate speech from text with `SpeechT5ForSpeechToText`.
 * ```javascript
 * import { AutoTokenizer, AutoProcessor, SpeechT5ForTextToSpeech, SpeechT5HifiGan, Tensor } from '@xenova/transformers';
 * 
 * // Load the tokenizer and processor
 * const tokenizer = await AutoTokenizer.from_pretrained('Xenova/speecht5_tts');
 * const processor = await AutoProcessor.from_pretrained('Xenova/speecht5_tts');
 * 
 * // Load the models
 * // NOTE: We use the unquantized versions as they are more accurate
 * const model = await SpeechT5ForTextToSpeech.from_pretrained('Xenova/speecht5_tts', { quantized: false });
 * const vocoder = await SpeechT5HifiGan.from_pretrained('Xenova/speecht5_hifigan', { quantized: false });
 * 
 * // Load speaker embeddings from URL
 * const speaker_embeddings_data = new Float32Array(
 *     await (await fetch('https://huggingface.co/datasets/Xenova/transformers.js-docs/resolve/main/speaker_embeddings.bin')).arrayBuffer()
 * );
 * const speaker_embeddings = new Tensor(
 *     'float32',
 *     speaker_embeddings_data,
 *     [1, speaker_embeddings_data.length]
 * )
 * 
 * // Run tokenization
 * const { input_ids } = tokenizer('Hello, my dog is cute');
 * 
 * // Generate waveform
 * const { waveform } = await model.generate_speech(input_ids, speaker_embeddings, { vocoder });
 * console.log(waveform)
 * // Tensor {
 * //   dims: [ 26112 ],
 * //   type: 'float32',
 * //   size: 26112,
 * //   data: Float32Array(26112) [ -0.00043630177970044315, -0.00018082228780258447, ... ],
 * // }
 * ```
 */
export class SpeechT5ForSpeechToText extends SpeechT5PreTrainedModel { }

/**
 * SpeechT5 Model with a text encoder and a speech decoder.
 */
export class SpeechT5ForTextToSpeech extends SpeechT5PreTrainedModel {

    /**
     * Creates a new instance of the `SpeechT5ForTextToSpeech` class.
     * @param {Object} config The model configuration.
     * @param {any} session session for the model.
     * @param {any} decoder_merged_session session for the decoder.
     * @param {GenerationConfig} generation_config The generation configuration.
     */
    constructor(config, session, decoder_merged_session, generation_config) {
        super(config, session);
        this.decoder_merged_session = decoder_merged_session;
        this.generation_config = generation_config;

        this.num_decoder_layers = this.config.decoder_layers;
        this.num_decoder_heads = this.config.decoder_attention_heads;
        this.decoder_dim_kv = this.config.hidden_size / this.num_decoder_heads;

        this.num_encoder_layers = this.config.encoder_layers;
        this.num_encoder_heads = this.config.encoder_attention_heads;
        this.encoder_dim_kv = this.config.hidden_size / this.num_encoder_heads;
    }

    /**
     * @typedef {Object} SpeechOutput
     * @property {Tensor} [spectrogram] The predicted log-mel spectrogram of shape
     * `(output_sequence_length, config.num_mel_bins)`. Returned when no `vocoder` is provided
     * @property {Tensor} [waveform] The predicted waveform of shape `(num_frames,)`. Returned when a `vocoder` is provided.
     * @property {Tensor} [cross_attentions] The outputs of the decoder's cross-attention layers of shape
     * `(config.decoder_layers, config.decoder_attention_heads, output_sequence_length, input_sequence_length)`. returned when `output_cross_attentions` is `true`.
     */

    /**
     * Converts a sequence of input tokens into a sequence of mel spectrograms, which are subsequently turned into a speech waveform using a vocoder.
     * @param {Tensor} input_values Indices of input sequence tokens in the vocabulary.
     * @param {Tensor} speaker_embeddings Tensor containing the speaker embeddings.
     * @param {Object} options Optional parameters for generating speech.
     * @param {number} [options.threshold=0.5] The generated sequence ends when the predicted stop token probability exceeds this value.
     * @param {number} [options.minlenratio=0.0] Used to calculate the minimum required length for the output sequence.
     * @param {number} [options.maxlenratio=20.0] Used to calculate the maximum allowed length for the output sequence.
     * @param {Object} [options.vocoder=null] The vocoder that converts the mel spectrogram into a speech waveform. If `null`, the output is the mel spectrogram.
     * @param {boolean} [options.output_cross_attentions=false] Whether or not to return the attentions tensors of the decoder's cross-attention layers.
     * @returns {Promise<SpeechOutput>} A promise which resolves to an object containing the spectrogram, waveform, and cross-attention tensors.
     */
    async generate_speech(input_values, speaker_embeddings, {
        threshold = 0.5,
        minlenratio = 0.0,
        maxlenratio = 20.0,
        vocoder = null,
        // output_cross_attentions = false, // TODO add
    } = {}) {

        const model_inputs = {
            input_ids: input_values
        }

        const { encoder_outputs, encoder_attention_mask } = await encoderForward(this, model_inputs);

        const r = encoder_outputs.dims[1] / this.config.reduction_factor;
        const maxlen = Math.floor(r * maxlenratio);
        const minlen = Math.floor(r * minlenratio);

        const num_mel_bins = this.config.num_mel_bins;

        let spectrogramParts = [];
        let past_key_values = null;
        let decoder_outputs = null;
        let idx = 0;

        while (true) {
            ++idx;

            const use_cache_branch = boolTensor(!!decoder_outputs);
            let output_sequence;
            if (decoder_outputs) {
                output_sequence = decoder_outputs.output_sequence_out;
            } else {
                output_sequence = new Tensor(
                    'float32',
                    new Float32Array(num_mel_bins),
                    [1, 1, num_mel_bins],
                )
            }
            let decoderFeeds = {
                use_cache_branch,
                output_sequence,
                encoder_attention_mask: encoder_attention_mask,
                speaker_embeddings: speaker_embeddings,
                encoder_hidden_states: encoder_outputs,
            };

            this.addPastKeyValues(decoderFeeds, past_key_values);
            decoder_outputs = await sessionRun(this.decoder_merged_session, decoderFeeds);
            past_key_values = this.getPastKeyValues(decoder_outputs, past_key_values);

            const { prob, spectrum } = decoder_outputs;
            spectrogramParts.push(spectrum);

            if (idx >= minlen && (
                // Finished when stop token or maximum length is reached.
                Array.from(prob.data).filter(p => p >= threshold).length > 0 || idx >= maxlen
            )) {
                break;
            }
        }

        const spectrogram = cat(spectrogramParts);
        const { waveform } = await sessionRun(vocoder.session, { spectrogram });

        return {
            spectrogram,
            waveform,
            // cross_attentions: null, // TODO add
        }
    }
}

/**
 * HiFi-GAN vocoder.
 * 
 * See [SpeechT5ForSpeechToText](./models#module_models.SpeechT5ForSpeechToText) for example usage.
 */
export class SpeechT5HifiGan extends PreTrainedModel {
    main_input_name = 'spectrogram';
}
//////////////////////////////////////////////////


//////////////////////////////////////////////////
// TrOCR models
export class TrOCRPreTrainedModel extends PreTrainedModel {
    /**
     * Creates a new instance of the `TrOCRPreTrainedModel` class.
     * @param {Object} config The configuration of the model.
     * @param {any} session The ONNX session containing the model weights.
     * @param {GenerationConfig} generation_config The generation configuration.
     */
    constructor(config, session, generation_config) {
        super(config, session);
        this.generation_config = generation_config;

        // config doesn't contain pad_token_id, so we assume it is the eos_token_id
        this.config.pad_token_id = this.config.eos_token_id;

        this.num_encoder_layers = this.num_decoder_layers = this.config.decoder_layers;
        this.num_encoder_heads = this.num_decoder_heads = this.config.decoder_attention_heads;
        this.encoder_dim_kv = this.decoder_dim_kv = this.config.d_model / this.num_decoder_heads;
    }
}

/**
 * The TrOCR Decoder with a language modeling head.
 */
export class TrOCRForCausalLM extends TrOCRPreTrainedModel { }

//////////////////////////////////////////////////


//////////////////////////////////////////////////
// Mistral models
/**
 * The bare Mistral Model outputting raw hidden-states without any specific head on top.
 */
export class MistralPreTrainedModel extends PreTrainedModel {
    /**
     * Creates a new instance of the `MistralPreTrainedModel` class.
     * @param {Object} config The configuration of the model.
     * @param {any} session The ONNX session containing the model weights.
     * @param {GenerationConfig} generation_config The generation configuration.
     */
    constructor(config, session, generation_config) {
        super(config, session);
        this.generation_config = generation_config;

        // config doesn't contain pad_token_id, so we assume it is the eos_token_id
        this.config.pad_token_id = this.config.eos_token_id

        this.num_heads = this.config.num_key_value_heads;
        this.num_layers = this.config.num_hidden_layers;
        this.dim_kv = this.config.hidden_size / this.config.num_attention_heads;
    }
}

export class MistralModel extends MistralPreTrainedModel { }

export class MistralForCausalLM extends MistralPreTrainedModel { }
//////////////////////////////////////////////////

//////////////////////////////////////////////////
// Falcon models
/**
 * The bare Falcon Model outputting raw hidden-states without any specific head on top.
 */
export class FalconPreTrainedModel extends PreTrainedModel {
    /**
     * Creates a new instance of the `FalconPreTrainedModel` class.
     * @param {Object} config The configuration of the model.
     * @param {any} session The ONNX session containing the model weights.
     * @param {GenerationConfig} generation_config The generation configuration.
     */
    constructor(config, session, generation_config) {
        super(config, session);
        this.generation_config = generation_config;

        // config doesn't contain pad_token_id, so we assume it is the eos_token_id
        this.config.pad_token_id = this.config.eos_token_id

        this.num_heads = this.config.num_attention_heads;
        this.num_layers = this.config.num_hidden_layers;
        this.dim_kv = this.config.hidden_size / this.config.num_attention_heads;
    }
}

export class FalconModel extends FalconPreTrainedModel { }

export class FalconForCausalLM extends FalconPreTrainedModel { }
//////////////////////////////////////////////////


//////////////////////////////////////////////////
// CLAP models
export class ClapPreTrainedModel extends PreTrainedModel { }

export class ClapModel extends ClapPreTrainedModel { }

/**
 * CLAP Text Model with a projection layer on top (a linear layer on top of the pooled output).
 * 
 * **Example:** Compute text embeddings with `ClapTextModelWithProjection`.
 * 
 * ```javascript
 * import { AutoTokenizer, ClapTextModelWithProjection } from '@xenova/transformers';
 * 
 * // Load tokenizer and text model
 * const tokenizer = await AutoTokenizer.from_pretrained('Xenova/clap-htsat-unfused');
 * const text_model = await ClapTextModelWithProjection.from_pretrained('Xenova/clap-htsat-unfused');
 * 
 * // Run tokenization
 * const texts = ['a sound of a cat', 'a sound of a dog'];
 * const text_inputs = tokenizer(texts, { padding: true, truncation: true });
 * 
 * // Compute embeddings
 * const { text_embeds } = await text_model(text_inputs);
 * // Tensor {
 * //   dims: [ 2, 512 ],
 * //   type: 'float32',
 * //   data: Float32Array(1024) [ ... ],
 * //   size: 1024
 * // }
 * ```
 */
export class ClapTextModelWithProjection extends ClapPreTrainedModel {

    /** @type {PreTrainedModel.from_pretrained} */
    static async from_pretrained(pretrained_model_name_or_path, options = {}) {
        // Update default model file name if not provided
        options.model_file_name ??= 'text_model';
        return super.from_pretrained(pretrained_model_name_or_path, options);
    }
}

/**
 * CLAP Audio Model with a projection layer on top (a linear layer on top of the pooled output).
 * 
 * **Example:** Compute audio embeddings with `ClapAudioModelWithProjection`.
 * 
 * ```javascript
 * import { AutoProcessor, ClapAudioModelWithProjection, read_audio } from '@xenova/transformers';
 * 
 * // Load processor and audio model
 * const processor = await AutoProcessor.from_pretrained('Xenova/clap-htsat-unfused');
 * const audio_model = await ClapAudioModelWithProjection.from_pretrained('Xenova/clap-htsat-unfused');
 * 
 * // Read audio and run processor
 * const audio = await read_audio('https://huggingface.co/datasets/Xenova/transformers.js-docs/resolve/main/cat_meow.wav');
 * const audio_inputs = await processor(audio);
 * 
 * // Compute embeddings
 * const { audio_embeds } = await audio_model(audio_inputs);
 * // Tensor {
 * //   dims: [ 1, 512 ],
 * //   type: 'float32',
 * //   data: Float32Array(512) [ ... ],
 * //   size: 512
 * // }
 * ```
 */
export class ClapAudioModelWithProjection extends ClapPreTrainedModel {
    /** @type {PreTrainedModel.from_pretrained} */
    static async from_pretrained(pretrained_model_name_or_path, options = {}) {
        // Update default model file name if not provided
        options.model_file_name ??= 'audio_model';
        return super.from_pretrained(pretrained_model_name_or_path, options);
    }
}
//////////////////////////////////////////////////


//////////////////////////////////////////////////
// AutoModels, used to simplify construction of PreTrainedModels
// (uses config to instantiate correct class)

/**
 * Base class of all AutoModels. Contains the `from_pretrained` function
 * which is used to instantiate pretrained models.
 */
export class PretrainedMixin {
    /**
     * Mapping from model type to model class.
     * @type {Map<string, Object>[]}
     */
    static MODEL_CLASS_MAPPINGS = null;

    /**
     * Whether to attempt to instantiate the base class (`PretrainedModel`) if 
     * the model type is not found in the mapping.
     */
    static BASE_IF_FAIL = false;


    /** @type {PreTrainedModel.from_pretrained} */
    static async from_pretrained(pretrained_model_name_or_path, {
        quantized = true,
        progress_callback = null,
        config = null,
        cache_dir = null,
        local_files_only = false,
        revision = 'main',
        model_file_name = null,
    } = {}) {

        let options = {
            quantized,
            progress_callback,
            config,
            cache_dir,
            local_files_only,
            revision,
            model_file_name,
        }
        config = await AutoConfig.from_pretrained(pretrained_model_name_or_path, options);
        if (!options.config) {
            // If no config was passed, reuse this config for future processing
            options.config = config;
        }

        if (!this.MODEL_CLASS_MAPPINGS) {
            throw new Error("`MODEL_CLASS_MAPPINGS` not implemented for this type of `AutoClass`: " + this.name);
        }

        for (let MODEL_CLASS_MAPPING of this.MODEL_CLASS_MAPPINGS) {
            const modelInfo = MODEL_CLASS_MAPPING.get(config.model_type);
            if (!modelInfo) {
                continue; // Item not found in this mapping
            }
            return await modelInfo[1].from_pretrained(pretrained_model_name_or_path, options);
        }

        if (this.BASE_IF_FAIL) {
            console.warn(`Unknown model class "${config.model_type}", attempting to construct from base class.`);
            return await PreTrainedModel.from_pretrained(pretrained_model_name_or_path, options);
        } else {
            throw Error(`Unsupported model type: ${config.model_type}`)
        }
    }
}

const MODEL_MAPPING_NAMES_ENCODER_ONLY = new Map([
    ['bert', ['BertModel', BertModel]],
<<<<<<< HEAD
    ['esm', ['EsmModel', EsmModel]],
=======
    ['electra', ['ElectraModel', ElectraModel]],
>>>>>>> 0d2f05de
    ['convbert', ['ConvBertModel', ConvBertModel]],
    ['camembert', ['CamembertModel', CamembertModel]],
    ['deberta', ['DebertaModel', DebertaModel]],
    ['deberta-v2', ['DebertaV2Model', DebertaV2Model]],
    ['mpnet', ['MPNetModel', MPNetModel]],
    ['albert', ['AlbertModel', AlbertModel]],
    ['distilbert', ['DistilBertModel', DistilBertModel]],
    ['roberta', ['RobertaModel', RobertaModel]],
    ['xlm', ['XLMModel', XLMModel]],
    ['xlm-roberta', ['XLMRobertaModel', XLMRobertaModel]],
    ['clap', ['ClapModel', ClapModel]],
    ['clip', ['CLIPModel', CLIPModel]],
    ['mobilebert', ['MobileBertModel', MobileBertModel]],
    ['squeezebert', ['SqueezeBertModel', SqueezeBertModel]],
    ['wav2vec2', ['Wav2Vec2Model', Wav2Vec2Model]],
    ['hubert', ['HubertModel', HubertModel]],
    ['wavlm', ['WavLMModel', WavLMModel]],
    ['audio-spectrogram-transformer', ['ASTModel', ASTModel]],

    ['detr', ['DetrModel', DetrModel]],
    ['vit', ['ViTModel', ViTModel]],
    ['mobilevit', ['MobileViTModel', MobileViTModel]],
    ['owlvit', ['OwlViTModel', OwlViTModel]],
    ['beit', ['BeitModel', BeitModel]],
    ['deit', ['DeiTModel', DeiTModel]],
    ['convnext', ['ConvNextModel', ConvNextModel]],
    ['convnextv2', ['ConvNextV2Model', ConvNextV2Model]],
    ['dinov2', ['Dinov2Model', Dinov2Model]],
    ['resnet', ['ResNetModel', ResNetModel]],
    ['swin', ['SwinModel', SwinModel]],
    ['swin2sr', ['Swin2SRModel', Swin2SRModel]],
    ['donut-swin', ['DonutSwinModel', DonutSwinModel]],
    ['yolos', ['YolosModel', YolosModel]],
    ['dpt', ['DPTModel', DPTModel]],
    ['glpn', ['GLPNModel', GLPNModel]],

    ['hifigan', ['SpeechT5HifiGan', SpeechT5HifiGan]],

    ['sam', ['SamModel', SamModel]], // TODO change to encoder-decoder when model is split correctly
]);

const MODEL_MAPPING_NAMES_ENCODER_DECODER = new Map([
    ['t5', ['T5Model', T5Model]],
    ['longt5', ['LongT5Model', LongT5Model]],
    ['mt5', ['MT5Model', MT5Model]],
    ['bart', ['BartModel', BartModel]],
    ['mbart', ['MBartModel', MBartModel]],
    ['marian', ['MarianModel', MarianModel]],
    ['whisper', ['WhisperModel', WhisperModel]],
    ['m2m_100', ['M2M100Model', M2M100Model]],
    ['blenderbot', ['BlenderbotModel', BlenderbotModel]],
    ['blenderbot-small', ['BlenderbotSmallModel', BlenderbotSmallModel]],
]);


const MODEL_MAPPING_NAMES_DECODER_ONLY = new Map([
    ['bloom', ['BloomModel', BloomModel]],
    ['gpt2', ['GPT2Model', GPT2Model]],
    ['gptj', ['GPTJModel', GPTJModel]],
    ['gpt_bigcode', ['GPTBigCodeModel', GPTBigCodeModel]],
    ['gpt_neo', ['GPTNeoModel', GPTNeoModel]],
    ['gpt_neox', ['GPTNeoXModel', GPTNeoXModel]],
    ['codegen', ['CodeGenModel', CodeGenModel]],
    ['llama', ['LlamaModel', LlamaModel]],
    ['phi', ['PhiModel', PhiModel]],
    ['mpt', ['MptModel', MptModel]],
    ['opt', ['OPTModel', OPTModel]],
    ['mistral', ['MistralModel', MistralModel]],
    ['falcon', ['FalconModel', FalconModel]],
]);

const MODEL_FOR_SPEECH_SEQ_2_SEQ_MAPPING_NAMES = new Map([
    ['speecht5', ['SpeechT5ForSpeechToText', SpeechT5ForSpeechToText]],
    ['whisper', ['WhisperForConditionalGeneration', WhisperForConditionalGeneration]],
])

const MODEL_FOR_TEXT_TO_SPECTROGRAM_MAPPING_NAMES = new Map([
    ['speecht5', ['SpeechT5ForTextToSpeech', SpeechT5ForTextToSpeech]],
])

const MODEL_FOR_SEQUENCE_CLASSIFICATION_MAPPING_NAMES = new Map([
    ['bert', ['BertForSequenceClassification', BertForSequenceClassification]],
<<<<<<< HEAD
    ['esm', ['EsmForSequenceClassification', EsmForSequenceClassification]],
=======
    ['electra', ['ElectraForSequenceClassification', ElectraForSequenceClassification]],
>>>>>>> 0d2f05de
    ['convbert', ['ConvBertForSequenceClassification', ConvBertForSequenceClassification]],
    ['camembert', ['CamembertForSequenceClassification', CamembertForSequenceClassification]],
    ['deberta', ['DebertaForSequenceClassification', DebertaForSequenceClassification]],
    ['deberta-v2', ['DebertaV2ForSequenceClassification', DebertaV2ForSequenceClassification]],
    ['mpnet', ['MPNetForSequenceClassification', MPNetForSequenceClassification]],
    ['albert', ['AlbertForSequenceClassification', AlbertForSequenceClassification]],
    ['distilbert', ['DistilBertForSequenceClassification', DistilBertForSequenceClassification]],
    ['roberta', ['RobertaForSequenceClassification', RobertaForSequenceClassification]],
    ['xlm', ['XLMForSequenceClassification', XLMForSequenceClassification]],
    ['xlm-roberta', ['XLMRobertaForSequenceClassification', XLMRobertaForSequenceClassification]],
    ['bart', ['BartForSequenceClassification', BartForSequenceClassification]],
    ['mbart', ['MBartForSequenceClassification', MBartForSequenceClassification]],
    ['mobilebert', ['MobileBertForSequenceClassification', MobileBertForSequenceClassification]],
    ['squeezebert', ['SqueezeBertForSequenceClassification', SqueezeBertForSequenceClassification]],
]);

const MODEL_FOR_TOKEN_CLASSIFICATION_MAPPING_NAMES = new Map([
    ['bert', ['BertForTokenClassification', BertForTokenClassification]],
<<<<<<< HEAD
    ['esm', ['EsmForTokenClassification', EsmForTokenClassification]],
=======
    ['electra', ['ElectraForTokenClassification', ElectraForTokenClassification]],
>>>>>>> 0d2f05de
    ['convbert', ['ConvBertForTokenClassification', ConvBertForTokenClassification]],
    ['camembert', ['CamembertForTokenClassification', CamembertForTokenClassification]],
    ['deberta', ['DebertaForTokenClassification', DebertaForTokenClassification]],
    ['deberta-v2', ['DebertaV2ForTokenClassification', DebertaV2ForTokenClassification]],
    ['mpnet', ['MPNetForTokenClassification', MPNetForTokenClassification]],
    ['distilbert', ['DistilBertForTokenClassification', DistilBertForTokenClassification]],
    ['roberta', ['RobertaForTokenClassification', RobertaForTokenClassification]],
    ['xlm', ['XLMForTokenClassification', XLMForTokenClassification]],
    ['xlm-roberta', ['XLMRobertaForTokenClassification', XLMRobertaForTokenClassification]],
]);

const MODEL_FOR_SEQ_TO_SEQ_CAUSAL_LM_MAPPING_NAMES = new Map([
    ['t5', ['T5ForConditionalGeneration', T5ForConditionalGeneration]],
    ['longt5', ['LongT5ForConditionalGeneration', LongT5ForConditionalGeneration]],
    ['mt5', ['MT5ForConditionalGeneration', MT5ForConditionalGeneration]],
    ['bart', ['BartForConditionalGeneration', BartForConditionalGeneration]],
    ['mbart', ['MBartForConditionalGeneration', MBartForConditionalGeneration]],
    ['marian', ['MarianMTModel', MarianMTModel]],
    ['m2m_100', ['M2M100ForConditionalGeneration', M2M100ForConditionalGeneration]],
    ['blenderbot', ['BlenderbotForConditionalGeneration', BlenderbotForConditionalGeneration]],
    ['blenderbot-small', ['BlenderbotSmallForConditionalGeneration', BlenderbotSmallForConditionalGeneration]],
]);

const MODEL_WITH_LM_HEAD_MAPPING_NAMES = new Map([
    ['bloom', ['BloomForCausalLM', BloomForCausalLM]],
    ['gpt2', ['GPT2LMHeadModel', GPT2LMHeadModel]],
    ['gptj', ['GPTJForCausalLM', GPTJForCausalLM]],
    ['gpt_bigcode', ['GPTBigCodeForCausalLM', GPTBigCodeForCausalLM]],
    ['gpt_neo', ['GPTNeoForCausalLM', GPTNeoForCausalLM]],
    ['gpt_neox', ['GPTNeoXForCausalLM', GPTNeoXForCausalLM]],
    ['codegen', ['CodeGenForCausalLM', CodeGenForCausalLM]],
    ['llama', ['LlamaForCausalLM', LlamaForCausalLM]],
    ['phi', ['PhiForCausalLM', PhiForCausalLM]],
    ['mpt', ['MptForCausalLM', MptForCausalLM]],
    ['opt', ['OPTForCausalLM', OPTForCausalLM]],
    ['mbart', ['MBartForCausalLM', MBartForCausalLM]],
    ['mistral', ['MistralForCausalLM', MistralForCausalLM]],
    ['falcon', ['FalconForCausalLM', FalconForCausalLM]],
    ['trocr', ['TrOCRForCausalLM', TrOCRForCausalLM]],
]);

const MODEL_FOR_MASKED_LM_MAPPING_NAMES = new Map([
    ['bert', ['BertForMaskedLM', BertForMaskedLM]],
<<<<<<< HEAD
    ['esm', ['EsmForMaskedLM', EsmForMaskedLM]],
=======
    ['electra', ['ElectraForMaskedLM', ElectraForMaskedLM]],
>>>>>>> 0d2f05de
    ['convbert', ['ConvBertForMaskedLM', ConvBertForMaskedLM]],
    ['camembert', ['CamembertForMaskedLM', CamembertForMaskedLM]],
    ['deberta', ['DebertaForMaskedLM', DebertaForMaskedLM]],
    ['deberta-v2', ['DebertaV2ForMaskedLM', DebertaV2ForMaskedLM]],
    ['mpnet', ['MPNetForMaskedLM', MPNetForMaskedLM]],
    ['albert', ['AlbertForMaskedLM', AlbertForMaskedLM]],
    ['distilbert', ['DistilBertForMaskedLM', DistilBertForMaskedLM]],
    ['roberta', ['RobertaForMaskedLM', RobertaForMaskedLM]],
    ['xlm', ['XLMWithLMHeadModel', XLMWithLMHeadModel]],
    ['xlm-roberta', ['XLMRobertaForMaskedLM', XLMRobertaForMaskedLM]],
    ['mobilebert', ['MobileBertForMaskedLM', MobileBertForMaskedLM]],
    ['squeezebert', ['SqueezeBertForMaskedLM', SqueezeBertForMaskedLM]],
]);

const MODEL_FOR_QUESTION_ANSWERING_MAPPING_NAMES = new Map([
    ['bert', ['BertForQuestionAnswering', BertForQuestionAnswering]],
    ['electra', ['ElectraForQuestionAnswering', ElectraForQuestionAnswering]],
    ['convbert', ['ConvBertForQuestionAnswering', ConvBertForQuestionAnswering]],
    ['camembert', ['CamembertForQuestionAnswering', CamembertForQuestionAnswering]],
    ['deberta', ['DebertaForQuestionAnswering', DebertaForQuestionAnswering]],
    ['deberta-v2', ['DebertaV2ForQuestionAnswering', DebertaV2ForQuestionAnswering]],
    ['mpnet', ['MPNetForQuestionAnswering', MPNetForQuestionAnswering]],
    ['albert', ['AlbertForQuestionAnswering', AlbertForQuestionAnswering]],
    ['distilbert', ['DistilBertForQuestionAnswering', DistilBertForQuestionAnswering]],
    ['roberta', ['RobertaForQuestionAnswering', RobertaForQuestionAnswering]],
    ['xlm', ['XLMForQuestionAnswering', XLMForQuestionAnswering]],
    ['xlm-roberta', ['XLMRobertaForQuestionAnswering', XLMRobertaForQuestionAnswering]],
    ['mobilebert', ['MobileBertForQuestionAnswering', MobileBertForQuestionAnswering]],
    ['squeezebert', ['SqueezeBertForQuestionAnswering', SqueezeBertForQuestionAnswering]],
]);

const MODEL_FOR_VISION_2_SEQ_MAPPING_NAMES = new Map([
    ['vision-encoder-decoder', ['VisionEncoderDecoderModel', VisionEncoderDecoderModel]],
]);

const MODEL_FOR_DOCUMENT_QUESTION_ANSWERING_MAPPING_NAMES = new Map([
    ['vision-encoder-decoder', ['VisionEncoderDecoderModel', VisionEncoderDecoderModel]],
]);

const MODEL_FOR_IMAGE_CLASSIFICATION_MAPPING_NAMES = new Map([
    ['vit', ['ViTForImageClassification', ViTForImageClassification]],
    ['mobilevit', ['MobileViTForImageClassification', MobileViTForImageClassification]],
    ['beit', ['BeitForImageClassification', BeitForImageClassification]],
    ['deit', ['DeiTForImageClassification', DeiTForImageClassification]],
    ['convnext', ['ConvNextForImageClassification', ConvNextForImageClassification]],
    ['convnextv2', ['ConvNextV2ForImageClassification', ConvNextV2ForImageClassification]],
    ['dinov2', ['Dinov2ForImageClassification', Dinov2ForImageClassification]],
    ['resnet', ['ResNetForImageClassification', ResNetForImageClassification]],
    ['swin', ['SwinForImageClassification', SwinForImageClassification]],
]);

const MODEL_FOR_OBJECT_DETECTION_MAPPING_NAMES = new Map([
    ['detr', ['DetrForObjectDetection', DetrForObjectDetection]],
    ['yolos', ['YolosForObjectDetection', YolosForObjectDetection]],
]);

const MODEL_FOR_ZERO_SHOT_OBJECT_DETECTION_MAPPING_NAMES = new Map([
    ['owlvit', ['OwlViTForObjectDetection', OwlViTForObjectDetection]],
]);

const MODEL_FOR_IMAGE_SEGMENTATION_MAPPING_NAMES = new Map([
    ['detr', ['DetrForSegmentation', DetrForSegmentation]],
]);

const MODEL_FOR_MASK_GENERATION_MAPPING_NAMES = new Map([
    ['sam', ['SamModel', SamModel]],
]);

const MODEL_FOR_CTC_MAPPING_NAMES = new Map([
    ['wav2vec2', ['Wav2Vec2ForCTC', Wav2Vec2ForCTC]],
    ['wavlm', ['WavLMForCTC', WavLMForCTC]],
    ['hubert', ['HubertForCTC', HubertForCTC]],
]);

const MODEL_FOR_AUDIO_CLASSIFICATION_MAPPING_NAMES = new Map([
    ['wav2vec2', ['Wav2Vec2ForSequenceClassification', Wav2Vec2ForSequenceClassification]],
    ['wavlm', ['WavLMForSequenceClassification', WavLMForSequenceClassification]],
    ['hubert', ['HubertForSequenceClassification', HubertForSequenceClassification]],
    ['audio-spectrogram-transformer', ['ASTForAudioClassification', ASTForAudioClassification]],
]);



const MODEL_FOR_IMAGE_TO_IMAGE_MAPPING_NAMES = new Map([
    ['swin2sr', ['Swin2SRForImageSuperResolution', Swin2SRForImageSuperResolution]],
])

const MODEL_FOR_DEPTH_ESTIMATION_MAPPING_NAMES = new Map([
    ['dpt', ['DPTForDepthEstimation', DPTForDepthEstimation]],
    ['glpn', ['GLPNForDepthEstimation', GLPNForDepthEstimation]],
])


const MODEL_CLASS_TYPE_MAPPING = [
    [MODEL_MAPPING_NAMES_ENCODER_ONLY, MODEL_TYPES.EncoderOnly],
    [MODEL_MAPPING_NAMES_ENCODER_DECODER, MODEL_TYPES.EncoderDecoder],
    [MODEL_MAPPING_NAMES_DECODER_ONLY, MODEL_TYPES.DecoderOnly],
    [MODEL_FOR_SEQUENCE_CLASSIFICATION_MAPPING_NAMES, MODEL_TYPES.EncoderOnly],
    [MODEL_FOR_TOKEN_CLASSIFICATION_MAPPING_NAMES, MODEL_TYPES.EncoderOnly],
    [MODEL_FOR_SEQ_TO_SEQ_CAUSAL_LM_MAPPING_NAMES, MODEL_TYPES.Seq2Seq],
    [MODEL_FOR_SPEECH_SEQ_2_SEQ_MAPPING_NAMES, MODEL_TYPES.Seq2Seq],
    [MODEL_WITH_LM_HEAD_MAPPING_NAMES, MODEL_TYPES.DecoderOnly],
    [MODEL_FOR_MASKED_LM_MAPPING_NAMES, MODEL_TYPES.EncoderOnly],
    [MODEL_FOR_QUESTION_ANSWERING_MAPPING_NAMES, MODEL_TYPES.EncoderOnly],
    [MODEL_FOR_VISION_2_SEQ_MAPPING_NAMES, MODEL_TYPES.Vision2Seq],
    [MODEL_FOR_IMAGE_CLASSIFICATION_MAPPING_NAMES, MODEL_TYPES.EncoderOnly],
    [MODEL_FOR_IMAGE_SEGMENTATION_MAPPING_NAMES, MODEL_TYPES.EncoderOnly],
    [MODEL_FOR_IMAGE_TO_IMAGE_MAPPING_NAMES, MODEL_TYPES.EncoderOnly],
    [MODEL_FOR_DEPTH_ESTIMATION_MAPPING_NAMES, MODEL_TYPES.EncoderOnly],
    [MODEL_FOR_OBJECT_DETECTION_MAPPING_NAMES, MODEL_TYPES.EncoderOnly],
    [MODEL_FOR_ZERO_SHOT_OBJECT_DETECTION_MAPPING_NAMES, MODEL_TYPES.EncoderOnly],
    [MODEL_FOR_MASK_GENERATION_MAPPING_NAMES, MODEL_TYPES.EncoderOnly],
    [MODEL_FOR_CTC_MAPPING_NAMES, MODEL_TYPES.EncoderOnly],
    [MODEL_FOR_AUDIO_CLASSIFICATION_MAPPING_NAMES, MODEL_TYPES.EncoderOnly],
    [MODEL_FOR_TEXT_TO_SPECTROGRAM_MAPPING_NAMES, MODEL_TYPES.Seq2Seq],
];

for (const [mappings, type] of MODEL_CLASS_TYPE_MAPPING) {
    // @ts-ignore
    for (const [name, model] of mappings.values()) {
        MODEL_TYPE_MAPPING.set(name, type);
        MODEL_CLASS_TO_NAME_MAPPING.set(model, name);
        MODEL_NAME_TO_CLASS_MAPPING.set(name, model);
    }
}

const CUSTOM_MAPPING = [
    ['CLIPTextModelWithProjection', CLIPTextModelWithProjection, MODEL_TYPES.EncoderOnly],
    ['CLIPVisionModelWithProjection', CLIPVisionModelWithProjection, MODEL_TYPES.EncoderOnly],

    ['ClapTextModelWithProjection', ClapTextModelWithProjection, MODEL_TYPES.EncoderOnly],
    ['ClapAudioModelWithProjection', ClapAudioModelWithProjection, MODEL_TYPES.EncoderOnly],
]
for (const [name, model, type] of CUSTOM_MAPPING) {
    MODEL_TYPE_MAPPING.set(name, type);
    MODEL_CLASS_TO_NAME_MAPPING.set(model, name);
    MODEL_NAME_TO_CLASS_MAPPING.set(name, model);
}


/**
 * Helper class which is used to instantiate pretrained models with the `from_pretrained` function.
 * The chosen model class is determined by the type specified in the model config.
 * 
 * @example
 * let model = await AutoModel.from_pretrained('bert-base-uncased');
 */
export class AutoModel extends PretrainedMixin {
    static MODEL_CLASS_MAPPINGS = [MODEL_MAPPING_NAMES_ENCODER_ONLY, MODEL_MAPPING_NAMES_ENCODER_DECODER, MODEL_MAPPING_NAMES_DECODER_ONLY];
    static BASE_IF_FAIL = true;
}

/**
 * Helper class which is used to instantiate pretrained sequence classification models with the `from_pretrained` function.
 * The chosen model class is determined by the type specified in the model config.
 * 
 * @example
 * let model = await AutoModelForSequenceClassification.from_pretrained('distilbert-base-uncased-finetuned-sst-2-english');
 */
export class AutoModelForSequenceClassification extends PretrainedMixin {
    static MODEL_CLASS_MAPPINGS = [MODEL_FOR_SEQUENCE_CLASSIFICATION_MAPPING_NAMES];
}

/**
 * Helper class which is used to instantiate pretrained token classification models with the `from_pretrained` function.
 * The chosen model class is determined by the type specified in the model config.
 * 
 * @example
 * let model = await AutoModelForTokenClassification.from_pretrained('Davlan/distilbert-base-multilingual-cased-ner-hrl');
 */
export class AutoModelForTokenClassification extends PretrainedMixin {
    static MODEL_CLASS_MAPPINGS = [MODEL_FOR_TOKEN_CLASSIFICATION_MAPPING_NAMES];
}

/**
 * Helper class which is used to instantiate pretrained sequence-to-sequence models with the `from_pretrained` function.
 * The chosen model class is determined by the type specified in the model config.
 * 
 * @example
 * let model = await AutoModelForSeq2SeqLM.from_pretrained('t5-small');
 */
export class AutoModelForSeq2SeqLM extends PretrainedMixin {
    static MODEL_CLASS_MAPPINGS = [MODEL_FOR_SEQ_TO_SEQ_CAUSAL_LM_MAPPING_NAMES];
}

/**
 * Helper class which is used to instantiate pretrained sequence-to-sequence speech-to-text models with the `from_pretrained` function.
 * The chosen model class is determined by the type specified in the model config.
 * 
 * @example
 * let model = await AutoModelForSpeechSeq2Seq.from_pretrained('openai/whisper-tiny.en');
 */
export class AutoModelForSpeechSeq2Seq extends PretrainedMixin {
    static MODEL_CLASS_MAPPINGS = [MODEL_FOR_SPEECH_SEQ_2_SEQ_MAPPING_NAMES];
}

/**
 * Helper class which is used to instantiate pretrained sequence-to-sequence text-to-spectrogram models with the `from_pretrained` function.
 * The chosen model class is determined by the type specified in the model config.
 * 
 * @example
 * let model = await AutoModelForTextToSpectrogram.from_pretrained('microsoft/speecht5_tts');
 */
export class AutoModelForTextToSpectrogram extends PretrainedMixin {
    static MODEL_CLASS_MAPPINGS = [MODEL_FOR_TEXT_TO_SPECTROGRAM_MAPPING_NAMES];
}

/**
 * Helper class which is used to instantiate pretrained causal language models with the `from_pretrained` function.
 * The chosen model class is determined by the type specified in the model config.
 * 
 * @example
 * let model = await AutoModelForCausalLM.from_pretrained('gpt2');
 */
export class AutoModelForCausalLM extends PretrainedMixin {
    static MODEL_CLASS_MAPPINGS = [MODEL_WITH_LM_HEAD_MAPPING_NAMES];
}

/**
 * Helper class which is used to instantiate pretrained masked language models with the `from_pretrained` function.
 * The chosen model class is determined by the type specified in the model config.
 * 
 * @example
 * let model = await AutoModelForMaskedLM.from_pretrained('bert-base-uncased');
 */
export class AutoModelForMaskedLM extends PretrainedMixin {
    static MODEL_CLASS_MAPPINGS = [MODEL_FOR_MASKED_LM_MAPPING_NAMES];
}

/**
 * Helper class which is used to instantiate pretrained question answering models with the `from_pretrained` function.
 * The chosen model class is determined by the type specified in the model config.
 * 
 * @example
 * let model = await AutoModelForQuestionAnswering.from_pretrained('distilbert-base-cased-distilled-squad');
 */
export class AutoModelForQuestionAnswering extends PretrainedMixin {
    static MODEL_CLASS_MAPPINGS = [MODEL_FOR_QUESTION_ANSWERING_MAPPING_NAMES];
}

/**
 * Helper class which is used to instantiate pretrained vision-to-sequence models with the `from_pretrained` function.
 * The chosen model class is determined by the type specified in the model config.
 * 
 * @example
 * let model = await AutoModelForVision2Seq.from_pretrained('nlpconnect/vit-gpt2-image-captioning');
 */
export class AutoModelForVision2Seq extends PretrainedMixin {
    static MODEL_CLASS_MAPPINGS = [MODEL_FOR_VISION_2_SEQ_MAPPING_NAMES];
}

/**
 * Helper class which is used to instantiate pretrained image classification models with the `from_pretrained` function.
 * The chosen model class is determined by the type specified in the model config.
 * 
 * @example
 * let model = await AutoModelForImageClassification.from_pretrained('google/vit-base-patch16-224');
 */
export class AutoModelForImageClassification extends PretrainedMixin {
    static MODEL_CLASS_MAPPINGS = [MODEL_FOR_IMAGE_CLASSIFICATION_MAPPING_NAMES];
}

/**
 * Helper class which is used to instantiate pretrained image segmentation models with the `from_pretrained` function.
 * The chosen model class is determined by the type specified in the model config.
 * 
 * @example
 * let model = await AutoModelForImageSegmentation.from_pretrained('facebook/detr-resnet-50-panoptic');
 */
export class AutoModelForImageSegmentation extends PretrainedMixin {
    static MODEL_CLASS_MAPPINGS = [MODEL_FOR_IMAGE_SEGMENTATION_MAPPING_NAMES];
}

/**
 * Helper class which is used to instantiate pretrained object detection models with the `from_pretrained` function.
 * The chosen model class is determined by the type specified in the model config.
 * 
 * @example
 * let model = await AutoModelForObjectDetection.from_pretrained('facebook/detr-resnet-50');
 */
export class AutoModelForObjectDetection extends PretrainedMixin {
    static MODEL_CLASS_MAPPINGS = [MODEL_FOR_OBJECT_DETECTION_MAPPING_NAMES];
}

export class AutoModelForZeroShotObjectDetection extends PretrainedMixin {
    static MODEL_CLASS_MAPPINGS = [MODEL_FOR_ZERO_SHOT_OBJECT_DETECTION_MAPPING_NAMES];
}


/**
 * Helper class which is used to instantiate pretrained object detection models with the `from_pretrained` function.
 * The chosen model class is determined by the type specified in the model config.
 * 
 * @example
 * let model = await AutoModelForMaskGeneration.from_pretrained('Xenova/sam-vit-base');
 */
export class AutoModelForMaskGeneration extends PretrainedMixin {
    static MODEL_CLASS_MAPPINGS = [MODEL_FOR_MASK_GENERATION_MAPPING_NAMES];
}

export class AutoModelForCTC extends PretrainedMixin {
    static MODEL_CLASS_MAPPINGS = [MODEL_FOR_CTC_MAPPING_NAMES];
}

export class AutoModelForAudioClassification extends PretrainedMixin {
    static MODEL_CLASS_MAPPINGS = [MODEL_FOR_AUDIO_CLASSIFICATION_MAPPING_NAMES];
}

export class AutoModelForDocumentQuestionAnswering extends PretrainedMixin {
    static MODEL_CLASS_MAPPINGS = [MODEL_FOR_DOCUMENT_QUESTION_ANSWERING_MAPPING_NAMES];
}

export class AutoModelForImageToImage extends PretrainedMixin {
    static MODEL_CLASS_MAPPINGS = [MODEL_FOR_IMAGE_TO_IMAGE_MAPPING_NAMES];
}

export class AutoModelForDepthEstimation extends PretrainedMixin {
    static MODEL_CLASS_MAPPINGS = [MODEL_FOR_DEPTH_ESTIMATION_MAPPING_NAMES];
}

//////////////////////////////////////////////////

//////////////////////////////////////////////////
export class Seq2SeqLMOutput extends ModelOutput {
    /**
     * @param {Object} output The output of the model.
     * @param {Tensor} output.logits The output logits of the model.
     * @param {Tensor} output.past_key_values An tensor of key/value pairs that represent the previous state of the model.
     * @param {Tensor} output.encoder_outputs The output of the encoder in a sequence-to-sequence model.
     * @param {Tensor} [output.decoder_attentions] Attentions weights of the decoder, after the attention softmax, used to compute the weighted average in the self-attention heads.
     * @param {Tensor} [output.cross_attentions] Attentions weights of the decoder's cross-attention layer, after the attention softmax, used to compute the weighted average in the cross-attention heads.
     */
    constructor({ logits, past_key_values, encoder_outputs, decoder_attentions = null, cross_attentions = null }) {
        super();
        this.logits = logits;
        this.past_key_values = past_key_values;
        this.encoder_outputs = encoder_outputs;
        this.decoder_attentions = decoder_attentions;
        this.cross_attentions = cross_attentions;
    }
}

/**
 * Base class for outputs of sentence classification models.
 */
export class SequenceClassifierOutput extends ModelOutput {
    /**
     * @param {Object} output The output of the model.
     * @param {Tensor} output.logits classification (or regression if config.num_labels==1) scores (before SoftMax).
     */
    constructor({ logits }) {
        super();
        this.logits = logits;
    }
}

/**
 * Base class for outputs of token classification models.
 */
export class TokenClassifierOutput extends ModelOutput {
    /**
     * @param {Object} output The output of the model.
     * @param {Tensor} output.logits Classification scores (before SoftMax).
     */
    constructor({ logits }) {
        super();
        this.logits = logits;
    }
}

/**
 * Base class for masked language models outputs.
 */
export class MaskedLMOutput extends ModelOutput {
    /**
     * @param {Object} output The output of the model.
     * @param {Tensor} output.logits Prediction scores of the language modeling head (scores for each vocabulary token before SoftMax).
     */
    constructor({ logits }) {
        super();
        this.logits = logits;
    }
}

/**
 * Base class for outputs of question answering models.
 */
export class QuestionAnsweringModelOutput extends ModelOutput {
    /**
     * @param {Object} output The output of the model.
     * @param {Tensor} output.start_logits Span-start scores (before SoftMax).
     * @param {Tensor} output.end_logits Span-end scores (before SoftMax).
     */
    constructor({ start_logits, end_logits }) {
        super();
        this.start_logits = start_logits;
        this.end_logits = end_logits;
    }
}


/**
 * Base class for causal language model (or autoregressive) outputs.
 */
export class CausalLMOutput extends ModelOutput {
    /**
     * @param {Object} output The output of the model.
     * @param {Tensor} output.logits Prediction scores of the language modeling head (scores for each vocabulary token before softmax).
     */
    constructor({ logits }) {
        super();
        this.logits = logits;
    }
}

/**
 * Base class for causal language model (or autoregressive) outputs.
 */
export class CausalLMOutputWithPast extends ModelOutput {
    /**
     * @param {Object} output The output of the model.
     * @param {Tensor} output.logits Prediction scores of the language modeling head (scores for each vocabulary token before softmax).
     * @param {Tensor} output.past_key_values Contains pre-computed hidden-states (key and values in the self-attention blocks)
     * that can be used (see `past_key_values` input) to speed up sequential decoding.
     */
    constructor({ logits, past_key_values }) {
        super();
        this.logits = logits;
        this.past_key_values = past_key_values;
    }
}<|MERGE_RESOLUTION|>--- conflicted
+++ resolved
@@ -4595,11 +4595,8 @@
 
 const MODEL_MAPPING_NAMES_ENCODER_ONLY = new Map([
     ['bert', ['BertModel', BertModel]],
-<<<<<<< HEAD
+    ['electra', ['ElectraModel', ElectraModel]],
     ['esm', ['EsmModel', EsmModel]],
-=======
-    ['electra', ['ElectraModel', ElectraModel]],
->>>>>>> 0d2f05de
     ['convbert', ['ConvBertModel', ConvBertModel]],
     ['camembert', ['CamembertModel', CamembertModel]],
     ['deberta', ['DebertaModel', DebertaModel]],
@@ -4682,11 +4679,8 @@
 
 const MODEL_FOR_SEQUENCE_CLASSIFICATION_MAPPING_NAMES = new Map([
     ['bert', ['BertForSequenceClassification', BertForSequenceClassification]],
-<<<<<<< HEAD
+    ['electra', ['ElectraForSequenceClassification', ElectraForSequenceClassification]],
     ['esm', ['EsmForSequenceClassification', EsmForSequenceClassification]],
-=======
-    ['electra', ['ElectraForSequenceClassification', ElectraForSequenceClassification]],
->>>>>>> 0d2f05de
     ['convbert', ['ConvBertForSequenceClassification', ConvBertForSequenceClassification]],
     ['camembert', ['CamembertForSequenceClassification', CamembertForSequenceClassification]],
     ['deberta', ['DebertaForSequenceClassification', DebertaForSequenceClassification]],
@@ -4705,11 +4699,8 @@
 
 const MODEL_FOR_TOKEN_CLASSIFICATION_MAPPING_NAMES = new Map([
     ['bert', ['BertForTokenClassification', BertForTokenClassification]],
-<<<<<<< HEAD
+    ['electra', ['ElectraForTokenClassification', ElectraForTokenClassification]],
     ['esm', ['EsmForTokenClassification', EsmForTokenClassification]],
-=======
-    ['electra', ['ElectraForTokenClassification', ElectraForTokenClassification]],
->>>>>>> 0d2f05de
     ['convbert', ['ConvBertForTokenClassification', ConvBertForTokenClassification]],
     ['camembert', ['CamembertForTokenClassification', CamembertForTokenClassification]],
     ['deberta', ['DebertaForTokenClassification', DebertaForTokenClassification]],
@@ -4753,11 +4744,8 @@
 
 const MODEL_FOR_MASKED_LM_MAPPING_NAMES = new Map([
     ['bert', ['BertForMaskedLM', BertForMaskedLM]],
-<<<<<<< HEAD
+    ['electra', ['ElectraForMaskedLM', ElectraForMaskedLM]],
     ['esm', ['EsmForMaskedLM', EsmForMaskedLM]],
-=======
-    ['electra', ['ElectraForMaskedLM', ElectraForMaskedLM]],
->>>>>>> 0d2f05de
     ['convbert', ['ConvBertForMaskedLM', ConvBertForMaskedLM]],
     ['camembert', ['CamembertForMaskedLM', CamembertForMaskedLM]],
     ['deberta', ['DebertaForMaskedLM', DebertaForMaskedLM]],
