/**
 * @file Definitions of all models available in Transformers.js.
 *
 * **Example:** Load and run an `AutoModel`.
 *
 * ```javascript
 * import { AutoModel, AutoTokenizer } from '@huggingface/transformers';
 *
 * let tokenizer = await AutoTokenizer.from_pretrained('Xenova/bert-base-uncased');
 * let model = await AutoModel.from_pretrained('Xenova/bert-base-uncased');
 *
 * let inputs = await tokenizer('I love transformers!');
 * let { logits } = await model(inputs);
 * // Tensor {
 * //     data: Float32Array(183132) [-7.117443084716797, -7.107812881469727, -7.092104911804199, ...]
 * //     dims: (3) [1, 6, 30522],
 * //     type: "float32",
 * //     size: 183132,
 * // }
 * ```
 *
 * We also provide other `AutoModel`s (listed below), which you can use in the same way as the Python library. For example:
 *
 * **Example:** Load and run an `AutoModelForSeq2SeqLM`.
 * ```javascript
 * import { AutoModelForSeq2SeqLM, AutoTokenizer } from '@huggingface/transformers';
 *
 * let tokenizer = await AutoTokenizer.from_pretrained('Xenova/t5-small');
 * let model = await AutoModelForSeq2SeqLM.from_pretrained('Xenova/t5-small');
 *
 * let { input_ids } = await tokenizer('translate English to German: I love transformers!');
 * let outputs = await model.generate(input_ids);
 * let decoded = tokenizer.decode(outputs[0], { skip_special_tokens: true });
 * // 'Ich liebe Transformatoren!'
 * ```
 *
 * @module models
 */

import { AutoConfig, getCacheShapes } from './configs.js';

<<<<<<< HEAD
import { deviceToExecutionProviders, createInferenceSession, isONNXTensor, isONNXProxy } from './backends/onnx.js';
=======
import {
    deviceToExecutionProviders,
    createInferenceSession,
    isONNXTensor,
    isONNXProxy,
    runInferenceSession,
} from './backends/onnx.js';
>>>>>>> 699dcb56
import {
    DATA_TYPES,
    DEFAULT_DEVICE_DTYPE_MAPPING,
    DEFAULT_DTYPE_SUFFIX_MAPPING,
    isWebGpuFp16Supported,
} from './utils/dtypes.js';

import { Callable } from './utils/generic.js';

import { mergeArrays, pick } from './utils/core.js';

import { getModelFile, getModelJSON, MAX_EXTERNAL_DATA_CHUNKS } from './utils/hub.js';

import { GITHUB_ISSUE_URL } from './utils/constants.js';

import {
    LogitsProcessorList,
    ForcedBOSTokenLogitsProcessor,
    ForcedEOSTokenLogitsProcessor,
    SuppressTokensAtBeginLogitsProcessor,
    WhisperTimeStampLogitsProcessor,
    NoRepeatNGramLogitsProcessor,
    RepetitionPenaltyLogitsProcessor,
    NoBadWordsLogitsProcessor,
    MinLengthLogitsProcessor,
    MinNewTokensLengthLogitsProcessor,
    TemperatureLogitsWarper,
    TopKLogitsWarper,
    TopPLogitsWarper,
    ClassifierFreeGuidanceLogitsProcessor,
} from './generation/logits_process.js';

import { GenerationConfig } from './generation/configuration_utils.js';

import {
    cat,
    mean,
    zeros,
    zeros_like,
    ones,
    ones_like,
    full,
    full_like,
    stack,
    std_mean,
    Tensor,
    DataTypeMap,
} from './utils/tensor.js';
import { RawImage } from './utils/image.js';

import { dynamic_time_warping, max, medianFilter } from './utils/maths.js';
import { EosTokenCriteria, MaxLengthCriteria, StoppingCriteriaList } from './generation/stopping_criteria.js';
import { LogitsSampler } from './generation/logits_sampler.js';
import { apis, env } from './env.js';

import { WhisperGenerationConfig } from './models/whisper/generation_whisper.js';
import { whisper_language_to_code } from './models/whisper/common_whisper.js';

//////////////////////////////////////////////////
// Model types: used internally
const MODEL_TYPES = {
    EncoderOnly: 0,
    EncoderDecoder: 1,
    Seq2Seq: 2,
    Vision2Seq: 3,
    DecoderOnly: 4,
    MaskGeneration: 5,
    ImageTextToText: 6,
    Musicgen: 7,
    MultiModality: 8,
    Phi3V: 9,
    AudioTextToText: 10,
    AutoEncoder: 11,
    ImageAudioTextToText: 12,
};
//////////////////////////////////////////////////

//////////////////////////////////////////////////
// Helper functions

// NOTE: These will be populated fully later
const MODEL_TYPE_MAPPING = new Map();
const MODEL_NAME_TO_CLASS_MAPPING = new Map();
const MODEL_CLASS_TO_NAME_MAPPING = new Map();

/**
 * Constructs an InferenceSession using a model file located at the specified path.
 * @param {string} pretrained_model_name_or_path The path to the directory containing the model file.
 * @param {string} fileName The name of the model file.
 * @param {import('./utils/hub.js').PretrainedModelOptions} options Additional options for loading the model.
 * @param {boolean} [is_decoder=false] Whether the model is a decoder model.
 * @returns {Promise<{buffer_or_path: Uint8Array|string, session_options: Object, session_config: Object}>} A Promise that resolves to the data needed to create an InferenceSession object.
 * @private
 */
async function getSession(pretrained_model_name_or_path, fileName, options, is_decoder = false) {
    let custom_config = options.config?.['transformers.js_config'] ?? {};

    let device = options.device ?? custom_config.device;
    if (device && typeof device !== 'string') {
        if (device.hasOwnProperty(fileName)) {
            device = device[fileName];
        } else {
            console.warn(`device not specified for "${fileName}". Using the default device.`);
            device = null;
        }
    }

    // If the device is not specified, we use the default (supported) execution providers.
    const selectedDevice = /** @type {import("./utils/devices.js").DeviceType} */ (
        device ?? (apis.IS_NODE_ENV ? 'cpu' : 'wasm')
    );

    const executionProviders = deviceToExecutionProviders(selectedDevice);

    // Update custom config with the selected device's config, if it exists
    const device_config = custom_config.device_config ?? {};
    if (device_config.hasOwnProperty(selectedDevice)) {
        custom_config = {
            ...custom_config,
            ...device_config[selectedDevice],
        };
    }

    // If options.dtype is specified, we use it to choose the suffix for the model file.
    // Otherwise, we use the default dtype for the device.
    let dtype = options.dtype ?? custom_config.dtype;
    if (typeof dtype !== 'string') {
        if (dtype && dtype.hasOwnProperty(fileName)) {
            dtype = dtype[fileName];
        } else {
            dtype = DEFAULT_DEVICE_DTYPE_MAPPING[selectedDevice] ?? DATA_TYPES.fp32;
            console.warn(
                `dtype not specified for "${fileName}". Using the default dtype (${dtype}) for this device (${selectedDevice}).`,
            );
        }
    }

    if (dtype === DATA_TYPES.auto) {
        // Try to choose the auto dtype based on the custom config
        let config_dtype = custom_config.dtype;
        if (typeof config_dtype !== 'string') {
            config_dtype = config_dtype?.[fileName];
        }

        if (config_dtype && config_dtype !== DATA_TYPES.auto && DATA_TYPES.hasOwnProperty(config_dtype)) {
            // Defined by the config, and is not "auto"
            dtype = config_dtype;
        } else {
            // Choose default dtype based on device, falling back to fp32
            dtype = DEFAULT_DEVICE_DTYPE_MAPPING[selectedDevice] ?? DATA_TYPES.fp32;
        }
    }

    const selectedDtype = /** @type {import("./utils/dtypes.js").DataType} */ (dtype);

    if (!DEFAULT_DTYPE_SUFFIX_MAPPING.hasOwnProperty(selectedDtype)) {
        throw new Error(`Invalid dtype: ${selectedDtype}. Should be one of: ${Object.keys(DATA_TYPES).join(', ')}`);
    } else if (
        selectedDevice === 'webgpu' &&
        // NOTE: Currently, we assume that the Native WebGPU EP always supports fp16. In future, we will add a check for this.
        !apis.IS_NODE_ENV &&
        selectedDtype === DATA_TYPES.fp16 &&
        !(await isWebGpuFp16Supported())
    ) {
        throw new Error(`The device (${selectedDevice}) does not support fp16.`);
    }

    // Only valid for models with a decoder
    const kv_cache_dtype_config = custom_config.kv_cache_dtype;
    const kv_cache_dtype = kv_cache_dtype_config
        ? typeof kv_cache_dtype_config === 'string'
            ? kv_cache_dtype_config
            : (kv_cache_dtype_config[selectedDtype] ?? 'float32')
        : undefined;

    if (kv_cache_dtype && !['float32', 'float16'].includes(kv_cache_dtype)) {
        throw new Error(`Invalid kv_cache_dtype: ${kv_cache_dtype}. Should be one of: float32, float16`);
    }

    const session_config = {
        dtype: selectedDtype,
        kv_cache_dtype,
        device: selectedDevice,
    };

    // Construct the model file name
    const suffix = DEFAULT_DTYPE_SUFFIX_MAPPING[selectedDtype];
    const baseName = `${fileName}${suffix}.onnx`;
    const modelFileName = `${options.subfolder ?? ''}/${baseName}`;

    const session_options = { ...options.session_options };

    // Overwrite `executionProviders` if not specified
    session_options.executionProviders ??= executionProviders;

    // Overwrite `freeDimensionOverrides` if specified in config and not set in session options
    const free_dimension_overrides = custom_config.free_dimension_overrides;
    if (free_dimension_overrides) {
        session_options.freeDimensionOverrides ??= free_dimension_overrides;
    } else if (selectedDevice.startsWith('webnn') && !session_options.freeDimensionOverrides) {
        console.warn(
            `WebNN does not currently support dynamic shapes and requires 'free_dimension_overrides' to be set in config.json, preferably as a field within config["transformers.js_config"]["device_config"]["${selectedDevice}"]. ` +
                `When 'free_dimension_overrides' is not set, you may experience significant performance degradation.`,
        );
    }

    const return_path = apis.IS_NODE_ENV && env.useFSCache;
    const bufferOrPathPromise = getModelFile(pretrained_model_name_or_path, modelFileName, true, options, return_path);

    // Handle onnx external data files
    const use_external_data_format = options.use_external_data_format ?? custom_config.use_external_data_format;
    /** @type {Promise<string|{path: string, data: Uint8Array}>[]} */
    let externalDataPromises = [];
    if (use_external_data_format) {
        let external_data_format;
        if (typeof use_external_data_format === 'object') {
            if (use_external_data_format.hasOwnProperty(baseName)) {
                external_data_format = use_external_data_format[baseName];
            } else if (use_external_data_format.hasOwnProperty(fileName)) {
                external_data_format = use_external_data_format[fileName];
            } else {
                external_data_format = false;
            }
        } else {
            external_data_format = use_external_data_format;
        }

        const num_chunks = +external_data_format; // (false=0, true=1, number remains the same)
        if (num_chunks > MAX_EXTERNAL_DATA_CHUNKS) {
            throw new Error(
                `The number of external data chunks (${num_chunks}) exceeds the maximum allowed value (${MAX_EXTERNAL_DATA_CHUNKS}).`,
            );
        }
        for (let i = 0; i < num_chunks; ++i) {
            const path = `${baseName}_data${i === 0 ? '' : '_' + i}`;
            const fullPath = `${options.subfolder ?? ''}/${path}`;
            externalDataPromises.push(
                new Promise(async (resolve, reject) => {
                    const data = await getModelFile(
                        pretrained_model_name_or_path,
                        fullPath,
                        true,
                        options,
                        return_path,
                    );
                    resolve(data instanceof Uint8Array ? { path, data } : path);
                }),
            );
        }
    } else if (session_options.externalData !== undefined) {
        externalDataPromises = session_options.externalData.map(async (ext) => {
            // if the external data is a string, fetch the file and replace the string with its content
            // @ts-expect-error TS2339
            if (typeof ext.data === 'string') {
                // @ts-expect-error TS2339
                const ext_buffer = await getModelFile(pretrained_model_name_or_path, ext.data, true, options);
                // @ts-expect-error TS2698
                return { ...ext, data: ext_buffer };
            }
            return ext;
        });
    }

    if (externalDataPromises.length > 0) {
        const externalData = await Promise.all(externalDataPromises);
        if (!apis.IS_NODE_ENV) {
            session_options.externalData = externalData;
        }
    }

    if (is_decoder && selectedDevice === 'webgpu' && kv_cache_dtype_config !== false) {
        const shapes = getCacheShapes(options.config, {
            prefix: 'present',
        });
        if (Object.keys(shapes).length > 0 && !isONNXProxy()) {
            // Only set preferredOutputLocation if shapes are present and we aren't proxying ONNX
            /** @type {Record<string, import('onnxruntime-common').Tensor.DataLocation>} */
            const preferredOutputLocation = {};
            for (const key in shapes) {
                preferredOutputLocation[key] = 'gpu-buffer';
            }
            session_options.preferredOutputLocation = preferredOutputLocation;
        }
    }

    const buffer_or_path = await bufferOrPathPromise;

    return { buffer_or_path, session_options, session_config };
}

/**
 * Helper function to create multiple InferenceSession objects.
 *
 * @param {string} pretrained_model_name_or_path The path to the directory containing the model file.
 * @param {Record<string, string>} names The names of the model files to load.
 * @param {import('./utils/hub.js').PretrainedModelOptions} options Additional options for loading the model.
 * @param {string} [decoder_name] The name of the decoder model, if any.
 * @returns {Promise<Record<string, any>>} A Promise that resolves to a dictionary of InferenceSession objects.
 * @private
 */
async function constructSessions(pretrained_model_name_or_path, names, options, decoder_name = undefined) {
    return Object.fromEntries(
        await Promise.all(
            Object.keys(names).map(async (name) => {
                const { buffer_or_path, session_options, session_config } = await getSession(
                    pretrained_model_name_or_path,
                    names[name],
                    options,
                    name === decoder_name,
                );
                const session = await createInferenceSession(buffer_or_path, session_options, session_config);
                return [name, session];
            }),
        ),
    );
}

/**
 * Helper function to load multiple optional configuration files
 * @param {string} pretrained_model_name_or_path The path to the directory containing the config file.
 * @param {Record<string, string>} names The names of the config files to load.
 * @param {import('./utils/hub.js').PretrainedModelOptions} options Additional options for loading the configs.
 * @returns {Promise<Record<string, any>>} A Promise that resolves to a dictionary of configuration objects.
 * @private
 */
async function getOptionalConfigs(pretrained_model_name_or_path, names, options) {
    return Object.fromEntries(
        await Promise.all(
            Object.keys(names).map(async (name) => {
                const config = await getModelJSON(pretrained_model_name_or_path, names[name], false, options);
                return [name, config];
            }),
        ),
    );
}

/**
 * Validate model inputs
 * @param {Object} session The InferenceSession object that will be run.
 * @param {Object} inputs The inputs to check.
 * @returns {Record<string, Tensor>} The checked inputs.
 * @throws {Error} If any inputs are missing.
 * @private
 */
function validateInputs(session, inputs) {
    /**
     * NOTE: Create either a shallow or deep copy based on `onnx.wasm.proxy`
     * @type {Record<string, Tensor>}
     */
    const checkedInputs = Object.create(null);
    const missingInputs = [];
    for (const inputName of session.inputNames) {
        const tensor = inputs[inputName];
        // Rare case where one of the model's input names corresponds to a built-in
        // object name (e.g., toString), which would cause a simple (!tensor) check to fail,
        // because it's not undefined but a function.
        if (!(tensor instanceof Tensor)) {
            missingInputs.push(inputName);
            continue;
        }
        // NOTE: When `env.wasm.proxy is true` the tensor is moved across the Worker
        // boundary, transferring ownership to the worker and invalidating the tensor.
        // So, in this case, we simply sacrifice a clone for it.
        checkedInputs[inputName] = isONNXProxy() ? tensor.clone() : tensor;
    }
    if (missingInputs.length > 0) {
        throw new Error(
            `An error occurred during model execution: "Missing the following inputs: ${missingInputs.join(', ')}.`,
        );
    }

    const numInputsProvided = Object.keys(inputs).length;
    const numInputsNeeded = session.inputNames.length;
    if (numInputsProvided > numInputsNeeded) {
        // No missing inputs, but too many inputs were provided.
        // Warn the user and ignore the extra inputs.
        let ignored = Object.keys(inputs).filter((inputName) => !session.inputNames.includes(inputName));
        console.warn(
            `WARNING: Too many inputs were provided (${numInputsProvided} > ${numInputsNeeded}). The following inputs will be ignored: "${ignored.join(', ')}".`,
        );
    }

    return checkedInputs;
}

/**
 * Executes an InferenceSession using the specified inputs.
 * NOTE: `inputs` must contain at least the input names of the model.
 *  - If additional inputs are passed, they will be ignored.
 *  - If inputs are missing, an error will be thrown.
 *
 * @param {Object} session The InferenceSession object to run.
 * @param {Object} inputs An object that maps input names to input tensors.
 * @returns {Promise<Object>} A Promise that resolves to an object that maps output names to output tensors.
 * @private
 */
async function sessionRun(session, inputs) {
    const checkedInputs = validateInputs(session, inputs);
    try {
        // pass the original ort tensor
        const ortFeed = Object.fromEntries(Object.entries(checkedInputs).map(([k, v]) => [k, v.ort_tensor]));
<<<<<<< HEAD
        const run = () => session.run(ortFeed);
        const output = await (apis.IS_BROWSER_ENV || apis.IS_WEBWORKER_ENV
            ? (webInferenceChain = webInferenceChain.then(run))
            : run());
=======
        const output = await runInferenceSession(session, ortFeed);
>>>>>>> 699dcb56
        return replaceTensors(output);
    } catch (e) {
        // Error messages can be long (nested) and uninformative. For this reason,
        // we apply minor formatting to show the most important information
        const formatted = Object.fromEntries(
            Object.entries(checkedInputs).map(([k, tensor]) => {
                // Extract these properties from the underlying ORT tensor
                const unpacked = {
                    type: tensor.type,
                    dims: tensor.dims,
                    location: tensor.location,
                };
                if (unpacked.location !== 'gpu-buffer') {
                    // Only return the data if it's not a GPU buffer
                    unpacked.data = tensor.data;
                }
                return [k, unpacked];
            }),
        );

        // This usually occurs when the inputs are of the wrong type.
        console.error(`An error occurred during model execution: "${e}".`);
        console.error('Inputs given to model:', formatted);
        throw e;
    }
}

/**
 * Replaces ONNX Tensor objects with custom Tensor objects to support additional functions.
 * @param {Object} obj The object to replace tensor objects in.
 * @returns {Object} The object with tensor objects replaced by custom Tensor objects.
 * @private
 */
function replaceTensors(obj) {
    for (let prop in obj) {
        if (isONNXTensor(obj[prop])) {
            obj[prop] = new Tensor(obj[prop]);
        } else if (typeof obj[prop] === 'object') {
            replaceTensors(obj[prop]);
        }
    }
    return obj;
}

/**
 * Converts an array or Tensor of integers to an int64 Tensor.
 * @param {any[]|Tensor} items The input integers to be converted.
 * @returns {Tensor} The int64 Tensor with the converted values.
 * @throws {Error} If the input array is empty or the input is a batched Tensor and not all sequences have the same length.
 * @private
 */
function toI64Tensor(items) {
    if (items instanceof Tensor) {
        return items;
    }
    // items is an array
    if (items.length === 0) {
        throw Error('items must be non-empty');
    }

    if (Array.isArray(items[0])) {
        // batched
        if (items.some((x) => x.length !== items[0].length)) {
            throw Error(
                "Unable to create tensor, you should probably activate truncation and/or padding with 'padding=True' and/or 'truncation=True' to have batched tensors with the same length.",
            );
        }

        return new Tensor('int64', BigInt64Array.from(items.flat().map((x) => BigInt(x))), [
            items.length,
            items[0].length,
        ]);
    } else {
        //flat
        return new Tensor('int64', BigInt64Array.from(items.map((x) => BigInt(x))), [1, items.length]);
    }
}

/**
 * Creates a boolean tensor with a single value.
 * @param {boolean} value The value of the tensor.
 * @returns {Tensor} The boolean tensor.
 * @private
 */
function boolTensor(value) {
    return new Tensor('bool', [value], [1]);
}

// JS doesn't support mixins, so we define some reused functions here, and allow "this" to be passed in
/**
 * Perform forward pass on the seq2seq model (both encoder and decoder).
 * @param {Object} self The seq2seq model object.
 * @param {Object} model_inputs The input object for the model containing encoder and decoder inputs.
 * @returns {Promise<Seq2SeqLMOutput>} Promise that resolves with the output of the seq2seq model.
 * @private
 */
async function seq2seqForward(self, model_inputs) {
    let { encoder_outputs, input_ids, decoder_input_ids, ...other_decoder_inputs } = model_inputs;
    // Encode if needed
    if (!encoder_outputs) {
        const encoder_inputs = pick(model_inputs, self.sessions['model'].inputNames);
        // Encoder outputs are not given, so we must compute them.
        encoder_outputs = (await encoderForward(self, encoder_inputs)).last_hidden_state;
    }

    other_decoder_inputs.input_ids = decoder_input_ids;
    other_decoder_inputs.encoder_hidden_states = encoder_outputs;

    if (self.sessions['decoder_model_merged'].inputNames.includes('encoder_attention_mask')) {
        other_decoder_inputs.encoder_attention_mask = model_inputs.attention_mask;
    }

    const decoderResults = await decoderForward(self, other_decoder_inputs, true);

    return decoderResults;
}

/**
 * Forward pass of an encoder model.
 * @param {Object} self The encoder model.
 * @param {Object} model_inputs The input data to be used for the forward pass.
 * @returns {Promise<Object>} The model's outputs.
 * @private
 */
async function encoderForward(self, model_inputs) {
    const session = self.sessions['model'];
    const encoderFeeds = pick(model_inputs, session.inputNames);

    if (session.inputNames.includes('inputs_embeds') && !encoderFeeds.inputs_embeds) {
        if (!model_inputs.input_ids) {
            throw new Error('Both `input_ids` and `inputs_embeds` are missing in the model inputs.');
        }
        encoderFeeds.inputs_embeds = await self.encode_text({ input_ids: model_inputs.input_ids });
    }
    if (session.inputNames.includes('token_type_ids') && !encoderFeeds.token_type_ids) {
        if (!encoderFeeds.input_ids) {
            throw new Error('Both `input_ids` and `token_type_ids` are missing in the model inputs.');
        }
        // Assign default `token_type_ids` (all zeroes) to the `encoderFeeds` if the model expects it,
        // but they weren't created by the tokenizer.
        encoderFeeds.token_type_ids = zeros_like(encoderFeeds.input_ids);
    }
    if (session.inputNames.includes('pixel_mask') && !encoderFeeds.pixel_mask) {
        if (!encoderFeeds.pixel_values) {
            throw new Error('Both `pixel_values` and `pixel_mask` are missing in the model inputs.');
        }
        // Assign default `pixel_mask` (all ones) to the `encoderFeeds` if the model expects it,
        // but they weren't created by the processor.
        const dims = encoderFeeds.pixel_values.dims;
        encoderFeeds.pixel_mask = ones([dims[0], dims[2], dims[3]]);
    }

    return await sessionRun(session, encoderFeeds);
}

async function autoEncoderForward(self, model_inputs) {
    const encoded = await self.encode(model_inputs);
    const decoded = await self.decode(encoded);
    return decoded;
}

/**
 * Forward pass of a decoder model.
 * @param {Object} self The decoder model.
 * @param {Object} model_inputs The input data to be used for the forward pass.
 * @returns {Promise<Object>} The logits and past key values.
 * @private
 */
async function decoderForward(self, model_inputs, is_encoder_decoder = false) {
    const session = self.sessions[is_encoder_decoder ? 'decoder_model_merged' : 'model'];

    const { past_key_values, ...new_model_inputs } = model_inputs;

    if (session.inputNames.includes('use_cache_branch')) {
        new_model_inputs.use_cache_branch = boolTensor(!!past_key_values);
    }
    if (
        session.inputNames.includes('position_ids') &&
        new_model_inputs.attention_mask &&
        !new_model_inputs.position_ids
    ) {
        // NOTE: Handle a special case for paligemma/gemma3 models, where positions are 1-indexed
        const start_index = ['paligemma', 'gemma3_text', 'gemma3'].includes(self.config.model_type) ? 1 : 0;
        new_model_inputs.position_ids = createPositionIds(new_model_inputs, past_key_values, start_index);
    }

    // Unpack the `past_key_values` object into model inputs
    self.addPastKeyValues(new_model_inputs, past_key_values);

    // Select only the inputs that are needed for the current session
    const fixed = pick(new_model_inputs, session.inputNames);
    return await sessionRun(session, fixed);
}

function default_merge_input_ids_with_features({
    modality_token_id,
    inputs_embeds,
    modality_features,
    input_ids,
    attention_mask,
}) {
    const token_positions = input_ids.tolist().map((ids) =>
        ids.reduce((acc, x, idx) => {
            if (x == modality_token_id) acc.push(idx);
            return acc;
        }, []),
    );
    const n_tokens = token_positions.reduce((acc, x) => acc + x.length, 0);
    const n_features = modality_features.dims[0];
    if (n_tokens !== n_features) {
        throw new Error(`Number of tokens and features do not match: tokens: ${n_tokens}, features ${n_features}`);
    }

    // Equivalent to performing a masked_scatter
    let img = 0;
    for (let i = 0; i < token_positions.length; ++i) {
        const tokens = token_positions[i];
        const embeds = inputs_embeds[i];
        for (let j = 0; j < tokens.length; ++j) {
            embeds[tokens[j]].data.set(modality_features[img++].data);
        }
    }
    return { inputs_embeds, attention_mask };
}

function default_merge_input_ids_with_image_features({
    image_token_id,
    inputs_embeds,
    image_features,
    input_ids,
    attention_mask,
}) {
    return default_merge_input_ids_with_features({
        modality_token_id: image_token_id,
        inputs_embeds,
        modality_features: image_features,
        input_ids,
        attention_mask,
    });
}

function default_merge_input_ids_with_audio_features({
    audio_token_id,
    inputs_embeds,
    audio_features,
    input_ids,
    attention_mask,
}) {
    return default_merge_input_ids_with_features({
        modality_token_id: audio_token_id,
        inputs_embeds,
        modality_features: audio_features,
        input_ids,
        attention_mask,
    });
}

/**
 * Abstract forward pass function for image-text-to-text or audio-text-to-text models.
 * @param {Object} self The model object.
 * @param {Object} params Additional parameters.
 * @param {Function} [params.encode_function] The function to encode the modality values.
 * @param {Function} [params.merge_function] The function to merge the modality features with the input embeddings.
 * @param {string} [params.modality_input_name] The modality input name.
 * @param {string} [params.modality_output_name] The modality output name.
 * @param {Tensor} [params.input_ids=null]
 * @param {Tensor} [params.attention_mask=null]
 * @param {Tensor} [params.position_ids=null]
 * @param {Tensor} [params.inputs_embeds=null]
 * @param {Tensor} [params.past_key_values=null]
 * @param {Object} [params.generation_config=null]
 * @param {Object} [params.logits_processor=null]
 * @returns {Promise<Tensor>} The model's output tensor
 * @private
 */
async function genericTextToTextForward(
    self,
    {
        // Generic parameters:
        encode_function,
        merge_function,
        modality_input_name,
        modality_output_name,

        // Produced by the tokenizer/processor:
        input_ids = null,
        attention_mask = null,

        // Used during generation:
        position_ids = null,
        inputs_embeds = null,
        past_key_values = null,

        // Generic generation parameters
        generation_config = null,
        logits_processor = null,

        // Additional parameters
        ...kwargs
    },
) {
    const modality_values = kwargs[modality_input_name];
    if (!inputs_embeds) {
        // 1. Extract the text embeddings.
        inputs_embeds = await self.encode_text({ input_ids, ...kwargs });

        // 2. Possibly, merge text and modality values
        if (modality_values && input_ids.dims[1] !== 1) {
            const modality_features = await encode_function({
                // Pass the modality values under its expected key.
                // The caller knows whether this is audio or image.
                [modality_input_name]: modality_values,
                ...kwargs,
            });
            ({ inputs_embeds, attention_mask } = merge_function({
                [modality_output_name]: modality_features,
                inputs_embeds,
                input_ids,
                attention_mask,
            }));
        } else if (past_key_values && modality_values && input_ids.dims[1] === 1) {
            // This branch handles the cache case.
            const target_length = input_ids.dims[1]; // always 1
            const past_length = Object.values(past_key_values)[0].dims.at(-2);

            attention_mask = cat(
                [
                    ones([input_ids.dims[0], past_length]),
                    attention_mask.slice(null, [attention_mask.dims[1] - target_length, attention_mask.dims[1]]),
                ],
                1,
            );
        }
    }

    if (!position_ids) {
        if (self.config.model_type === 'qwen2_vl') {
            // Special case for qwen2_vl models
            // @ts-ignore
            const { image_grid_thw, video_grid_thw } = kwargs;
            [position_ids] = self.get_rope_index(input_ids, image_grid_thw, video_grid_thw, attention_mask);
        }
    }

    // 3. Call the decoder forward using the updated inputs.
    const outputs = await decoderForward(
        self,
        {
            inputs_embeds,
            past_key_values,
            attention_mask,
            position_ids,
            generation_config,
            logits_processor,
        },
        true,
    );
    return outputs;
}

/**
 * Forward pass of an audio-text-to-text model.
 * @param {Object} self The audio-text-to-text model.
 * @param {Object} params The inputs for the audio-text-to-text forward pass.
 * @returns {Promise<Tensor>} The model's output tensor.
 * @private
 */
async function audioTextToTextForward(self, params) {
    return await genericTextToTextForward(self, {
        ...params,
        modality_input_name: 'audio_values',
        modality_output_name: 'audio_features',
        encode_function: self.encode_audio.bind(self),
        merge_function: self._merge_input_ids_with_audio_features.bind(self),
    });
}

/**
 * Forward pass of an image-text-to-text model.
 * @param {Object} self The image-text-to-text model.
 * @param {Object} params The inputs for the image-text-to-text forward pass.
 * @returns {Promise<Tensor>} The model's output tensor.
 * @private
 */
async function imageTextToTextForward(self, params) {
    return await genericTextToTextForward(self, {
        ...params,
        modality_input_name: 'pixel_values',
        modality_output_name: 'image_features',
        encode_function: self.encode_image.bind(self),
        merge_function: self._merge_input_ids_with_image_features.bind(self),
    });
}

/**
 * Helper function to perform the following:
 * ```python
 * x = attention_mask.long().cumsum(-1) - 1
 * x.masked_fill_(attention_mask == 0, 1)
 * ```
 * @param {Tensor} attention_mask
 * @returns {{data: BigInt64Array, dims: number[]}}
 */
function cumsum_masked_fill(attention_mask, start_index = 0) {
    const [bz, seq_len] = attention_mask.dims;
    const attn_mask_data = attention_mask.data;

    const data = new BigInt64Array(attn_mask_data.length);
    for (let i = 0; i < bz; ++i) {
        const start = i * seq_len;
        let sum = BigInt(start_index);
        for (let j = 0; j < seq_len; ++j) {
            const index = start + j;
            if (attn_mask_data[index] === 0n) {
                data[index] = BigInt(1);
            } else {
                // === 1n
                data[index] = sum;
                sum += attn_mask_data[index];
            }
        }
    }
    return { data, dims: attention_mask.dims };
}

/**
 * If the model supports providing position_ids, we create position_ids on the fly for batch generation,
 * by computing the cumulative sum of the attention mask along the sequence length dimension.
 *
 * Equivalent to:
 * ```python
 * position_ids = attention_mask.long().cumsum(-1) - 1
 * position_ids.masked_fill_(attention_mask == 0, 1)
 * if past_key_values:
 *     position_ids = position_ids[:, -input_ids.shape[1] :]
 * ```
 */
function createPositionIds(model_inputs, past_key_values = null, start_index = 0) {
    const { input_ids, inputs_embeds, attention_mask } = model_inputs;

    const { data, dims } = cumsum_masked_fill(attention_mask, start_index);
    let position_ids = new Tensor('int64', data, dims);
    if (past_key_values) {
        const offset = -(input_ids ?? inputs_embeds).dims.at(1);
        position_ids = position_ids.slice(null, [offset, null]);
    }
    return position_ids;
}

function decoder_prepare_inputs_for_generation(self, input_ids, model_inputs, generation_config) {
    const past_length = model_inputs.past_key_values ? Object.values(model_inputs.past_key_values)[0].dims.at(-2) : 0;

    if (!model_inputs.attention_mask) {
        // If the attention mask is not provided, we attempt to infer based on provided inputs
        let dims;
        for (const key of ['input_ids', 'inputs_embeds', 'position_ids']) {
            if (model_inputs[key]) {
                dims = model_inputs[key].dims;
                break;
            }
        }
        if (!dims) {
            throw new Error('attention_mask is not provided, and unable to infer its shape from model inputs.');
        }
        model_inputs.attention_mask = ones([dims[0], past_length + dims[1]]);
    }

    if (model_inputs.past_key_values) {
        const { input_ids, attention_mask } = model_inputs;

        // Keep only the unprocessed tokens:
        // 1 - If the length of the attention_mask exceeds the length of input_ids, then we are in a setting where
        // some of the inputs are exclusively passed as part of the cache (e.g. when passing input_embeds as
        // input)
        if (attention_mask && attention_mask.dims[1] > input_ids.dims[1]) {
            // NOTE: not needed since we only pass the generated tokens to the next forward pass
            // const offset = -(attention_mask.dims[1] - past_length);
            // model_inputs.input_ids = input_ids.slice(null, [offset, null]);
        }
        // 2 - If the past_length is smaller than input_ids', then input_ids holds all input tokens.
        // We can discard input_ids based on the past_length.
        else if (past_length < input_ids.dims[1]) {
            // NOTE: Required for phi models.
            // See https://github.com/huggingface/transformers/issues/30809#issuecomment-2111918479 for more information.
            model_inputs.input_ids = input_ids.slice(null, [past_length, null]);
        }
        // 3 - Otherwise (past_length >= input_ids.shape[1]), let's assume input_ids only has unprocessed tokens.
        else {
        }
    }

    return model_inputs;
}

function encoder_decoder_prepare_inputs_for_generation(self, input_ids, model_inputs, generation_config) {
    if (model_inputs.past_key_values) {
        input_ids = input_ids.map((x) => [x.at(-1)]);
    }

    return {
        ...model_inputs,
        decoder_input_ids: toI64Tensor(input_ids),
    };
}

function multimodal_text_to_text_prepare_inputs_for_generation(self, ...args) {
    if (self.config.is_encoder_decoder) {
        return encoder_decoder_prepare_inputs_for_generation(self, ...args);
    } else {
        return decoder_prepare_inputs_for_generation(self, ...args);
    }
}

function multimodality_prepare_inputs_for_generation(self, input_ids, model_inputs, generation_config) {
    const has_past_key_values = !!model_inputs.past_key_values;

    if (generation_config.guidance_scale !== null && generation_config.guidance_scale > 1) {
        if (has_past_key_values) {
            model_inputs.input_ids = cat([model_inputs.input_ids, model_inputs.input_ids], 0);
            // NOTE: attention_mask handled in generation
        } else {
            model_inputs.input_ids = cat(
                [model_inputs.input_ids, full_like(model_inputs.input_ids, BigInt(generation_config.pad_token_id))],
                0,
            );
            model_inputs.attention_mask = cat(
                [model_inputs.attention_mask, full_like(model_inputs.attention_mask, 0n)],
                0,
            );
        }
    }

    if (has_past_key_values || !model_inputs.pixel_values) {
        model_inputs.pixel_values = full([0, 0, 3, 384, 384], 1.0);
    }

    if (has_past_key_values) {
        const num_img_tokens = 0;
        const num_text_tokens = 1;
        const has_image = num_img_tokens > 0 ? 1 : 0;

        const batch_size = 1;
        model_inputs.images_seq_mask = new Tensor(
            'bool',
            new Array(num_img_tokens + num_text_tokens).fill(true).fill(false, 0, num_text_tokens),
            [batch_size, num_img_tokens + num_text_tokens],
        );
        model_inputs.images_emb_mask = new Tensor('bool', new Array(num_img_tokens).fill(!!has_image), [
            batch_size,
            1,
            num_img_tokens,
        ]);
    }
    return model_inputs;
}

//////////////////////////////////////////////////

//////////////////////////////////////////////////
/**
 * A base class for pre-trained models that provides the model configuration and an ONNX session.
 */
export class PreTrainedModel extends Callable {
    main_input_name = 'input_ids';
    forward_params = ['input_ids', 'attention_mask'];
    /**
     * Creates a new instance of the `PreTrainedModel` class.
     * @param {import('./configs.js').PretrainedConfig} config The model configuration.
     * @param {Record<string, any>} sessions The inference sessions for the model.
     * @param {Record<string, Object>} configs Additional configuration files (e.g., generation_config.json).
     */
    constructor(config, sessions, configs) {
        super();

        this.config = config;
        this.sessions = sessions;
        this.configs = configs;

        const modelName = MODEL_CLASS_TO_NAME_MAPPING.get(this.constructor);
        const modelType = MODEL_TYPE_MAPPING.get(modelName);

        this.can_generate = false;
        this._forward = null;

        this._prepare_inputs_for_generation = null;
        switch (modelType) {
            case MODEL_TYPES.DecoderOnly:
                this.can_generate = true;
                this._forward = decoderForward;
                this._prepare_inputs_for_generation = decoder_prepare_inputs_for_generation;
                break;
            case MODEL_TYPES.Seq2Seq:
            case MODEL_TYPES.Vision2Seq:
            case MODEL_TYPES.Musicgen:
                this.can_generate = true;

                this._forward = seq2seqForward;
                this._prepare_inputs_for_generation = encoder_decoder_prepare_inputs_for_generation;
                break;

            case MODEL_TYPES.EncoderDecoder:
                this._forward = seq2seqForward;
                break;
            case MODEL_TYPES.ImageTextToText:
                this.can_generate = true;
                this._forward = imageTextToTextForward;
                this._prepare_inputs_for_generation = multimodal_text_to_text_prepare_inputs_for_generation;
                break;
            case MODEL_TYPES.AudioTextToText:
                this.can_generate = true;
                this._forward = audioTextToTextForward;
                this._prepare_inputs_for_generation = multimodal_text_to_text_prepare_inputs_for_generation;
                break;
            case MODEL_TYPES.Phi3V:
            case MODEL_TYPES.ImageAudioTextToText:
                this.can_generate = true;
                this._prepare_inputs_for_generation = multimodal_text_to_text_prepare_inputs_for_generation;
                break;
            case MODEL_TYPES.MultiModality:
                this.can_generate = true;
                this._prepare_inputs_for_generation = multimodality_prepare_inputs_for_generation;
                break;
            case MODEL_TYPES.AutoEncoder:
                this._forward = autoEncoderForward;
                break;
            default:
                // should be MODEL_TYPES.EncoderOnly
                this._forward = encoderForward;
                break;
        }

        if (this.can_generate) {
            this.forward_params.push('past_key_values');
        }

        /** @type {import('./configs.js').TransformersJSConfig} */
        this.custom_config = this.config['transformers.js_config'] ?? {};
    }

    /**
     * Disposes of all the ONNX sessions that were created during inference.
     * @returns {Promise<unknown[]>} An array of promises, one for each ONNX session that is being disposed.
     * @todo Use https://developer.mozilla.org/en-US/docs/Web/JavaScript/Reference/Global_Objects/FinalizationRegistry
     */
    async dispose() {
        const promises = [];
        for (const session of Object.values(this.sessions)) {
            promises.push(session.release?.());
        }
        return await Promise.all(promises);
    }

    /**
     * Instantiate one of the model classes of the library from a pretrained model.
     *
     * The model class to instantiate is selected based on the `model_type` property of the config object
     * (either passed as an argument or loaded from `pretrained_model_name_or_path` if possible)
     *
     * @param {string} pretrained_model_name_or_path The name or path of the pretrained model. Can be either:
     * - A string, the *model id* of a pretrained model hosted inside a model repo on huggingface.co.
     *   Valid model ids can be located at the root-level, like `bert-base-uncased`, or namespaced under a
     *   user or organization name, like `dbmdz/bert-base-german-cased`.
     * - A path to a *directory* containing model weights, e.g., `./my_model_directory/`.
     * @param {import('./utils/hub.js').PretrainedModelOptions} options Additional options for loading the model.
     *
     * @returns {Promise<PreTrainedModel>} A new instance of the `PreTrainedModel` class.
     */
    static async from_pretrained(
        pretrained_model_name_or_path,
        {
            progress_callback = null,
            config = null,
            cache_dir = null,
            local_files_only = false,
            revision = 'main',
            model_file_name = null,
            subfolder = 'onnx',
            device = null,
            dtype = null,
            use_external_data_format = null,
            session_options = {},
        } = {},
    ) {
        let options = {
            progress_callback,
            config,
            cache_dir,
            local_files_only,
            revision,
            model_file_name,
            subfolder,
            device,
            dtype,
            use_external_data_format,
            session_options,
        };

        const modelName = MODEL_CLASS_TO_NAME_MAPPING.get(this);
        const modelType = MODEL_TYPE_MAPPING.get(modelName);

        config = options.config = await AutoConfig.from_pretrained(pretrained_model_name_or_path, options);

        let info;
        if (modelType === MODEL_TYPES.DecoderOnly) {
            info = await Promise.all([
                constructSessions(
                    pretrained_model_name_or_path,
                    {
                        model: options.model_file_name ?? 'model',
                    },
                    options,
                    'model',
                ),
                getOptionalConfigs(
                    pretrained_model_name_or_path,
                    {
                        generation_config: 'generation_config.json',
                    },
                    options,
                ),
            ]);
        } else if (modelType === MODEL_TYPES.Seq2Seq || modelType === MODEL_TYPES.Vision2Seq) {
            info = await Promise.all([
                constructSessions(
                    pretrained_model_name_or_path,
                    {
                        model: 'encoder_model',
                        decoder_model_merged: 'decoder_model_merged',
                    },
                    options,
                    'decoder_model_merged',
                ),
                getOptionalConfigs(
                    pretrained_model_name_or_path,
                    {
                        generation_config: 'generation_config.json',
                    },
                    options,
                ),
            ]);
        } else if (modelType === MODEL_TYPES.MaskGeneration) {
            info = await Promise.all([
                constructSessions(
                    pretrained_model_name_or_path,
                    {
                        model: 'vision_encoder',
                        prompt_encoder_mask_decoder: 'prompt_encoder_mask_decoder',
                    },
                    options,
                ),
            ]);
        } else if (modelType === MODEL_TYPES.EncoderDecoder) {
            info = await Promise.all([
                constructSessions(
                    pretrained_model_name_or_path,
                    {
                        model: 'encoder_model',
                        decoder_model_merged: 'decoder_model_merged',
                    },
                    options,
                    'decoder_model_merged',
                ),
            ]);
        } else if (modelType === MODEL_TYPES.ImageTextToText) {
            const sessions = {
                embed_tokens: 'embed_tokens',
                vision_encoder: 'vision_encoder',
                decoder_model_merged: 'decoder_model_merged',
            };
            if (config.is_encoder_decoder) {
                sessions['model'] = 'encoder_model';
            }
            info = await Promise.all([
                constructSessions(pretrained_model_name_or_path, sessions, options, 'decoder_model_merged'),
                getOptionalConfigs(
                    pretrained_model_name_or_path,
                    {
                        generation_config: 'generation_config.json',
                    },
                    options,
                ),
            ]);
        } else if (modelType === MODEL_TYPES.AudioTextToText) {
            const sessions = {
                embed_tokens: 'embed_tokens',
                audio_encoder: 'audio_encoder',
                decoder_model_merged: 'decoder_model_merged',
            };
            info = await Promise.all([
                constructSessions(pretrained_model_name_or_path, sessions, options, 'decoder_model_merged'),
                getOptionalConfigs(
                    pretrained_model_name_or_path,
                    {
                        generation_config: 'generation_config.json',
                    },
                    options,
                ),
            ]);
        } else if (modelType === MODEL_TYPES.ImageAudioTextToText) {
            const sessions = {
                embed_tokens: 'embed_tokens',
                audio_encoder: 'audio_encoder',
                vision_encoder: 'vision_encoder',
                decoder_model_merged: 'decoder_model_merged',
            };
            info = await Promise.all([
                constructSessions(pretrained_model_name_or_path, sessions, options),
                getOptionalConfigs(
                    pretrained_model_name_or_path,
                    {
                        generation_config: 'generation_config.json',
                    },
                    options,
                ),
            ]);
        } else if (modelType === MODEL_TYPES.Musicgen) {
            info = await Promise.all([
                constructSessions(
                    pretrained_model_name_or_path,
                    {
                        model: 'text_encoder',
                        decoder_model_merged: 'decoder_model_merged',
                        encodec_decode: 'encodec_decode',
                    },
                    options,
                    'decoder_model_merged',
                ),
                getOptionalConfigs(
                    pretrained_model_name_or_path,
                    {
                        generation_config: 'generation_config.json',
                    },
                    options,
                ),
            ]);
        } else if (modelType === MODEL_TYPES.MultiModality) {
            info = await Promise.all([
                constructSessions(
                    pretrained_model_name_or_path,
                    {
                        prepare_inputs_embeds: 'prepare_inputs_embeds',
                        model: 'language_model',
                        lm_head: 'lm_head',
                        gen_head: 'gen_head',
                        gen_img_embeds: 'gen_img_embeds',
                        image_decode: 'image_decode',
                    },
                    options,
                    'model',
                ),
                getOptionalConfigs(
                    pretrained_model_name_or_path,
                    {
                        generation_config: 'generation_config.json',
                    },
                    options,
                ),
            ]);
        } else if (modelType === MODEL_TYPES.Phi3V) {
            info = await Promise.all([
                constructSessions(
                    pretrained_model_name_or_path,
                    {
                        prepare_inputs_embeds: 'prepare_inputs_embeds',
                        model: 'model',
                        vision_encoder: 'vision_encoder',
                    },
                    options,
                    'model',
                ),
                getOptionalConfigs(
                    pretrained_model_name_or_path,
                    {
                        generation_config: 'generation_config.json',
                    },
                    options,
                ),
            ]);
        } else if (modelType === MODEL_TYPES.AutoEncoder) {
            info = await Promise.all([
                constructSessions(
                    pretrained_model_name_or_path,
                    {
                        encoder_model: 'encoder_model',
                        decoder_model: 'decoder_model',
                    },
                    options,
                ),
            ]);
        } else {
            // should be MODEL_TYPES.EncoderOnly
            if (modelType !== MODEL_TYPES.EncoderOnly) {
                const type = modelName ?? config?.model_type;
                if (type !== 'custom') {
                    console.warn(
                        `Model type for '${type}' not found, assuming encoder-only architecture. Please report this at ${GITHUB_ISSUE_URL}.`,
                    );
                }
            }
            info = await Promise.all([
                constructSessions(
                    pretrained_model_name_or_path,
                    {
                        model: options.model_file_name ?? 'model',
                    },
                    options,
                ),
            ]);
        }

        // @ts-ignore
        return new this(config, ...info);
    }

    /**
     * Runs the model with the provided inputs
     * @param {Object} model_inputs Object containing input tensors
     * @returns {Promise<Object>} Object containing output tensors
     */
    async _call(model_inputs) {
        return await this.forward(model_inputs);
    }

    /**
     * Forward method for a pretrained model. If not overridden by a subclass, the correct forward method
     * will be chosen based on the model type.
     * @param {Object} model_inputs The input data to the model in the format specified in the ONNX model.
     * @returns {Promise<Object>} The output data from the model in the format specified in the ONNX model.
     * @throws {Error} This method must be implemented in subclasses.
     */
    async forward(model_inputs) {
        return await this._forward(this, model_inputs);
    }

    /**
     * Get the model's generation config, if it exists.
     * @returns {GenerationConfig|null} The model's generation config if it exists, otherwise `null`.
     */
    get generation_config() {
        return this.configs?.generation_config ?? null;
    }

    /**
     * This function returns a [`LogitsProcessorList`] list object that contains all relevant [`LogitsWarper`]
     * instances used for multinomial sampling.
     * @param {GenerationConfig} generation_config The generation config.
     * @returns {LogitsProcessorList} generation_config
     */
    _get_logits_warper(generation_config) {
        // instantiate warpers list
        const warpers = new LogitsProcessorList();

        if (generation_config.temperature !== null && generation_config.temperature !== 1.0) {
            warpers.push(new TemperatureLogitsWarper(generation_config.temperature));
        }
        if (generation_config.top_k !== null && generation_config.top_k !== 0) {
            // TODO: add min_tokens_to_keep
            warpers.push(new TopKLogitsWarper(generation_config.top_k));
        }
        if (generation_config.top_p !== null && generation_config.top_p < 1.0) {
            // TODO: add min_tokens_to_keep
            warpers.push(new TopPLogitsWarper(generation_config.top_p));
        }

        return warpers;
    }

    /**
     * @param {GenerationConfig} generation_config
     * @param {number} input_ids_seq_length The starting sequence length for the input ids.
     * @returns {LogitsProcessorList}
     * @private
     */
    _get_logits_processor(
        generation_config,
        input_ids_seq_length,
        // encoder_input_ids, TODO
        // prefix_allowed_tokens_fn, TODO
        logits_processor = null,
    ) {
        const processors = new LogitsProcessorList();

        // if (generation_config.diversity_penalty !== null && generation_config.diversity_penalty > 0.0) {
        //     processors.push(new HammingDiversityLogitsProcessor(
        //         generation_config.diversity_penalty,
        //         generation_config.num_beams,
        //         generation_config.num_beam_groups
        //     ));
        // }

        // if (generation_config.encoder_repetition_penalty !== null && generation_config.encoder_repetition_penalty !== 1.0) {
        //     processors.push(new EncoderRepetitionPenaltyLogitsProcessor(
        //         generation_config.encoder_repetition_penalty,
        //         encoder_input_ids
        //     ));
        // }

        if (generation_config.repetition_penalty !== null && generation_config.repetition_penalty !== 1.0) {
            processors.push(new RepetitionPenaltyLogitsProcessor(generation_config.repetition_penalty));
        }

        if (generation_config.no_repeat_ngram_size !== null && generation_config.no_repeat_ngram_size > 0) {
            processors.push(new NoRepeatNGramLogitsProcessor(generation_config.no_repeat_ngram_size));
        }

        // if (generation_config.encoder_no_repeat_ngram_size !== null && generation_config.encoder_no_repeat_ngram_size > 0) {
        //     if (this.config.is_encoder_decoder) {
        //         processors.push(new EncoderNoRepeatNGramLogitsProcessor(
        //             generation_config.encoder_no_repeat_ngram_size,
        //             encoder_input_ids
        //         ));
        //     } else {
        //         throw new Error("It's impossible to use `encoder_no_repeat_ngram_size` with decoder-only architecture");
        //     }
        // }

        if (generation_config.bad_words_ids !== null) {
            processors.push(
                new NoBadWordsLogitsProcessor(generation_config.bad_words_ids, generation_config.eos_token_id),
            );
        }

        if (
            generation_config.min_length !== null &&
            generation_config.eos_token_id !== null &&
            generation_config.min_length > 0
        ) {
            processors.push(new MinLengthLogitsProcessor(generation_config.min_length, generation_config.eos_token_id));
        }

        if (
            generation_config.min_new_tokens !== null &&
            generation_config.eos_token_id !== null &&
            generation_config.min_new_tokens > 0
        ) {
            processors.push(
                new MinNewTokensLengthLogitsProcessor(
                    input_ids_seq_length,
                    generation_config.min_new_tokens,
                    generation_config.eos_token_id,
                ),
            );
        }

        // if (prefix_allowed_tokens_fn !== null) {
        //     processors.push(new PrefixConstrainedLogitsProcessor(
        //         prefix_allowed_tokens_fn,
        //         generation_config.num_beams / generation_config.num_beam_groups
        //     ));
        // }

        if (generation_config.forced_bos_token_id !== null) {
            processors.push(new ForcedBOSTokenLogitsProcessor(generation_config.forced_bos_token_id));
        }

        if (generation_config.forced_eos_token_id !== null) {
            processors.push(
                new ForcedEOSTokenLogitsProcessor(generation_config.max_length, generation_config.forced_eos_token_id),
            );
        }

        // if (generation_config.remove_invalid_values === true) {
        //     processors.push(new InfNanRemoveLogitsProcessor());
        // }

        // if (generation_config.exponential_decay_length_penalty !== null) {
        //     processors.push(new ExponentialDecayLengthPenalty(
        //         generation_config.exponential_decay_length_penalty,
        //         generation_config.eos_token_id,
        //         input_ids_seq_length
        //     ));
        // }

        // if (generation_config.suppress_tokens !== null) {
        //     processors.push(new SuppressTokensLogitsProcessor(generation_config.suppress_tokens));
        // }

        if (generation_config.begin_suppress_tokens !== null) {
            const begin_index =
                input_ids_seq_length > 1 || generation_config.forced_bos_token_id === null
                    ? input_ids_seq_length
                    : input_ids_seq_length + 1;

            processors.push(
                new SuppressTokensAtBeginLogitsProcessor(generation_config.begin_suppress_tokens, begin_index),
            );
        }

        // DEPRECATED: https://github.com/huggingface/transformers/pull/29485
        // if (generation_config.forced_decoder_ids !== null) {
        //     processors.push(new ForceTokensLogitsProcessor(generation_config.forced_decoder_ids));
        // }

        // 8. prepare batched CFG externally
        if (generation_config.guidance_scale !== null && generation_config.guidance_scale > 1) {
            processors.push(new ClassifierFreeGuidanceLogitsProcessor(generation_config.guidance_scale));
        }

        if (logits_processor !== null) {
            processors.extend(logits_processor);
        }

        // `LogitNormalization` should always be the last logit processor, when present
        // if (generation_config.renormalize_logits === true) {
        //     processors.push(new LogitNormalization());
        // }

        return processors;
    }

    /**
     * This function merges multiple generation configs together to form a final generation config to be used by the model for text generation.
     * It first creates an empty `GenerationConfig` object, then it applies the model's own `generation_config` property to it. Finally, if a `generation_config` object was passed in the arguments, it overwrites the corresponding properties in the final config with those of the passed config object.
     * @param {GenerationConfig|null} generation_config A `GenerationConfig` object containing generation parameters.
     * @param {Object} kwargs Additional generation parameters to be used in place of those in the `generation_config` object.
     * @returns {GenerationConfig} The final generation config object to be used by the model for text generation.
     */
    _prepare_generation_config(generation_config, kwargs, cls = GenerationConfig) {
        // Create empty generation config (contains defaults)
        // We pass `this.config` so that if `eos_token_id` or `bos_token_id` exist in the model's config, we will use them
        const config = { ...this.config };
        for (const key of ['decoder', 'generator', 'text_config']) {
            // Special case: some models have generation attributes set in the decoder.
            // Use them if still unset in the generation config.
            if (key in config) {
                Object.assign(config, config[key]);
            }
        }

        const gen_config = new cls(config);

        // Apply model's generation config, if it exists
        Object.assign(gen_config, this.generation_config ?? {});

        // Next, use any generation config specified by the user
        // when calling `generate`
        if (generation_config) {
            Object.assign(gen_config, generation_config);
        }

        // Finally, if any kwargs were passed, use them to overwrite
        if (kwargs) {
            Object.assign(gen_config, pick(kwargs, Object.getOwnPropertyNames(gen_config)));
        }

        return gen_config;
    }

    /**
     *
     * @param {GenerationConfig} generation_config
     * @param {StoppingCriteriaList} [stopping_criteria=null]
     */
    _get_stopping_criteria(generation_config, stopping_criteria = null) {
        const criteria = new StoppingCriteriaList();

        if (generation_config.max_length !== null) {
            criteria.push(
                new MaxLengthCriteria(generation_config.max_length, this.config.max_position_embeddings ?? null),
            );
        }
        // if (generation_config.max_time !== null) {
        //     criteria.push(new MaxTimeCriteria(generation_config.max_time));
        // }
        if (generation_config.eos_token_id !== null) {
            criteria.push(new EosTokenCriteria(generation_config.eos_token_id));
        }

        if (stopping_criteria) {
            criteria.extend(stopping_criteria);
        }
        return criteria;
    }

    /**
     * Confirms that the model class is compatible with generation.
     * If not, raises an exception that points to the right class to use.
     */
    _validate_model_class() {
        if (!this.can_generate) {
            const generate_compatible_mappings = [
                MODEL_FOR_CAUSAL_LM_MAPPING_NAMES,
                // MODEL_FOR_CAUSAL_IMAGE_MODELING_MAPPING, // TODO
                MODEL_FOR_VISION_2_SEQ_MAPPING_NAMES,
                MODEL_FOR_SEQ_TO_SEQ_CAUSAL_LM_MAPPING_NAMES,
                MODEL_FOR_SPEECH_SEQ_2_SEQ_MAPPING_NAMES,
            ];

            const modelName = MODEL_CLASS_TO_NAME_MAPPING.get(this.constructor);

            const generate_compatible_classes = new Set();
            const modelType = this.config.model_type;
            for (const model_mapping of generate_compatible_mappings) {
                const supported_models = model_mapping.get(modelType);
                if (supported_models) {
                    generate_compatible_classes.add(supported_models[0]);
                }
            }

            let errorMessage = `The current model class (${modelName}) is not compatible with \`.generate()\`, as it doesn't have a language model head.`;
            if (generate_compatible_classes.size > 0) {
                errorMessage += ` Please use the following class instead: ${[...generate_compatible_classes].join(', ')}`;
            }
            throw Error(errorMessage);
        }
    }

    prepare_inputs_for_generation(...args) {
        return this._prepare_inputs_for_generation(this, ...args);
    }

    /**
     *
     * @param {Object} inputs
     * @param {bigint[][]} inputs.generated_input_ids
     * @param {Object} inputs.outputs
     * @param {Object} inputs.model_inputs
     * @param {boolean} inputs.is_encoder_decoder
     * @returns {Object} The updated model inputs for the next generation iteration.
     */
    _update_model_kwargs_for_generation({ generated_input_ids, outputs, model_inputs, is_encoder_decoder }) {
        // update past_key_values
        model_inputs['past_key_values'] = this.getPastKeyValues(outputs, model_inputs.past_key_values);

        // update inputs for next run
        model_inputs['input_ids'] = new Tensor('int64', generated_input_ids.flat(), [generated_input_ids.length, 1]);

        if (!is_encoder_decoder) {
            // update attention mask
            model_inputs.attention_mask = cat(
                [model_inputs.attention_mask, ones([model_inputs.attention_mask.dims[0], 1])],
                1,
            );
        } else if ('decoder_attention_mask' in model_inputs) {
            // TODO: update decoder attention mask if the model requires it
        }

        // force recreate position_ids in next iteration
        model_inputs['position_ids'] = null;

        return model_inputs;
    }

    /**
     * This function extracts the model-specific `inputs` for generation.
     * @param {Object} params
     * @param {Tensor} [params.inputs=null]
     * @param {number} [params.bos_token_id=null]
     * @param {Record<string, Tensor|number[]>} [params.model_kwargs]
     * @returns {{inputs_tensor: Tensor, model_inputs: Record<string, Tensor>, model_input_name: string}} The model-specific inputs for generation.
     */
    _prepare_model_inputs({ inputs, bos_token_id, model_kwargs }) {
        const model_inputs = pick(model_kwargs, this.forward_params);
        const input_name = this.main_input_name;
        if (input_name in model_inputs) {
            if (inputs) {
                throw new Error(
                    '`inputs`: {inputs}` were passed alongside {input_name} which is not allowed. ' +
                        'Make sure to either pass {inputs} or {input_name}=...',
                );
            }
        } else {
            model_inputs[input_name] = inputs;
        }

        const inputs_tensor = model_inputs[input_name];

        return { inputs_tensor, model_inputs, model_input_name: input_name };
    }

    async _prepare_encoder_decoder_kwargs_for_generation({
        inputs_tensor,
        model_inputs,
        model_input_name,
        generation_config,
    }) {
        if (
            this.sessions['model'].inputNames.includes('inputs_embeds') &&
            !model_inputs.inputs_embeds &&
            '_prepare_inputs_embeds' in this
        ) {
            // Encoder expects `inputs_embeds` instead of `input_ids`
            const { input_ids, pixel_values, attention_mask, ...kwargs } = model_inputs;
            // @ts-ignore
            const prepared_inputs = await this._prepare_inputs_embeds(model_inputs);
            model_inputs = {
                ...kwargs,
                ...pick(prepared_inputs, ['inputs_embeds', 'attention_mask']),
            };
        }
        let { last_hidden_state } = await encoderForward(this, model_inputs);

        // for classifier free guidance we need to add a 'null' input to our encoder hidden states
        if (generation_config.guidance_scale !== null && generation_config.guidance_scale > 1) {
            last_hidden_state = cat([last_hidden_state, full_like(last_hidden_state, 0.0)], 0);

            if ('attention_mask' in model_inputs) {
                model_inputs['attention_mask'] = cat(
                    [model_inputs['attention_mask'], zeros_like(model_inputs['attention_mask'])],
                    0,
                );
            }
        } else if (model_inputs.decoder_input_ids) {
            // Ensure that the encoder outputs have the same batch size as the decoder inputs,
            // allowing for more efficient batched generation for single inputs
            const decoder_input_ids_batch_size = toI64Tensor(model_inputs.decoder_input_ids).dims[0];
            if (decoder_input_ids_batch_size !== last_hidden_state.dims[0]) {
                if (last_hidden_state.dims[0] !== 1) {
                    throw new Error(
                        `The encoder outputs have a different batch size (${last_hidden_state.dims[0]}) than the decoder inputs (${decoder_input_ids_batch_size}).`,
                    );
                }
                last_hidden_state = cat(
                    Array.from({ length: decoder_input_ids_batch_size }, () => last_hidden_state),
                    0,
                );
            }
        }
        model_inputs['encoder_outputs'] = last_hidden_state;

        return model_inputs;
    }

    /**
     * Prepares `decoder_input_ids` for generation with encoder-decoder models
     * @param {*} param0
     */
    _prepare_decoder_input_ids_for_generation({
        batch_size,
        model_input_name,
        model_kwargs,
        decoder_start_token_id,
        bos_token_id,
        generation_config,
    }) {
        let { decoder_input_ids, ...model_inputs } = model_kwargs;

        // Prepare input ids if the user has not defined `decoder_input_ids` manually.
        if (!(decoder_input_ids instanceof Tensor)) {
            if (!decoder_input_ids) {
                decoder_start_token_id ??= bos_token_id;

                if (this.config.model_type === 'musicgen') {
                    // Custom logic (TODO: move to Musicgen class)
                    decoder_input_ids = Array.from(
                        {
                            // @ts-expect-error TS2339
                            length: batch_size * this.config.decoder.num_codebooks,
                        },
                        () => [decoder_start_token_id],
                    );
                } else if (Array.isArray(decoder_start_token_id)) {
                    if (decoder_start_token_id.length !== batch_size) {
                        throw new Error(
                            `\`decoder_start_token_id\` expcted to have length ${batch_size} but got ${decoder_start_token_id.length}`,
                        );
                    }
                    decoder_input_ids = decoder_start_token_id;
                } else {
                    decoder_input_ids = Array.from(
                        {
                            length: batch_size,
                        },
                        () => [decoder_start_token_id],
                    );
                }
            } else if (!Array.isArray(decoder_input_ids[0])) {
                // Correct batch size
                decoder_input_ids = Array.from(
                    {
                        length: batch_size,
                    },
                    () => decoder_input_ids,
                );
            }
            decoder_input_ids = toI64Tensor(decoder_input_ids);
        }

        model_kwargs['decoder_attention_mask'] = ones_like(decoder_input_ids);

        return { input_ids: decoder_input_ids, model_inputs };
    }

    /**
     * Generates sequences of token ids for models with a language modeling head.
     * @param {import('./generation/parameters.js').GenerationFunctionParameters} options
     * @returns {Promise<ModelOutput|Tensor>} The output of the model, which can contain the generated token ids, attentions, and scores.
     */
    async generate({
        inputs = null,
        generation_config = null,
        logits_processor = null,
        stopping_criteria = null,
        streamer = null,

        // inputs_attention_mask = null,
        ...kwargs
    }) {
        this._validate_model_class();

        // Update generation config with defaults and kwargs
        generation_config = this._prepare_generation_config(generation_config, kwargs);

        // 3. Define model inputs
        let { inputs_tensor, model_inputs, model_input_name } = this._prepare_model_inputs({
            inputs,
            model_kwargs: kwargs,
        });

        const is_encoder_decoder = this.config.is_encoder_decoder;

        // 4. Define other model kwargs
        if (!is_encoder_decoder) {
            // decoder-only models should use left-padding for generation
        } else if (!('encoder_outputs' in model_inputs)) {
            // if model is encoder decoder encoder_outputs are created
            // and added to `model_kwargs`
            model_inputs = await this._prepare_encoder_decoder_kwargs_for_generation({
                inputs_tensor,
                model_inputs,
                model_input_name,
                generation_config,
            });
        }

        // 5. Prepare `input_ids` which will be used for auto-regressive generation
        // TODO: Update to align with HF transformers' implementation
        let input_ids;
        if (is_encoder_decoder) {
            // Generating from the encoder outputs
            ({ input_ids, model_inputs } = this._prepare_decoder_input_ids_for_generation({
                batch_size: model_inputs[model_input_name].dims.at(0),
                model_input_name,
                model_kwargs: model_inputs,
                decoder_start_token_id: generation_config.decoder_start_token_id,
                bos_token_id: generation_config.bos_token_id,
                generation_config,
            }));
        } else {
            input_ids = model_inputs[model_input_name];
        }

        // 6. Prepare `max_length` depending on other stopping criteria.
        let input_ids_length = input_ids.dims.at(-1);

        if (generation_config.max_new_tokens !== null) {
            generation_config.max_length = input_ids_length + generation_config.max_new_tokens;
        }

        // input_ids_length = model_inputs[model_input_name].dims.at(1);
        // // inputs instanceof Tensor ?  : inputs.length;

        // // decoder-only
        // if (input_ids_length === 0) {
        //     throw Error("Must supply a non-empty array of input token ids.")
        // }

        // let decoder_input_ids =
        // generation_config.decoder_input_ids
        // ?? generation_config.decoder_start_token_id
        // ?? generation_config.bos_token_id
        // ?? generation_config.eos_token_id;

        // Update logits processor
        // 8. prepare distribution pre_processing samplers
        const prepared_logits_processor = this._get_logits_processor(
            generation_config,
            input_ids_length,
            logits_processor,
        );

        // 9. prepare stopping criteria
        const prepared_stopping_criteria = this._get_stopping_criteria(generation_config, stopping_criteria);

        // /** @type {number[]} */
        // let eos_token_ids = generation_config.eos_token_id;
        // if (eos_token_ids !== null && !Array.isArray(eos_token_ids)) {
        //     eos_token_ids = [eos_token_ids];
        // }

        const numInputs = model_inputs[model_input_name].dims.at(0);

        // TODO:
        // done is a list of booleans to keep track of which inputs are done
        // const done = new Array(numInputs).fill(false);
        // For efficiency purposes, we remove completed rows from model_inputs
        // when the beam is complete, and we keep track of the row index
        // const rowIndexToBatchIndex = new Map();

        const sampler = LogitsSampler.getSampler(generation_config);

        // TODO make > numInputs
        const scores = new Array(numInputs).fill(0);
        /** @type {bigint[][]} */
        const all_input_ids = input_ids.tolist();
        if (streamer) {
            streamer.put(all_input_ids);
        }
        // const all_generated_input_ids = Array.from({ length: numInputs }, () => []);

        // NOTE: For now, we don't support spawning new beams
        // TODO: when we do, we simply copy past key values and accumulate into single large tensor

        ////////////////////////////////////////////////////
        // Generic search which handles 4 generation modes:
        // - GenerationMode.GREEDY_SEARCH
        // - GenerationMode.SAMPLE
        // - GenerationMode.BEAM_SEARCH
        // - GenerationMode.BEAM_SAMPLE
        ////////////////////////////////////////////////////
        let outputs;
        let attentions = {};
        while (true) {
            // prepare model inputs
            model_inputs = this.prepare_inputs_for_generation(all_input_ids, model_inputs, generation_config);
            outputs = await this.forward(model_inputs);

            if (generation_config.output_attentions && generation_config.return_dict_in_generate) {
                // Get attentions if they are present
                const token_attentions = this.getAttentions(outputs);
                for (const key in token_attentions) {
                    if (!(key in attentions)) {
                        attentions[key] = [];
                    }
                    attentions[key].push(token_attentions[key]);
                }
            }

            // Logits are of the form [batch_size, out_seq_length, vocab_size]
            // In most cases, this will be [batch_size, 1, vocab_size]
            // So, we select the last token's logits:
            // (equivalent to `logits = outputs.logits[:, -1, :]`)
            const logits = outputs.logits.slice(null, -1, null);

            const next_tokens_scores = prepared_logits_processor(all_input_ids, logits);

            /** @type {[bigint][]} */
            const generated_input_ids = [];
            // const new_kv_cache = [];// NOTE: Only used for beam search when concatenating new kv
            // Loop over each batch
            for (let batch_idx = 0; batch_idx < next_tokens_scores.dims.at(0); ++batch_idx) {
                const logs = next_tokens_scores[batch_idx];

                const sampledTokens = await sampler(logs);
                for (const [newTokenId, logProb] of sampledTokens) {
                    const bigint = BigInt(newTokenId);
                    // TODO: If branching, use previous beam as a starting point
                    // update generated ids, model inputs, and length for next step
                    scores[batch_idx] += logProb;
                    all_input_ids[batch_idx].push(bigint);
                    generated_input_ids.push([bigint]);

                    // TODO: Support beam search
                    break;
                }
            }
            if (streamer) {
                streamer.put(generated_input_ids);
            }

            const stop = prepared_stopping_criteria(all_input_ids);
            if (stop.every((x) => x)) {
                break;
            }

            model_inputs = this._update_model_kwargs_for_generation({
                generated_input_ids,
                outputs,
                model_inputs,
                is_encoder_decoder,
            });
        }

        if (streamer) {
            streamer.end();
        }

        // Retrieve and dispose all final past key values (including encoder attentions)
        const past_key_values = this.getPastKeyValues(outputs, model_inputs.past_key_values, true);

        // TODO: ensure all_input_ids is padded correctly...
        const sequences = new Tensor('int64', all_input_ids.flat(), [all_input_ids.length, all_input_ids[0].length]);

        if (generation_config.return_dict_in_generate) {
            return {
                sequences,
                past_key_values,
                ...attentions,
                // TODO:
                // scores,
                // logits,
            };
        } else {
            // Dispose all remaining tensors
            for (const tensor of Object.values(outputs)) {
                if (tensor.location === 'gpu-buffer') {
                    tensor.dispose();
                }
            }
            return sequences;
        }
    }

    /**
     * Returns an object containing past key values from the given decoder results object.
     *
     * @param {Object} decoderResults The decoder results object.
     * @param {Object} pastKeyValues The previous past key values.
     * @returns {Object} An object containing past key values.
     */
    getPastKeyValues(decoderResults, pastKeyValues, disposeEncoderPKVs = false) {
        const pkvs = Object.create(null);

        for (const name in decoderResults) {
            if (name.startsWith('present')) {
                const newName = name
                    .replace('present_conv', 'past_conv') // Hybrid cache architecture (e.g., LFM2)
                    .replace('present', 'past_key_values');
                const is_encoder_pkv = name.includes('encoder');
                if (is_encoder_pkv && pastKeyValues) {
                    // Optimization introduced by optimum to reuse past key values.
                    // So, we just replace the constant outputs (`decoderResults[name]`) with the previous past key values.
                    // https://github.com/huggingface/optimum/blob/0bf2c05fb7e1182b52d21b703cfc95fd9e4ea3dc/optimum/onnxruntime/base.py#L677-L704
                    pkvs[newName] = pastKeyValues[newName];
                } else {
                    // decoder or using first encoder PKVs
                    pkvs[newName] = decoderResults[name];
                }

                if (pastKeyValues && (!is_encoder_pkv || disposeEncoderPKVs)) {
                    // - Always dispose decoder PKVs
                    // - Only dispose encoder past key values when requested (after generation)
                    const t = pastKeyValues[newName];
                    if (t.location === 'gpu-buffer') {
                        t.dispose();
                    }
                }
            }
        }
        return pkvs;
    }

    /**
     * Returns an object containing attentions from the given model output object.
     *
     * @param {Object} model_output The output of the model.
     * @returns {{cross_attentions?: Tensor[]}} An object containing attentions.
     */
    getAttentions(model_output) {
        const attentions = {};

        for (const attnName of ['cross_attentions', 'encoder_attentions', 'decoder_attentions']) {
            for (const name in model_output) {
                if (name.startsWith(attnName)) {
                    if (!(attnName in attentions)) {
                        attentions[attnName] = [];
                    }
                    attentions[attnName].push(model_output[name]);
                }
            }
        }
        return attentions;
    }

    /**
     * Adds past key values to the decoder feeds object. If pastKeyValues is null, creates new tensors for past key values.
     *
     * @param {Object} decoderFeeds The decoder feeds object to add past key values to.
     * @param {Object} pastKeyValues An object containing past key values.
     */
    addPastKeyValues(decoderFeeds, pastKeyValues) {
        if (pastKeyValues) {
            Object.assign(decoderFeeds, pastKeyValues);
        } else {
            const session = this.sessions['decoder_model_merged'] ?? this.sessions['model'];
            const batch_size = (decoderFeeds[this.main_input_name] ?? decoderFeeds.attention_mask)?.dims?.[0] ?? 1;

            const dtype = session?.config?.kv_cache_dtype ?? 'float32';
            const cls = dtype === 'float16' ? DataTypeMap.float16 : DataTypeMap.float32;
            const shapes = getCacheShapes(this.config, { batch_size });
            for (const name in shapes) {
                const size = shapes[name].reduce((a, b) => a * b, 1);
                decoderFeeds[name] = new Tensor(dtype, new cls(size), shapes[name]);
            }
        }
    }

    async encode_image({ pixel_values }) {
        // image_inputs === { pixel_values }
        return (await sessionRun(this.sessions['vision_encoder'], { pixel_values })).image_features;
    }

    async encode_text({ input_ids }) {
        // text_inputs === { input_ids, attention_mask }
        return (await sessionRun(this.sessions['embed_tokens'], { input_ids })).inputs_embeds;
    }

    async encode_audio({ audio_values }) {
        // audio_inputs === { audio_values }
        return (await sessionRun(this.sessions['audio_encoder'], { audio_values })).audio_features;
    }
}

//////////////////////////////////////////////////
// Base model output class
export class ModelOutput {}

/**
 * Base class for model's outputs, with potential hidden states and attentions.
 */
export class BaseModelOutput extends ModelOutput {
    /**
     * @param {Object} output The output of the model.
     * @param {Tensor} output.last_hidden_state Sequence of hidden-states at the output of the last layer of the model.
     * @param {Tensor} [output.hidden_states] Hidden-states of the model at the output of each layer plus the optional initial embedding outputs.
     * @param {Tensor} [output.attentions] Attentions weights after the attention softmax, used to compute the weighted average in the self-attention heads.
     */
    constructor({ last_hidden_state, hidden_states = null, attentions = null }) {
        super();
        this.last_hidden_state = last_hidden_state;
        this.hidden_states = hidden_states;
        this.attentions = attentions;
    }
}
//////////////////////////////////////////////////
// Bert models
export class BertPreTrainedModel extends PreTrainedModel {}
export class BertModel extends BertPreTrainedModel {}

/**
 * BertForMaskedLM is a class representing a BERT model for masked language modeling.
 */
export class BertForMaskedLM extends BertPreTrainedModel {
    /**
     * Calls the model on new inputs.
     *
     * @param {Object} model_inputs The inputs to the model.
     * @returns {Promise<MaskedLMOutput>} An object containing the model's output logits for masked language modeling.
     */
    async _call(model_inputs) {
        return new MaskedLMOutput(await super._call(model_inputs));
    }
}

/**
 * BertForSequenceClassification is a class representing a BERT model for sequence classification.
 */
export class BertForSequenceClassification extends BertPreTrainedModel {
    /**
     * Calls the model on new inputs.
     *
     * @param {Object} model_inputs The inputs to the model.
     * @returns {Promise<SequenceClassifierOutput>} An object containing the model's output logits for sequence classification.
     */
    async _call(model_inputs) {
        return new SequenceClassifierOutput(await super._call(model_inputs));
    }
}

/**
 * BertForTokenClassification is a class representing a BERT model for token classification.
 */
export class BertForTokenClassification extends BertPreTrainedModel {
    /**
     * Calls the model on new inputs.
     *
     * @param {Object} model_inputs The inputs to the model.
     * @returns {Promise<TokenClassifierOutput>} An object containing the model's output logits for token classification.
     */
    async _call(model_inputs) {
        return new TokenClassifierOutput(await super._call(model_inputs));
    }
}

/**
 * BertForQuestionAnswering is a class representing a BERT model for question answering.
 */
export class BertForQuestionAnswering extends BertPreTrainedModel {
    /**
     * Calls the model on new inputs.
     *
     * @param {Object} model_inputs The inputs to the model.
     * @returns {Promise<QuestionAnsweringModelOutput>} An object containing the model's output logits for question answering.
     */
    async _call(model_inputs) {
        return new QuestionAnsweringModelOutput(await super._call(model_inputs));
    }
}
//////////////////////////////////////////////////

//////////////////////////////////////////////////
// NeoBert models
export class NeoBertPreTrainedModel extends PreTrainedModel {}
export class NeoBertModel extends NeoBertPreTrainedModel {}

export class NeoBertForMaskedLM extends NeoBertPreTrainedModel {
    /**
     * Calls the model on new inputs.
     *
     * @param {Object} model_inputs The inputs to the model.
     * @returns {Promise<MaskedLMOutput>} An object containing the model's output logits for masked language modeling.
     */
    async _call(model_inputs) {
        return new MaskedLMOutput(await super._call(model_inputs));
    }
}

export class NeoBertForSequenceClassification extends NeoBertPreTrainedModel {
    /**
     * Calls the model on new inputs.
     *
     * @param {Object} model_inputs The inputs to the model.
     * @returns {Promise<SequenceClassifierOutput>} An object containing the model's output logits for sequence classification.
     */
    async _call(model_inputs) {
        return new SequenceClassifierOutput(await super._call(model_inputs));
    }
}

export class NeoBertForTokenClassification extends NeoBertPreTrainedModel {
    /**
     * Calls the model on new inputs.
     *
     * @param {Object} model_inputs The inputs to the model.
     * @returns {Promise<TokenClassifierOutput>} An object containing the model's output logits for token classification.
     */
    async _call(model_inputs) {
        return new TokenClassifierOutput(await super._call(model_inputs));
    }
}

export class NeoBertForQuestionAnswering extends NeoBertPreTrainedModel {
    /**
     * Calls the model on new inputs.
     *
     * @param {Object} model_inputs The inputs to the model.
     * @returns {Promise<QuestionAnsweringModelOutput>} An object containing the model's output logits for question answering.
     */
    async _call(model_inputs) {
        return new QuestionAnsweringModelOutput(await super._call(model_inputs));
    }
}
//////////////////////////////////////////////////

//////////////////////////////////////////////////
// ModernBert models
export class ModernBertPreTrainedModel extends PreTrainedModel {}
export class ModernBertModel extends ModernBertPreTrainedModel {}

export class ModernBertForMaskedLM extends ModernBertPreTrainedModel {
    /**
     * Calls the model on new inputs.
     *
     * @param {Object} model_inputs The inputs to the model.
     * @returns {Promise<MaskedLMOutput>} An object containing the model's output logits for masked language modeling.
     */
    async _call(model_inputs) {
        return new MaskedLMOutput(await super._call(model_inputs));
    }
}

export class ModernBertForSequenceClassification extends ModernBertPreTrainedModel {
    /**
     * Calls the model on new inputs.
     *
     * @param {Object} model_inputs The inputs to the model.
     * @returns {Promise<SequenceClassifierOutput>} An object containing the model's output logits for sequence classification.
     */
    async _call(model_inputs) {
        return new SequenceClassifierOutput(await super._call(model_inputs));
    }
}

export class ModernBertForTokenClassification extends ModernBertPreTrainedModel {
    /**
     * Calls the model on new inputs.
     *
     * @param {Object} model_inputs The inputs to the model.
     * @returns {Promise<TokenClassifierOutput>} An object containing the model's output logits for token classification.
     */
    async _call(model_inputs) {
        return new TokenClassifierOutput(await super._call(model_inputs));
    }
}
//////////////////////////////////////////////////

//////////////////////////////////////////////////
// ModernBERT Decoder models
export class ModernBertDecoderPreTrainedModel extends PreTrainedModel {}
export class ModernBertDecoderModel extends ModernBertDecoderPreTrainedModel {}
export class ModernBertDecoderForCausalLM extends ModernBertDecoderPreTrainedModel {}
//////////////////////////////////////////////////

//////////////////////////////////////////////////
// NomicBert models
export class NomicBertPreTrainedModel extends PreTrainedModel {}
export class NomicBertModel extends NomicBertPreTrainedModel {}
//////////////////////////////////////////////////

//////////////////////////////////////////////////
// RoFormer models
export class RoFormerPreTrainedModel extends PreTrainedModel {}

/**
 * The bare RoFormer Model transformer outputting raw hidden-states without any specific head on top.
 */
export class RoFormerModel extends RoFormerPreTrainedModel {}

/**
 * RoFormer Model with a `language modeling` head on top.
 */
export class RoFormerForMaskedLM extends RoFormerPreTrainedModel {
    /**
     * Calls the model on new inputs.
     *
     * @param {Object} model_inputs The inputs to the model.
     * @returns {Promise<MaskedLMOutput>} An object containing the model's output logits for masked language modeling.
     */
    async _call(model_inputs) {
        return new MaskedLMOutput(await super._call(model_inputs));
    }
}

/**
 * RoFormer Model transformer with a sequence classification/regression head on top (a linear layer on top of the pooled output)
 */
export class RoFormerForSequenceClassification extends RoFormerPreTrainedModel {
    /**
     * Calls the model on new inputs.
     *
     * @param {Object} model_inputs The inputs to the model.
     * @returns {Promise<SequenceClassifierOutput>} An object containing the model's output logits for sequence classification.
     */
    async _call(model_inputs) {
        return new SequenceClassifierOutput(await super._call(model_inputs));
    }
}

/**
 * RoFormer Model with a token classification head on top (a linear layer on top of the hidden-states output)
 * e.g. for Named-Entity-Recognition (NER) tasks.
 */
export class RoFormerForTokenClassification extends RoFormerPreTrainedModel {
    /**
     * Calls the model on new inputs.
     *
     * @param {Object} model_inputs The inputs to the model.
     * @returns {Promise<TokenClassifierOutput>} An object containing the model's output logits for token classification.
     */
    async _call(model_inputs) {
        return new TokenClassifierOutput(await super._call(model_inputs));
    }
}

/**
 * RoFormer Model with a span classification head on top for extractive question-answering tasks like SQuAD
 * (a linear layers on top of the hidden-states output to compute `span start logits` and `span end logits`).
 */
export class RoFormerForQuestionAnswering extends RoFormerPreTrainedModel {
    /**
     * Calls the model on new inputs.
     *
     * @param {Object} model_inputs The inputs to the model.
     * @returns {Promise<QuestionAnsweringModelOutput>} An object containing the model's output logits for question answering.
     */
    async _call(model_inputs) {
        return new QuestionAnsweringModelOutput(await super._call(model_inputs));
    }
}
// TODO: Add RoFormerForCausalLM and RoFormerForMultipleChoice
//////////////////////////////////////////////////

//////////////////////////////////////////////////
// ConvBert models
export class ConvBertPreTrainedModel extends PreTrainedModel {}

/**
 * The bare ConvBERT Model transformer outputting raw hidden-states without any specific head on top.
 */
export class ConvBertModel extends ConvBertPreTrainedModel {}

/**
 * ConvBERT Model with a language modeling head on top.
 */
export class ConvBertForMaskedLM extends ConvBertPreTrainedModel {
    /**
     * Calls the model on new inputs.
     *
     * @param {Object} model_inputs The inputs to the model.
     * @returns {Promise<MaskedLMOutput>} An object containing the model's output logits for masked language modeling.
     */
    async _call(model_inputs) {
        return new MaskedLMOutput(await super._call(model_inputs));
    }
}

/**
 * ConvBERT Model transformer with a sequence classification/regression head on top (a linear layer on top of the pooled output)
 */
export class ConvBertForSequenceClassification extends ConvBertPreTrainedModel {
    /**
     * Calls the model on new inputs.
     *
     * @param {Object} model_inputs The inputs to the model.
     * @returns {Promise<SequenceClassifierOutput>} An object containing the model's output logits for sequence classification.
     */
    async _call(model_inputs) {
        return new SequenceClassifierOutput(await super._call(model_inputs));
    }
}

/**
 * ConvBERT Model with a token classification head on top (a linear layer on top of the hidden-states output)
 * e.g. for Named-Entity-Recognition (NER) tasks.
 */
export class ConvBertForTokenClassification extends ConvBertPreTrainedModel {
    /**
     * Calls the model on new inputs.
     *
     * @param {Object} model_inputs The inputs to the model.
     * @returns {Promise<TokenClassifierOutput>} An object containing the model's output logits for token classification.
     */
    async _call(model_inputs) {
        return new TokenClassifierOutput(await super._call(model_inputs));
    }
}

/**
 * ConvBERT Model with a span classification head on top for extractive question-answering tasks like SQuAD
 * (a linear layers on top of the hidden-states output to compute `span start logits` and `span end logits`)
 */
export class ConvBertForQuestionAnswering extends ConvBertPreTrainedModel {
    /**
     * Calls the model on new inputs.
     *
     * @param {Object} model_inputs The inputs to the model.
     * @returns {Promise<QuestionAnsweringModelOutput>} An object containing the model's output logits for question answering.
     */
    async _call(model_inputs) {
        return new QuestionAnsweringModelOutput(await super._call(model_inputs));
    }
}
//////////////////////////////////////////////////

//////////////////////////////////////////////////
// Electra models
export class ElectraPreTrainedModel extends PreTrainedModel {}

/**
 * The bare Electra Model transformer outputting raw hidden-states without any specific head on top.
 * Identical to the BERT model except that it uses an additional linear layer between the embedding
 * layer and the encoder if the hidden size and embedding size are different.
 */
export class ElectraModel extends ElectraPreTrainedModel {}
// TODO add ElectraForPreTraining
/**
 * Electra model with a language modeling head on top.
 */
export class ElectraForMaskedLM extends ElectraPreTrainedModel {
    /**
     * Calls the model on new inputs.
     *
     * @param {Object} model_inputs The inputs to the model.
     * @returns {Promise<MaskedLMOutput>} An object containing the model's output logits for masked language modeling.
     */
    async _call(model_inputs) {
        return new MaskedLMOutput(await super._call(model_inputs));
    }
}

/**
 * ELECTRA Model transformer with a sequence classification/regression head on top (a linear layer on top of the pooled output)
 */
export class ElectraForSequenceClassification extends ElectraPreTrainedModel {
    /**
     * Calls the model on new inputs.
     *
     * @param {Object} model_inputs The inputs to the model.
     * @returns {Promise<SequenceClassifierOutput>} An object containing the model's output logits for sequence classification.
     */
    async _call(model_inputs) {
        return new SequenceClassifierOutput(await super._call(model_inputs));
    }
}

/**
 * Electra model with a token classification head on top.
 */
export class ElectraForTokenClassification extends ElectraPreTrainedModel {
    /**
     * Calls the model on new inputs.
     *
     * @param {Object} model_inputs The inputs to the model.
     * @returns {Promise<TokenClassifierOutput>} An object containing the model's output logits for token classification.
     */
    async _call(model_inputs) {
        return new TokenClassifierOutput(await super._call(model_inputs));
    }
}

/**
 * LECTRA Model with a span classification head on top for extractive question-answering tasks like SQuAD
 * (a linear layers on top of the hidden-states output to compute `span start logits` and `span end logits`).
 */
export class ElectraForQuestionAnswering extends ElectraPreTrainedModel {
    /**
     * Calls the model on new inputs.
     *
     * @param {Object} model_inputs The inputs to the model.
     * @returns {Promise<QuestionAnsweringModelOutput>} An object containing the model's output logits for question answering.
     */
    async _call(model_inputs) {
        return new QuestionAnsweringModelOutput(await super._call(model_inputs));
    }
}
//////////////////////////////////////////////////

//////////////////////////////////////////////////
// CamemBERT models
export class CamembertPreTrainedModel extends PreTrainedModel {}

/**
 * The bare CamemBERT Model transformer outputting raw hidden-states without any specific head on top.
 */
export class CamembertModel extends CamembertPreTrainedModel {}

/**
 * CamemBERT Model with a `language modeling` head on top.
 */
export class CamembertForMaskedLM extends CamembertPreTrainedModel {
    /**
     * Calls the model on new inputs.
     *
     * @param {Object} model_inputs The inputs to the model.
     * @returns {Promise<MaskedLMOutput>} An object containing the model's output logits for masked language modeling.
     */
    async _call(model_inputs) {
        return new MaskedLMOutput(await super._call(model_inputs));
    }
}

/**
 * CamemBERT Model transformer with a sequence classification/regression head on top (a linear layer on top of the pooled output) e.g. for GLUE tasks.
 */
export class CamembertForSequenceClassification extends CamembertPreTrainedModel {
    /**
     * Calls the model on new inputs.
     *
     * @param {Object} model_inputs The inputs to the model.
     * @returns {Promise<SequenceClassifierOutput>} An object containing the model's output logits for sequence classification.
     */
    async _call(model_inputs) {
        return new SequenceClassifierOutput(await super._call(model_inputs));
    }
}

/**
 * CamemBERT Model with a token classification head on top (a linear layer on top of the hidden-states output) e.g. for Named-Entity-Recognition (NER) tasks.
 */
export class CamembertForTokenClassification extends CamembertPreTrainedModel {
    /**
     * Calls the model on new inputs.
     *
     * @param {Object} model_inputs The inputs to the model.
     * @returns {Promise<TokenClassifierOutput>} An object containing the model's output logits for token classification.
     */
    async _call(model_inputs) {
        return new TokenClassifierOutput(await super._call(model_inputs));
    }
}

/**
 * CamemBERT Model with a span classification head on top for extractive question-answering tasks
 */
export class CamembertForQuestionAnswering extends CamembertPreTrainedModel {
    /**
     * Calls the model on new inputs.
     *
     * @param {Object} model_inputs The inputs to the model.
     * @returns {Promise<QuestionAnsweringModelOutput>} An object containing the model's output logits for question answering.
     */
    async _call(model_inputs) {
        return new QuestionAnsweringModelOutput(await super._call(model_inputs));
    }
}
//////////////////////////////////////////////////

//////////////////////////////////////////////////
// DeBERTa models
export class DebertaPreTrainedModel extends PreTrainedModel {}

/**
 * The bare DeBERTa Model transformer outputting raw hidden-states without any specific head on top.
 */
export class DebertaModel extends DebertaPreTrainedModel {}

/**
 * DeBERTa Model with a `language modeling` head on top.
 */
export class DebertaForMaskedLM extends DebertaPreTrainedModel {
    /**
     * Calls the model on new inputs.
     *
     * @param {Object} model_inputs The inputs to the model.
     * @returns {Promise<MaskedLMOutput>} An object containing the model's output logits for masked language modeling.
     */
    async _call(model_inputs) {
        return new MaskedLMOutput(await super._call(model_inputs));
    }
}

/**
 * DeBERTa Model transformer with a sequence classification/regression head on top (a linear layer on top of the pooled output)
 */
export class DebertaForSequenceClassification extends DebertaPreTrainedModel {
    /**
     * Calls the model on new inputs.
     *
     * @param {Object} model_inputs The inputs to the model.
     * @returns {Promise<SequenceClassifierOutput>} An object containing the model's output logits for sequence classification.
     */
    async _call(model_inputs) {
        return new SequenceClassifierOutput(await super._call(model_inputs));
    }
}

/**
 * DeBERTa Model with a token classification head on top (a linear layer on top of the hidden-states output) e.g. for Named-Entity-Recognition (NER) tasks.
 */
export class DebertaForTokenClassification extends DebertaPreTrainedModel {
    /**
     * Calls the model on new inputs.
     *
     * @param {Object} model_inputs The inputs to the model.
     * @returns {Promise<TokenClassifierOutput>} An object containing the model's output logits for token classification.
     */
    async _call(model_inputs) {
        return new TokenClassifierOutput(await super._call(model_inputs));
    }
}

/**
 * DeBERTa Model with a span classification head on top for extractive question-answering tasks like SQuAD (a linear
 * layers on top of the hidden-states output to compute `span start logits` and `span end logits`).
 */
export class DebertaForQuestionAnswering extends DebertaPreTrainedModel {
    /**
     * Calls the model on new inputs.
     *
     * @param {Object} model_inputs The inputs to the model.
     * @returns {Promise<QuestionAnsweringModelOutput>} An object containing the model's output logits for question answering.
     */
    async _call(model_inputs) {
        return new QuestionAnsweringModelOutput(await super._call(model_inputs));
    }
}
//////////////////////////////////////////////////

//////////////////////////////////////////////////
// DeBERTa-v2 models
export class DebertaV2PreTrainedModel extends PreTrainedModel {}

/**
 * The bare DeBERTa-V2 Model transformer outputting raw hidden-states without any specific head on top.
 */
export class DebertaV2Model extends DebertaV2PreTrainedModel {}

/**
 * DeBERTa-V2 Model with a `language modeling` head on top.
 */
export class DebertaV2ForMaskedLM extends DebertaV2PreTrainedModel {
    /**
     * Calls the model on new inputs.
     *
     * @param {Object} model_inputs The inputs to the model.
     * @returns {Promise<MaskedLMOutput>} An object containing the model's output logits for masked language modeling.
     */
    async _call(model_inputs) {
        return new MaskedLMOutput(await super._call(model_inputs));
    }
}

/**
 * DeBERTa-V2 Model transformer with a sequence classification/regression head on top (a linear layer on top of the pooled output)
 */
export class DebertaV2ForSequenceClassification extends DebertaV2PreTrainedModel {
    /**
     * Calls the model on new inputs.
     *
     * @param {Object} model_inputs The inputs to the model.
     * @returns {Promise<SequenceClassifierOutput>} An object containing the model's output logits for sequence classification.
     */
    async _call(model_inputs) {
        return new SequenceClassifierOutput(await super._call(model_inputs));
    }
}

/**
 * DeBERTa-V2 Model with a token classification head on top (a linear layer on top of the hidden-states output) e.g. for Named-Entity-Recognition (NER) tasks.
 */
export class DebertaV2ForTokenClassification extends DebertaV2PreTrainedModel {
    /**
     * Calls the model on new inputs.
     *
     * @param {Object} model_inputs The inputs to the model.
     * @returns {Promise<TokenClassifierOutput>} An object containing the model's output logits for token classification.
     */
    async _call(model_inputs) {
        return new TokenClassifierOutput(await super._call(model_inputs));
    }
}

/**
 * DeBERTa-V2 Model with a span classification head on top for extractive question-answering tasks like SQuAD (a linear
 * layers on top of the hidden-states output to compute `span start logits` and `span end logits`).
 */
export class DebertaV2ForQuestionAnswering extends DebertaV2PreTrainedModel {
    /**
     * Calls the model on new inputs.
     *
     * @param {Object} model_inputs The inputs to the model.
     * @returns {Promise<QuestionAnsweringModelOutput>} An object containing the model's output logits for question answering.
     */
    async _call(model_inputs) {
        return new QuestionAnsweringModelOutput(await super._call(model_inputs));
    }
}
//////////////////////////////////////////////////

//////////////////////////////////////////////////
// DistilBert models
export class DistilBertPreTrainedModel extends PreTrainedModel {}
export class DistilBertModel extends DistilBertPreTrainedModel {}

/**
 * DistilBertForSequenceClassification is a class representing a DistilBERT model for sequence classification.
 */
export class DistilBertForSequenceClassification extends DistilBertPreTrainedModel {
    /**
     * Calls the model on new inputs.
     *
     * @param {Object} model_inputs The inputs to the model.
     * @returns {Promise<SequenceClassifierOutput>} An object containing the model's output logits for sequence classification.
     */
    async _call(model_inputs) {
        return new SequenceClassifierOutput(await super._call(model_inputs));
    }
}

/**
 * DistilBertForTokenClassification is a class representing a DistilBERT model for token classification.
 */
export class DistilBertForTokenClassification extends DistilBertPreTrainedModel {
    /**
     * Calls the model on new inputs.
     *
     * @param {Object} model_inputs The inputs to the model.
     * @returns {Promise<TokenClassifierOutput>} An object containing the model's output logits for token classification.
     */
    async _call(model_inputs) {
        return new TokenClassifierOutput(await super._call(model_inputs));
    }
}

/**
 * DistilBertForQuestionAnswering is a class representing a DistilBERT model for question answering.
 */
export class DistilBertForQuestionAnswering extends DistilBertPreTrainedModel {
    /**
     * Calls the model on new inputs.
     *
     * @param {Object} model_inputs The inputs to the model.
     * @returns {Promise<QuestionAnsweringModelOutput>} An object containing the model's output logits for question answering.
     */
    async _call(model_inputs) {
        return new QuestionAnsweringModelOutput(await super._call(model_inputs));
    }
}

/**
 * DistilBertForMaskedLM is a class representing a DistilBERT model for masking task.
 */
export class DistilBertForMaskedLM extends DistilBertPreTrainedModel {
    /**
     * Calls the model on new inputs.
     *
     * @param {Object} model_inputs The inputs to the model.
     * @returns {Promise<MaskedLMOutput>} returned object
     */
    async _call(model_inputs) {
        return new MaskedLMOutput(await super._call(model_inputs));
    }
}
//////////////////////////////////////////////////

//////////////////////////////////////////////////
// ESM models
export class EsmPreTrainedModel extends PreTrainedModel {}

/**
 * The bare ESM Model transformer outputting raw hidden-states without any specific head on top.
 */
export class EsmModel extends EsmPreTrainedModel {}

/**
 * ESM Model with a `language modeling` head on top.
 */
export class EsmForMaskedLM extends EsmPreTrainedModel {
    /**
     * Calls the model on new inputs.
     *
     * @param {Object} model_inputs The inputs to the model.
     * @returns {Promise<MaskedLMOutput>} An object containing the model's output logits for masked language modeling.
     */
    async _call(model_inputs) {
        return new MaskedLMOutput(await super._call(model_inputs));
    }
}

/**
 * ESM Model transformer with a sequence classification/regression head on top (a linear layer on top of the pooled output)
 */
export class EsmForSequenceClassification extends EsmPreTrainedModel {
    /**
     * Calls the model on new inputs.
     *
     * @param {Object} model_inputs The inputs to the model.
     * @returns {Promise<SequenceClassifierOutput>} An object containing the model's output logits for sequence classification.
     */
    async _call(model_inputs) {
        return new SequenceClassifierOutput(await super._call(model_inputs));
    }
}

/**
 * ESM Model with a token classification head on top (a linear layer on top of the hidden-states output)
 * e.g. for Named-Entity-Recognition (NER) tasks.
 */
export class EsmForTokenClassification extends EsmPreTrainedModel {
    /**
     * Calls the model on new inputs.
     *
     * @param {Object} model_inputs The inputs to the model.
     * @returns {Promise<TokenClassifierOutput>} An object containing the model's output logits for token classification.
     */
    async _call(model_inputs) {
        return new TokenClassifierOutput(await super._call(model_inputs));
    }
}
//////////////////////////////////////////////////

//////////////////////////////////////////////////
// MobileBert models
export class MobileBertPreTrainedModel extends PreTrainedModel {}
export class MobileBertModel extends MobileBertPreTrainedModel {}

/**
 * MobileBertForMaskedLM is a class representing a MobileBERT model for masking task.
 */
export class MobileBertForMaskedLM extends MobileBertPreTrainedModel {
    /**
     * Calls the model on new inputs.
     *
     * @param {Object} model_inputs The inputs to the model.
     * @returns {Promise<MaskedLMOutput>} returned object
     */
    async _call(model_inputs) {
        return new MaskedLMOutput(await super._call(model_inputs));
    }
}

/**
 * MobileBert Model transformer with a sequence classification/regression head on top (a linear layer on top of the pooled output)
 */
export class MobileBertForSequenceClassification extends MobileBertPreTrainedModel {
    /**
     * Calls the model on new inputs.
     *
     * @param {Object} model_inputs The inputs to the model.
     * @returns {Promise<SequenceClassifierOutput>} returned object
     */
    async _call(model_inputs) {
        return new SequenceClassifierOutput(await super._call(model_inputs));
    }
}

/**
 * MobileBert Model with a span classification head on top for extractive question-answering tasks
 */
export class MobileBertForQuestionAnswering extends MobileBertPreTrainedModel {
    /**
     * Calls the model on new inputs.
     *
     * @param {Object} model_inputs The inputs to the model.
     * @returns {Promise<QuestionAnsweringModelOutput>} returned object
     */
    async _call(model_inputs) {
        return new QuestionAnsweringModelOutput(await super._call(model_inputs));
    }
}
//////////////////////////////////////////////////

//////////////////////////////////////////////////
// MPNet models
export class MPNetPreTrainedModel extends PreTrainedModel {}

/**
 * The bare MPNet Model transformer outputting raw hidden-states without any specific head on top.
 */
export class MPNetModel extends MPNetPreTrainedModel {}

/**
 * MPNetForMaskedLM is a class representing a MPNet model for masked language modeling.
 */
export class MPNetForMaskedLM extends MPNetPreTrainedModel {
    /**
     * Calls the model on new inputs.
     *
     * @param {Object} model_inputs The inputs to the model.
     * @returns {Promise<MaskedLMOutput>} An object containing the model's output logits for masked language modeling.
     */
    async _call(model_inputs) {
        return new MaskedLMOutput(await super._call(model_inputs));
    }
}

/**
 * MPNetForSequenceClassification is a class representing a MPNet model for sequence classification.
 */
export class MPNetForSequenceClassification extends MPNetPreTrainedModel {
    /**
     * Calls the model on new inputs.
     *
     * @param {Object} model_inputs The inputs to the model.
     * @returns {Promise<SequenceClassifierOutput>} An object containing the model's output logits for sequence classification.
     */
    async _call(model_inputs) {
        return new SequenceClassifierOutput(await super._call(model_inputs));
    }
}

/**
 * MPNetForTokenClassification is a class representing a MPNet model for token classification.
 */
export class MPNetForTokenClassification extends MPNetPreTrainedModel {
    /**
     * Calls the model on new inputs.
     *
     * @param {Object} model_inputs The inputs to the model.
     * @returns {Promise<TokenClassifierOutput>} An object containing the model's output logits for token classification.
     */
    async _call(model_inputs) {
        return new TokenClassifierOutput(await super._call(model_inputs));
    }
}

/**
 * MPNetForQuestionAnswering is a class representing a MPNet model for question answering.
 */
export class MPNetForQuestionAnswering extends MPNetPreTrainedModel {
    /**
     * Calls the model on new inputs.
     *
     * @param {Object} model_inputs The inputs to the model.
     * @returns {Promise<QuestionAnsweringModelOutput>} An object containing the model's output logits for question answering.
     */
    async _call(model_inputs) {
        return new QuestionAnsweringModelOutput(await super._call(model_inputs));
    }
}
//////////////////////////////////////////////////

//////////////////////////////////////////////////
// SqueezeBert models
export class SqueezeBertPreTrainedModel extends PreTrainedModel {}
export class SqueezeBertModel extends SqueezeBertPreTrainedModel {}
export class SqueezeBertForMaskedLM extends SqueezeBertPreTrainedModel {
    /**
     * Calls the model on new inputs.
     *
     * @param {Object} model_inputs The inputs to the model.
     * @returns {Promise<MaskedLMOutput>} returned object
     */
    async _call(model_inputs) {
        return new MaskedLMOutput(await super._call(model_inputs));
    }
}
export class SqueezeBertForSequenceClassification extends SqueezeBertPreTrainedModel {
    /**
     * Calls the model on new inputs.
     *
     * @param {Object} model_inputs The inputs to the model.
     * @returns {Promise<SequenceClassifierOutput>} returned object
     */
    async _call(model_inputs) {
        return new SequenceClassifierOutput(await super._call(model_inputs));
    }
}
export class SqueezeBertForQuestionAnswering extends SqueezeBertPreTrainedModel {
    /**
     * Calls the model on new inputs.
     *
     * @param {Object} model_inputs The inputs to the model.
     * @returns {Promise<QuestionAnsweringModelOutput>} returned object
     */
    async _call(model_inputs) {
        return new QuestionAnsweringModelOutput(await super._call(model_inputs));
    }
}
//////////////////////////////////////////////////

//////////////////////////////////////////////////
// Albert models
export class AlbertPreTrainedModel extends PreTrainedModel {}
export class AlbertModel extends AlbertPreTrainedModel {}
export class AlbertForSequenceClassification extends AlbertPreTrainedModel {
    /**
     * Calls the model on new inputs.
     *
     * @param {Object} model_inputs The inputs to the model.
     * @returns {Promise<SequenceClassifierOutput>} returned object
     */
    async _call(model_inputs) {
        return new SequenceClassifierOutput(await super._call(model_inputs));
    }
}
export class AlbertForQuestionAnswering extends AlbertPreTrainedModel {
    /**
     * Calls the model on new inputs.
     *
     * @param {Object} model_inputs The inputs to the model.
     * @returns {Promise<QuestionAnsweringModelOutput>} returned object
     */
    async _call(model_inputs) {
        return new QuestionAnsweringModelOutput(await super._call(model_inputs));
    }
}
export class AlbertForMaskedLM extends AlbertPreTrainedModel {
    /**
     * Calls the model on new inputs.
     *
     * @param {Object} model_inputs The inputs to the model.
     * @returns {Promise<MaskedLMOutput>} returned object
     */
    async _call(model_inputs) {
        return new MaskedLMOutput(await super._call(model_inputs));
    }
}
//////////////////////////////////////////////////

//////////////////////////////////////////////////
// T5 models
export class T5PreTrainedModel extends PreTrainedModel {
    forward_params = [
        'input_ids',
        'attention_mask',
        'encoder_outputs',
        'decoder_input_ids',
        'decoder_attention_mask',
        'past_key_values',
    ];
}

export class T5Model extends T5PreTrainedModel {}

/**
 * T5Model is a class representing a T5 model for conditional generation.
 */
export class T5ForConditionalGeneration extends T5PreTrainedModel {}
//////////////////////////////////////////////////

//////////////////////////////////////////////////
// LONGT5 models
/**
 * An abstract class to handle weights initialization and a simple interface for downloading and loading pretrained models.
 */
export class LongT5PreTrainedModel extends PreTrainedModel {}

/**
 * The bare LONGT5 Model transformer outputting raw hidden-states without any specific head on top.
 */
export class LongT5Model extends LongT5PreTrainedModel {}

/**
 * LONGT5 Model with a `language modeling` head on top.
 */
export class LongT5ForConditionalGeneration extends LongT5PreTrainedModel {}
//////////////////////////////////////////////////

//////////////////////////////////////////////////
// MT5 models
export class MT5PreTrainedModel extends PreTrainedModel {}

export class MT5Model extends MT5PreTrainedModel {}

/**
 * A class representing a conditional sequence-to-sequence model based on the MT5 architecture.
 */
export class MT5ForConditionalGeneration extends MT5PreTrainedModel {}
//////////////////////////////////////////////////

//////////////////////////////////////////////////
// Bart models
export class BartPretrainedModel extends PreTrainedModel {}

/**
 * The bare BART Model outputting raw hidden-states without any specific head on top.
 */
export class BartModel extends BartPretrainedModel {}

/**
 * The BART Model with a language modeling head. Can be used for summarization.
 */
export class BartForConditionalGeneration extends BartPretrainedModel {}

/**
 * Bart model with a sequence classification/head on top (a linear layer on top of the pooled output)
 */
export class BartForSequenceClassification extends BartPretrainedModel {
    /**
     * Calls the model on new inputs.
     *
     * @param {Object} model_inputs The inputs to the model.
     * @returns {Promise<SequenceClassifierOutput>} An object containing the model's output logits for sequence classification.
     */
    async _call(model_inputs) {
        return new SequenceClassifierOutput(await super._call(model_inputs));
    }
}

//////////////////////////////////////////////////

//////////////////////////////////////////////////
// MBart models
export class MBartPreTrainedModel extends PreTrainedModel {}

/**
 * The bare MBART Model outputting raw hidden-states without any specific head on top.
 */
export class MBartModel extends MBartPreTrainedModel {}

/**
 * The MBART Model with a language modeling head. Can be used for summarization, after fine-tuning the pretrained models.
 */
export class MBartForConditionalGeneration extends MBartPreTrainedModel {}

/**
 * MBart model with a sequence classification/head on top (a linear layer on top of the pooled output).
 */
export class MBartForSequenceClassification extends MBartPreTrainedModel {
    /**
     * Calls the model on new inputs.
     *
     * @param {Object} model_inputs The inputs to the model.
     * @returns {Promise<SequenceClassifierOutput>} An object containing the model's output logits for sequence classification.
     */
    async _call(model_inputs) {
        return new SequenceClassifierOutput(await super._call(model_inputs));
    }
}

export class MBartForCausalLM extends MBartPreTrainedModel {}
//////////////////////////////////////////////////

//////////////////////////////////////////////////
// Blenderbot models
export class BlenderbotPreTrainedModel extends PreTrainedModel {}

/**
 * The bare Blenderbot Model outputting raw hidden-states without any specific head on top.
 */
export class BlenderbotModel extends BlenderbotPreTrainedModel {}

/**
 * The Blenderbot Model with a language modeling head. Can be used for summarization.
 */
export class BlenderbotForConditionalGeneration extends BlenderbotPreTrainedModel {}
//////////////////////////////////////////////////

//////////////////////////////////////////////////
// Blenderbot models
export class BlenderbotSmallPreTrainedModel extends PreTrainedModel {}

/**
 * The bare BlenderbotSmall Model outputting raw hidden-states without any specific head on top.
 */
export class BlenderbotSmallModel extends BlenderbotSmallPreTrainedModel {}

/**
 * The BlenderbotSmall Model with a language modeling head. Can be used for summarization.
 */
export class BlenderbotSmallForConditionalGeneration extends BlenderbotSmallPreTrainedModel {}
//////////////////////////////////////////////////

//////////////////////////////////////////////////
// Roberta models
export class RobertaPreTrainedModel extends PreTrainedModel {}
export class RobertaModel extends RobertaPreTrainedModel {}

/**
 * RobertaForMaskedLM class for performing masked language modeling on Roberta models.
 */
export class RobertaForMaskedLM extends RobertaPreTrainedModel {
    /**
     * Calls the model on new inputs.
     *
     * @param {Object} model_inputs The inputs to the model.
     * @returns {Promise<MaskedLMOutput>} returned object
     */
    async _call(model_inputs) {
        return new MaskedLMOutput(await super._call(model_inputs));
    }
}

/**
 * RobertaForSequenceClassification class for performing sequence classification on Roberta models.
 */
export class RobertaForSequenceClassification extends RobertaPreTrainedModel {
    /**
     * Calls the model on new inputs.
     *
     * @param {Object} model_inputs The inputs to the model.
     * @returns {Promise<SequenceClassifierOutput>} returned object
     */
    async _call(model_inputs) {
        return new SequenceClassifierOutput(await super._call(model_inputs));
    }
}

/**
 * RobertaForTokenClassification class for performing token classification on Roberta models.
 */
export class RobertaForTokenClassification extends RobertaPreTrainedModel {
    /**
     * Calls the model on new inputs.
     *
     * @param {Object} model_inputs The inputs to the model.
     * @returns {Promise<TokenClassifierOutput>} An object containing the model's output logits for token classification.
     */
    async _call(model_inputs) {
        return new TokenClassifierOutput(await super._call(model_inputs));
    }
}

/**
 * RobertaForQuestionAnswering class for performing question answering on Roberta models.
 */
export class RobertaForQuestionAnswering extends RobertaPreTrainedModel {
    /**
     * Calls the model on new inputs.
     *
     * @param {Object} model_inputs The inputs to the model.
     * @returns {Promise<QuestionAnsweringModelOutput>} returned object
     */
    async _call(model_inputs) {
        return new QuestionAnsweringModelOutput(await super._call(model_inputs));
    }
}
//////////////////////////////////////////////////

//////////////////////////////////////////////////
// XLM models
/**
 * An abstract class to handle weights initialization and a simple interface for downloading and loading pretrained models.
 */
export class XLMPreTrainedModel extends PreTrainedModel {}

/**
 * The bare XLM Model transformer outputting raw hidden-states without any specific head on top.
 */
export class XLMModel extends XLMPreTrainedModel {}

/**
 * The XLM Model transformer with a language modeling head on top (linear layer with weights tied to the input embeddings).
 */
export class XLMWithLMHeadModel extends XLMPreTrainedModel {
    /**
     * Calls the model on new inputs.
     *
     * @param {Object} model_inputs The inputs to the model.
     * @returns {Promise<MaskedLMOutput>} returned object
     */
    async _call(model_inputs) {
        return new MaskedLMOutput(await super._call(model_inputs));
    }
}

/**
 * XLM Model with a sequence classification/regression head on top (a linear layer on top of the pooled output)
 */
export class XLMForSequenceClassification extends XLMPreTrainedModel {
    /**
     * Calls the model on new inputs.
     *
     * @param {Object} model_inputs The inputs to the model.
     * @returns {Promise<SequenceClassifierOutput>} returned object
     */
    async _call(model_inputs) {
        return new SequenceClassifierOutput(await super._call(model_inputs));
    }
}

/**
 * XLM Model with a token classification head on top (a linear layer on top of the hidden-states output)
 */
export class XLMForTokenClassification extends XLMPreTrainedModel {
    /**
     * Calls the model on new inputs.
     *
     * @param {Object} model_inputs The inputs to the model.
     * @returns {Promise<TokenClassifierOutput>} An object containing the model's output logits for token classification.
     */
    async _call(model_inputs) {
        return new TokenClassifierOutput(await super._call(model_inputs));
    }
}

/**
 * XLM Model with a span classification head on top for extractive question-answering tasks
 */
export class XLMForQuestionAnswering extends XLMPreTrainedModel {
    /**
     * Calls the model on new inputs.
     *
     * @param {Object} model_inputs The inputs to the model.
     * @returns {Promise<QuestionAnsweringModelOutput>} returned object
     */
    async _call(model_inputs) {
        return new QuestionAnsweringModelOutput(await super._call(model_inputs));
    }
}
//////////////////////////////////////////////////

//////////////////////////////////////////////////
// XLMRoberta models
export class XLMRobertaPreTrainedModel extends PreTrainedModel {}
export class XLMRobertaModel extends XLMRobertaPreTrainedModel {}

/**
 * XLMRobertaForMaskedLM class for performing masked language modeling on XLMRoberta models.
 */
export class XLMRobertaForMaskedLM extends XLMRobertaPreTrainedModel {
    /**
     * Calls the model on new inputs.
     *
     * @param {Object} model_inputs The inputs to the model.
     * @returns {Promise<MaskedLMOutput>} returned object
     */
    async _call(model_inputs) {
        return new MaskedLMOutput(await super._call(model_inputs));
    }
}

/**
 * XLMRobertaForSequenceClassification class for performing sequence classification on XLMRoberta models.
 */
export class XLMRobertaForSequenceClassification extends XLMRobertaPreTrainedModel {
    /**
     * Calls the model on new inputs.
     *
     * @param {Object} model_inputs The inputs to the model.
     * @returns {Promise<SequenceClassifierOutput>} returned object
     */
    async _call(model_inputs) {
        return new SequenceClassifierOutput(await super._call(model_inputs));
    }
}

/**
 * XLMRobertaForTokenClassification class for performing token classification on XLMRoberta models.
 */
export class XLMRobertaForTokenClassification extends XLMRobertaPreTrainedModel {
    /**
     * Calls the model on new inputs.
     *
     * @param {Object} model_inputs The inputs to the model.
     * @returns {Promise<TokenClassifierOutput>} An object containing the model's output logits for token classification.
     */
    async _call(model_inputs) {
        return new TokenClassifierOutput(await super._call(model_inputs));
    }
}

/**
 * XLMRobertaForQuestionAnswering class for performing question answering on XLMRoberta models.
 */
export class XLMRobertaForQuestionAnswering extends XLMRobertaPreTrainedModel {
    /**
     * Calls the model on new inputs.
     *
     * @param {Object} model_inputs The inputs to the model.
     * @returns {Promise<QuestionAnsweringModelOutput>} returned object
     */
    async _call(model_inputs) {
        return new QuestionAnsweringModelOutput(await super._call(model_inputs));
    }
}
//////////////////////////////////////////////////

//////////////////////////////////////////////////
// Audio Spectrogram Transformer (AST) models
export class ASTPreTrainedModel extends PreTrainedModel {}

/**
 * The bare AST Model transformer outputting raw hidden-states without any specific head on top.
 */
export class ASTModel extends ASTPreTrainedModel {}

/**
 * Audio Spectrogram Transformer model with an audio classification head on top
 * (a linear layer on top of the pooled output) e.g. for datasets like AudioSet, Speech Commands v2.
 */
export class ASTForAudioClassification extends ASTPreTrainedModel {}
//////////////////////////////////////////////////

//////////////////////////////////////////////////
// Whisper models
export class WhisperPreTrainedModel extends PreTrainedModel {
    requires_attention_mask = false;
    main_input_name = 'input_features';
    forward_params = [
        'input_features',
        'attention_mask',
        'decoder_input_ids',
        'decoder_attention_mask',
        'past_key_values',
    ];
}

/**
 * WhisperModel class for training Whisper models without a language model head.
 */
export class WhisperModel extends WhisperPreTrainedModel {}

/**
 * WhisperForConditionalGeneration class for generating conditional outputs from Whisper models.
 */
export class WhisperForConditionalGeneration extends WhisperPreTrainedModel {
    _prepare_generation_config(generation_config, kwargs) {
        return /** @type {WhisperGenerationConfig} */ (
            super._prepare_generation_config(generation_config, kwargs, WhisperGenerationConfig)
        );
    }

    /**
     *
     * @param {WhisperGenerationConfig} generation_config
     */
    _retrieve_init_tokens(generation_config) {
        // prefix tokens are of the form:
        //  - Multilingual: <|startoftranscript|> <|lang_id|> <|task|> [<|notimestamps|>]
        //  - English-only: <|startoftranscript|> [<|notimestamps|>]

        // 1. Handle <|startoftranscript|> token
        const init_tokens = [generation_config.decoder_start_token_id];

        // 2. Handle <|lang_id|> and <|task> tokens
        let language = generation_config.language;
        const task = generation_config.task;
        if (generation_config.is_multilingual) {
            if (!language) {
                // TODO: Implement language detection
                console.warn('No language specified - defaulting to English (en).');
                language = 'en';
            }

            // Add language token
            const language_code = whisper_language_to_code(language);
            const language_token = `<|${language_code}|>`;
            init_tokens.push(generation_config.lang_to_id[language_token]);

            // Add task token
            // NOTE: Defaults to 'transcribe' if no task is specified
            init_tokens.push(generation_config.task_to_id[task ?? 'transcribe']);
        } else if (language || task) {
            throw new Error(
                'Cannot specify `task` or `language` for an English-only model. If the model is intended to be multilingual, pass `is_multilingual=true` to generate, or update the generation config.',
            );
        }

        // 3. Handle <|notimestamps|> token
        if (
            !generation_config.return_timestamps &&
            generation_config.no_timestamps_token_id &&
            init_tokens.at(-1) !== generation_config.no_timestamps_token_id
        ) {
            init_tokens.push(generation_config.no_timestamps_token_id);
        } else if (
            generation_config.return_timestamps &&
            init_tokens.at(-1) === generation_config.no_timestamps_token_id
        ) {
            console.warn(
                '<|notimestamps|> prompt token is removed from generation_config since `return_timestamps` is set to `true`.',
            );
            init_tokens.pop();
        }

        // let's make sure we don't pass `null` tokens as prompt tokens
        return init_tokens.filter((token) => token != null);
    }

    /**
     * Transcribes or translates log-mel input features to a sequence of auto-regressively generated token ids.
     * @param {import('./models/whisper/generation_whisper.js').WhisperGenerationFunctionParameters} options
     * @returns {Promise<ModelOutput|Tensor>} The output of the model, which can contain the generated token ids, attentions, and scores.
     */
    async generate({
        inputs = null,
        generation_config = null,
        logits_processor = null,
        stopping_criteria = null,

        // Whisper-specific options (passed to kwargs)
        // prompt_ids = null,
        // language = null,
        // task = null,

        ...kwargs
    }) {
        generation_config = this._prepare_generation_config(generation_config, kwargs);

        const init_tokens = kwargs.decoder_input_ids ?? this._retrieve_init_tokens(generation_config);

        if (generation_config.return_timestamps) {
            logits_processor ??= new LogitsProcessorList();
            logits_processor.push(new WhisperTimeStampLogitsProcessor(generation_config, init_tokens));
        }

        if (generation_config.begin_suppress_tokens) {
            logits_processor ??= new LogitsProcessorList();
            logits_processor.push(
                new SuppressTokensAtBeginLogitsProcessor(generation_config.begin_suppress_tokens, init_tokens.length),
            );
        }

        if (generation_config.return_token_timestamps) {
            if (!generation_config.alignment_heads) {
                throw new Error(
                    'Model generation config has no `alignment_heads`, token-level timestamps not available. ' +
                        'See https://gist.github.com/hollance/42e32852f24243b748ae6bc1f985b13a on how to add this property to the generation config.',
                );
            }

            if (generation_config.task === 'translate') {
                console.warn("Token-level timestamps may not be reliable for task 'translate'.");
            }

            generation_config.output_attentions = true;
            generation_config.return_dict_in_generate = true;
        }

        const outputs = await super.generate({
            inputs,
            generation_config,
            logits_processor,
            decoder_input_ids: init_tokens,
            ...kwargs,
        });

        if (generation_config.return_token_timestamps) {
            outputs['token_timestamps'] = this._extract_token_timestamps(
                // @ts-expect-error TS2345
                outputs,
                generation_config.alignment_heads,
                generation_config.num_frames,
            );
        }

        return outputs;
    }

    /**
     * Calculates token-level timestamps using the encoder-decoder cross-attentions and
     * dynamic time-warping (DTW) to map each output token to a position in the input audio.
     * If `num_frames` is specified, the encoder-decoder cross-attentions will be cropped before applying DTW.
     * @param {Object} generate_outputs Outputs generated by the model
     * @param {Tensor[][]} generate_outputs.cross_attentions The cross attentions output by the model
     * @param {Tensor} generate_outputs.sequences The sequences output by the model
     * @param {number[][]} alignment_heads Alignment heads of the model
     * @param {number} [num_frames=null] Number of frames in the input audio.
     * @param {number} [time_precision=0.02] Precision of the timestamps in seconds
     * @returns {Tensor} tensor containing the timestamps in seconds for each predicted token
     */
    _extract_token_timestamps(generate_outputs, alignment_heads, num_frames = null, time_precision = 0.02) {
        if (!generate_outputs.cross_attentions) {
            throw new Error(
                'Model outputs must contain cross attentions to extract timestamps. ' +
                    'This is most likely because the model was not exported with `output_attentions=True`.',
            );
        }
        if (num_frames == null) {
            console.warn(
                '`num_frames` has not been set, meaning the entire audio will be analyzed. ' +
                    'This may lead to inaccurate token-level timestamps for short audios (< 30 seconds).',
            );
        }

        // @ts-expect-error TS2339
        let median_filter_width = this.config.median_filter_width;
        if (median_filter_width === undefined) {
            console.warn('Model config has no `median_filter_width`, using default value of 7.');
            median_filter_width = 7;
        }

        // TODO: Improve batch processing
        const batch = generate_outputs.cross_attentions;
        // Create a list with `decoder_layers` elements, each a tensor of shape
        // (batch size, attention_heads, output length, input length).
        const cross_attentions = Array.from(
            // @ts-expect-error TS2339
            { length: this.config.decoder_layers },
            // Concatenate the cross attentions for each layer across sequence length dimension.
            (_, i) =>
                cat(
                    batch.map((x) => x[i]),
                    2,
                ),
        );

        const weights = stack(
            alignment_heads.map(([l, h]) => {
                if (l >= cross_attentions.length) {
                    throw new Error(
                        `Layer index ${l} is out of bounds for cross attentions (length ${cross_attentions.length}).`,
                    );
                }
                return num_frames
                    ? cross_attentions[l].slice(null, h, null, [0, num_frames])
                    : cross_attentions[l].slice(null, h);
            }),
        ).transpose(1, 0, 2, 3);

        const [std, calculatedMean] = std_mean(weights, -2, 0, true);

        // Normalize and smoothen the weights.
        const smoothedWeights = weights.clone(); // [1, 8, seqLength, 1500]

        for (let a = 0; a < smoothedWeights.dims[0]; ++a) {
            const aTensor = smoothedWeights[a]; // [8, seqLength, 1500]

            for (let b = 0; b < aTensor.dims[0]; ++b) {
                const bTensor = aTensor[b]; // [seqLength, 1500]

                const stdTensorData = std[a][b][0].data; // [1500]
                const meanTensorData = calculatedMean[a][b][0].data; // [1500]

                for (let c = 0; c < bTensor.dims[0]; ++c) {
                    let cTensorData = bTensor[c].data; // [1500]
                    for (let d = 0; d < cTensorData.length; ++d) {
                        cTensorData[d] = (cTensorData[d] - meanTensorData[d]) / stdTensorData[d];
                    }

                    // Apply median filter.
                    cTensorData.set(medianFilter(cTensorData, median_filter_width));
                }
            }
        }

        // Average the different cross-attention heads.
        const batchedMatrices = [mean(smoothedWeights, 1)];

        const timestampsShape = generate_outputs.sequences.dims;

        const timestamps = new Tensor(
            'float32',
            new Float32Array(timestampsShape[0] * timestampsShape[1]),
            timestampsShape,
        );

        // Perform dynamic time warping on each element of the batch.
        for (let batch_idx = 0; batch_idx < timestampsShape[0]; ++batch_idx) {
            // NOTE: Since we run only one batch at a time, we can squeeze to get the same dimensions
            // as the python implementation
            const matrix = batchedMatrices[batch_idx].neg().squeeze_(0);
            const [text_indices, time_indices] = dynamic_time_warping(matrix.tolist());

            const diffs = Array.from(
                { length: text_indices.length - 1 },
                (v, i) => text_indices[i + 1] - text_indices[i],
            );
            const jumps = mergeArrays([1], diffs).map((x) => !!x); // convert to boolean

            const jump_times = [];
            for (let i = 0; i < jumps.length; ++i) {
                if (jumps[i]) {
                    // NOTE: No point in rounding here, since we set to Float32Array later
                    jump_times.push(time_indices[i] * time_precision);
                }
            }
            timestamps[batch_idx].data.set(jump_times, 1);
        }

        return timestamps;
    }
}
//////////////////////////////////////////////////

export class LiteWhisperForConditionalGeneration extends WhisperForConditionalGeneration {}

//////////////////////////////////////////////////
// Moonshine models
export class MoonshinePreTrainedModel extends PreTrainedModel {
    requires_attention_mask = false;
    main_input_name = 'input_values';
    forward_params = ['input_values', 'decoder_input_ids', 'past_key_values'];
}

/**
 * MoonshineModel class for training Moonshine models without a language model head.
 */
export class MoonshineModel extends MoonshinePreTrainedModel {}

export class MoonshineForConditionalGeneration extends MoonshinePreTrainedModel {}
//////////////////////////////////////////////////

//////////////////////////////////////////////////
/**
 * Vision Encoder-Decoder model based on OpenAI's GPT architecture for image captioning and other vision tasks
 */
export class VisionEncoderDecoderModel extends PreTrainedModel {
    main_input_name = 'pixel_values';
    forward_params = [
        // Encoder inputs
        'pixel_values',

        // Decoder inpputs
        'decoder_input_ids',
        'encoder_hidden_states',
        'past_key_values',
    ];
}
//////////////////////////////////////////////////

//////////////////////////////////////////////////
// LLaVa Models
export class LlavaPreTrainedModel extends PreTrainedModel {
    forward_params = ['input_ids', 'attention_mask', 'pixel_values', 'position_ids', 'past_key_values'];
}

/**
 * The LLAVA model which consists of a vision backbone and a language model.
 */
export class LlavaForConditionalGeneration extends LlavaPreTrainedModel {
    _merge_input_ids_with_image_features(kwargs) {
        const vision_hidden_size = kwargs.image_features.dims.at(-1);
        const reshaped_image_hidden_states = kwargs.image_features.view(-1, vision_hidden_size);

        return default_merge_input_ids_with_image_features({
            // @ts-ignore
            image_token_id: this.config.image_token_index,
            ...kwargs,
            image_features: reshaped_image_hidden_states,
        });
    }
}
//////////////////////////////////////////////////

export class LlavaOnevisionForConditionalGeneration extends LlavaForConditionalGeneration {} // NOTE: extends LlavaForConditionalGeneration
export class Moondream1ForConditionalGeneration extends LlavaForConditionalGeneration {} // NOTE: extends LlavaForConditionalGeneration

export class Florence2PreTrainedModel extends PreTrainedModel {
    forward_params = [
        // Encoder inputs
        'input_ids',
        'inputs_embeds',
        'attention_mask',
        'pixel_values',

        // Decoder inputs
        'encoder_outputs',
        'decoder_input_ids',
        'decoder_inputs_embeds',
        'decoder_attention_mask',
        'past_key_values',
    ];
    main_input_name = 'inputs_embeds';
}

export class Florence2ForConditionalGeneration extends Florence2PreTrainedModel {
    _merge_input_ids_with_image_features({ inputs_embeds, image_features, input_ids, attention_mask }) {
        return {
            inputs_embeds: cat(
                [
                    image_features, // image embeds
                    inputs_embeds, // task prefix embeds
                ],
                1,
            ),
            attention_mask: cat(
                [
                    ones(image_features.dims.slice(0, 2)), // image attention mask
                    attention_mask, // task prefix attention mask
                ],
                1,
            ),
        };
    }

    async _prepare_inputs_embeds({ input_ids, pixel_values, inputs_embeds, attention_mask }) {
        if (!input_ids && !pixel_values) {
            throw new Error('Either `input_ids` or `pixel_values` should be provided.');
        }

        // 1. Possibly, extract the input embeddings
        let text_features, image_features;
        if (input_ids) {
            text_features = await this.encode_text({ input_ids });
        }
        if (pixel_values) {
            image_features = await this.encode_image({ pixel_values });
        }

        // 2. Possibly, merge text and images
        if (text_features && image_features) {
            ({ inputs_embeds, attention_mask } = this._merge_input_ids_with_image_features({
                inputs_embeds: text_features,
                image_features,
                input_ids,
                attention_mask,
            }));
        } else {
            inputs_embeds = text_features || image_features;
        }

        return { inputs_embeds, attention_mask };
    }

    async forward({
        input_ids,
        pixel_values,
        attention_mask,
        decoder_input_ids,
        decoder_attention_mask,
        encoder_outputs,
        past_key_values,

        inputs_embeds,
        decoder_inputs_embeds,
    }) {
        if (!inputs_embeds) {
            ({ inputs_embeds, attention_mask } = await this._prepare_inputs_embeds({
                input_ids,
                pixel_values,
                inputs_embeds,
                attention_mask,
            }));
        }

        if (!encoder_outputs) {
            // Must compute encoder outputs
            let { last_hidden_state } = await encoderForward(this, { inputs_embeds, attention_mask });
            encoder_outputs = last_hidden_state;
        }

        if (!decoder_inputs_embeds) {
            if (!decoder_input_ids) {
                throw new Error('Either `decoder_input_ids` or `decoder_inputs_embeds` should be provided.');
            }
            decoder_inputs_embeds = await this.encode_text({ input_ids: decoder_input_ids });
        }

        const decoderFeeds = {
            inputs_embeds: decoder_inputs_embeds,
            attention_mask: decoder_attention_mask,
            encoder_attention_mask: attention_mask,
            encoder_hidden_states: encoder_outputs,
            past_key_values,
        };
        const decoder_outputs = await decoderForward(this, decoderFeeds, true);
        return decoder_outputs;
    }
}

export class PaliGemmaPreTrainedModel extends PreTrainedModel {
    forward_params = [
        'input_ids',
        // 'inputs_embeds',
        'attention_mask',
        'pixel_values',
        'position_ids',
        'past_key_values',
    ];
}

export class PaliGemmaForConditionalGeneration extends PaliGemmaPreTrainedModel {
    _merge_input_ids_with_image_features(kwargs) {
        const vision_hidden_size = kwargs.image_features.dims.at(-1);
        const reshaped_image_hidden_states = kwargs.image_features.view(-1, vision_hidden_size);

        return default_merge_input_ids_with_image_features({
            // @ts-ignore
            image_token_id: this.config.image_token_index,
            ...kwargs,
            image_features: reshaped_image_hidden_states,
        });
    }
}

export class LlavaQwen2ForCausalLM extends LlavaPreTrainedModel {
    _merge_input_ids_with_image_features(kwargs) {
        const vision_hidden_size = kwargs.image_features.dims.at(-1);
        const reshaped_image_hidden_states = kwargs.image_features.view(-1, vision_hidden_size);

        return default_merge_input_ids_with_image_features({
            // @ts-ignore
            image_token_id: this.config.image_token_index,
            ...kwargs,
            image_features: reshaped_image_hidden_states,
        });
    }
}

export class Gemma3nPreTrainedModel extends PreTrainedModel {
    forward_params = [
        'input_ids',
        'attention_mask',
        'inputs_embeds',
        'per_layer_inputs',

        'position_ids',
        'pixel_values',
        'input_features',
        'input_features_mask',
        'past_key_values',
    ];
}
export class Gemma3nForConditionalGeneration extends Gemma3nPreTrainedModel {
    async forward({
        // Produced by the tokenizer/processor:
        input_ids = null,
        attention_mask = null,
        pixel_values = null,
        input_features = null,
        input_features_mask = null,

        // Used during generation:
        position_ids = null,
        inputs_embeds = null,
        per_layer_inputs = null,
        past_key_values = null,

        // Generic generation parameters
        generation_config = null,
        logits_processor = null,

        // TODO: needed?
        ...kwargs
    }) {
        if (!inputs_embeds || !per_layer_inputs) {
            // 1. Extract the text embeddings.
            ({ inputs_embeds, per_layer_inputs } = await sessionRun(this.sessions['embed_tokens'], {
                input_ids,
            }));
            if (input_ids.dims[1] !== 1) {
                if (pixel_values) {
                    // Encode the image
                    const { image_features } = await sessionRun(this.sessions['vision_encoder'], {
                        pixel_values,
                    });
                    ({ inputs_embeds, attention_mask } = this._merge_input_ids_with_image_features({
                        image_features,
                        inputs_embeds,
                        input_ids,
                        attention_mask,
                    }));
                }

                if (input_features) {
                    // Encode the audio
                    const { audio_features } = await sessionRun(this.sessions['audio_encoder'], {
                        input_features,
                        input_features_mask,
                    });
                    ({ inputs_embeds, attention_mask } = this._merge_input_ids_with_audio_features({
                        audio_features,
                        inputs_embeds,
                        input_ids,
                        attention_mask,
                    }));
                }
            }
        }

        const outputs = await decoderForward(
            this,
            {
                inputs_embeds,
                per_layer_inputs,
                past_key_values,
                attention_mask,
                position_ids,
                generation_config,
                logits_processor,
            },
            true,
        );
        return outputs;
    }

    _merge_input_ids_with_image_features(kwargs) {
        const vision_hidden_size = kwargs.image_features.dims.at(-1);
        const reshaped_image_hidden_states = kwargs.image_features.view(-1, vision_hidden_size);
        return default_merge_input_ids_with_image_features({
            // @ts-ignore
            image_token_id: this.config.image_token_id,
            ...kwargs,
            image_features: reshaped_image_hidden_states,
        });
    }
    _merge_input_ids_with_audio_features(kwargs) {
        const audio_hidden_size = kwargs.audio_features.dims.at(-1);
        const reshaped_audio_features = kwargs.audio_features.view(-1, audio_hidden_size);

        return default_merge_input_ids_with_audio_features({
            // @ts-ignore
            audio_token_id: this.config.audio_token_id,
            ...kwargs,
            audio_features: reshaped_audio_features,
        });
    }
}

//////////////////////////////////////////////////
// Idefics3 Models
export class Idefics3PreTrainedModel extends PreTrainedModel {
    forward_params = [
        'input_ids',
        'attention_mask',
        'pixel_values',
        'pixel_attention_mask',
        'position_ids',
        'past_key_values',
    ];
}

/**
 * The Idefics3 model which consists of a vision backbone and a language model.
 */
export class Idefics3ForConditionalGeneration extends Idefics3PreTrainedModel {
    async encode_image({ pixel_values, pixel_attention_mask }) {
        const features = (await sessionRun(this.sessions['vision_encoder'], { pixel_values, pixel_attention_mask }))
            .image_features;
        return features;
    }

    _merge_input_ids_with_image_features(kwargs) {
        const vision_hidden_size = kwargs.image_features.dims.at(-1);
        const reshaped_image_hidden_states = kwargs.image_features.view(-1, vision_hidden_size);

        return default_merge_input_ids_with_image_features({
            // @ts-ignore
            image_token_id: this.config.image_token_id,
            ...kwargs,
            image_features: reshaped_image_hidden_states,
        });
    }
}
//////////////////////////////////////////////////

/**
 * The SmolVLM Model with a language modeling head.
 * It is made up a SigLIP vision encoder, with a language modeling head on top.
 */
export class SmolVLMForConditionalGeneration extends Idefics3ForConditionalGeneration {}

//////////////////////////////////////////////////
export class Phi3VPreTrainedModel extends PreTrainedModel {
    forward_params = [
        'input_ids',
        'inputs_embeds',
        'attention_mask',
        'position_ids',
        'pixel_values',
        'image_sizes',
        'past_key_values',
    ];
}
export class Phi3VForCausalLM extends Phi3VPreTrainedModel {
    async forward({
        // Produced by the tokenizer/processor:
        input_ids = null,
        attention_mask = null,
        pixel_values = null,
        image_sizes = null,

        // Used during generation:
        position_ids = null,
        inputs_embeds = null,
        past_key_values = null,

        // Generic generation parameters
        generation_config = null,
        logits_processor = null,

        // TODO: needed?
        ...kwargs
    }) {
        if (!inputs_embeds) {
            let image_features;
            if (pixel_values && input_ids.dims[1] !== 1) {
                if (!image_sizes) {
                    throw new Error('`image_sizes` must be provided when `pixel_values` is provided.');
                }

                // Encode the image
                ({ image_features } = await sessionRun(this.sessions['vision_encoder'], {
                    pixel_values,
                    image_sizes,
                }));
            } else {
                const hidden_size = this.config.normalized_config.hidden_size;
                image_features = new Tensor('float32', [], [0, hidden_size]);
            }

            ({ inputs_embeds } = await sessionRun(this.sessions['prepare_inputs_embeds'], {
                input_ids,
                image_features,
            }));
        }

        const outputs = await decoderForward(
            this,
            {
                inputs_embeds,
                past_key_values,
                attention_mask,
                position_ids,
                generation_config,
                logits_processor,
            },
            false,
        );
        return outputs;
    }
}

//////////////////////////////////////////////////
export class CLIPPreTrainedModel extends PreTrainedModel {}

/**
 * CLIP Text and Vision Model with a projection layers on top
 *
 * **Example:** Perform zero-shot image classification with a `CLIPModel`.
 *
 * ```javascript
 * import { AutoTokenizer, AutoProcessor, CLIPModel, RawImage } from '@huggingface/transformers';
 *
 * // Load tokenizer, processor, and model
 * let tokenizer = await AutoTokenizer.from_pretrained('Xenova/clip-vit-base-patch16');
 * let processor = await AutoProcessor.from_pretrained('Xenova/clip-vit-base-patch16');
 * let model = await CLIPModel.from_pretrained('Xenova/clip-vit-base-patch16');
 *
 * // Run tokenization
 * let texts = ['a photo of a car', 'a photo of a football match']
 * let text_inputs = tokenizer(texts, { padding: true, truncation: true });
 *
 * // Read image and run processor
 * let image = await RawImage.read('https://huggingface.co/datasets/Xenova/transformers.js-docs/resolve/main/football-match.jpg');
 * let image_inputs = await processor(image);
 *
 * // Run model with both text and pixel inputs
 * let output = await model({ ...text_inputs, ...image_inputs });
 * // {
 * //   logits_per_image: Tensor {
 * //     dims: [ 1, 2 ],
 * //     data: Float32Array(2) [ 18.579734802246094, 24.31830596923828 ],
 * //   },
 * //   logits_per_text: Tensor {
 * //     dims: [ 2, 1 ],
 * //     data: Float32Array(2) [ 18.579734802246094, 24.31830596923828 ],
 * //   },
 * //   text_embeds: Tensor {
 * //     dims: [ 2, 512 ],
 * //     data: Float32Array(1024) [ ... ],
 * //   },
 * //   image_embeds: Tensor {
 * //     dims: [ 1, 512 ],
 * //     data: Float32Array(512) [ ... ],
 * //   }
 * // }
 * ```
 */
export class CLIPModel extends CLIPPreTrainedModel {}

/**
 * The text model from CLIP without any head or projection on top.
 */
export class CLIPTextModel extends CLIPPreTrainedModel {
    /** @type {typeof PreTrainedModel.from_pretrained} */
    static async from_pretrained(pretrained_model_name_or_path, options = {}) {
        return super.from_pretrained(pretrained_model_name_or_path, {
            ...options,
            // Update default model file name if not provided
            model_file_name: options.model_file_name ?? 'text_model',
        });
    }
}

/**
 * CLIP Text Model with a projection layer on top (a linear layer on top of the pooled output)
 *
 * **Example:** Compute text embeddings with `CLIPTextModelWithProjection`.
 *
 * ```javascript
 * import { AutoTokenizer, CLIPTextModelWithProjection } from '@huggingface/transformers';
 *
 * // Load tokenizer and text model
 * const tokenizer = await AutoTokenizer.from_pretrained('Xenova/clip-vit-base-patch16');
 * const text_model = await CLIPTextModelWithProjection.from_pretrained('Xenova/clip-vit-base-patch16');
 *
 * // Run tokenization
 * let texts = ['a photo of a car', 'a photo of a football match'];
 * let text_inputs = tokenizer(texts, { padding: true, truncation: true });
 *
 * // Compute embeddings
 * const { text_embeds } = await text_model(text_inputs);
 * // Tensor {
 * //   dims: [ 2, 512 ],
 * //   type: 'float32',
 * //   data: Float32Array(1024) [ ... ],
 * //   size: 1024
 * // }
 * ```
 */
export class CLIPTextModelWithProjection extends CLIPPreTrainedModel {
    /** @type {typeof PreTrainedModel.from_pretrained} */
    static async from_pretrained(pretrained_model_name_or_path, options = {}) {
        return super.from_pretrained(pretrained_model_name_or_path, {
            ...options,
            // Update default model file name if not provided
            model_file_name: options.model_file_name ?? 'text_model',
        });
    }
}

/**
 * The vision model from CLIP without any head or projection on top.
 */
export class CLIPVisionModel extends CLIPPreTrainedModel {
    /** @type {typeof PreTrainedModel.from_pretrained} */
    static async from_pretrained(pretrained_model_name_or_path, options = {}) {
        return super.from_pretrained(pretrained_model_name_or_path, {
            ...options,
            // Update default model file name if not provided
            model_file_name: options.model_file_name ?? 'vision_model',
        });
    }
}

/**
 * CLIP Vision Model with a projection layer on top (a linear layer on top of the pooled output)
 *
 * **Example:** Compute vision embeddings with `CLIPVisionModelWithProjection`.
 *
 * ```javascript
 * import { AutoProcessor, CLIPVisionModelWithProjection, RawImage} from '@huggingface/transformers';
 *
 * // Load processor and vision model
 * const processor = await AutoProcessor.from_pretrained('Xenova/clip-vit-base-patch16');
 * const vision_model = await CLIPVisionModelWithProjection.from_pretrained('Xenova/clip-vit-base-patch16');
 *
 * // Read image and run processor
 * let image = await RawImage.read('https://huggingface.co/datasets/Xenova/transformers.js-docs/resolve/main/football-match.jpg');
 * let image_inputs = await processor(image);
 *
 * // Compute embeddings
 * const { image_embeds } = await vision_model(image_inputs);
 * // Tensor {
 * //   dims: [ 1, 512 ],
 * //   type: 'float32',
 * //   data: Float32Array(512) [ ... ],
 * //   size: 512
 * // }
 * ```
 */
export class CLIPVisionModelWithProjection extends CLIPPreTrainedModel {
    /** @type {typeof PreTrainedModel.from_pretrained} */
    static async from_pretrained(pretrained_model_name_or_path, options = {}) {
        return super.from_pretrained(pretrained_model_name_or_path, {
            ...options,
            // Update default model file name if not provided
            model_file_name: options.model_file_name ?? 'vision_model',
        });
    }
}
//////////////////////////////////////////////////

//////////////////////////////////////////////////
// SigLIP models
export class SiglipPreTrainedModel extends PreTrainedModel {}

/**
 * SigLIP Text and Vision Model with a projection layers on top
 *
 * **Example:** Perform zero-shot image classification with a `SiglipModel`.
 *
 * ```javascript
 * import { AutoTokenizer, AutoProcessor, SiglipModel, RawImage } from '@huggingface/transformers';
 *
 * // Load tokenizer, processor, and model
 * const tokenizer = await AutoTokenizer.from_pretrained('Xenova/siglip-base-patch16-224');
 * const processor = await AutoProcessor.from_pretrained('Xenova/siglip-base-patch16-224');
 * const model = await SiglipModel.from_pretrained('Xenova/siglip-base-patch16-224');
 *
 * // Run tokenization
 * const texts = ['a photo of 2 cats', 'a photo of 2 dogs'];
 * const text_inputs = tokenizer(texts, { padding: 'max_length', truncation: true });
 *
 * // Read image and run processor
 * const image = await RawImage.read('http://images.cocodataset.org/val2017/000000039769.jpg');
 * const image_inputs = await processor(image);
 *
 * // Run model with both text and pixel inputs
 * const output = await model({ ...text_inputs, ...image_inputs });
 * // {
 * //   logits_per_image: Tensor {
 * //     dims: [ 1, 2 ],
 * //     data: Float32Array(2) [ -1.6019744873046875, -10.720091819763184 ],
 * //   },
 * //   logits_per_text: Tensor {
 * //     dims: [ 2, 1 ],
 * //     data: Float32Array(2) [ -1.6019744873046875, -10.720091819763184 ],
 * //   },
 * //   text_embeds: Tensor {
 * //     dims: [ 2, 768 ],
 * //     data: Float32Array(1536) [ ... ],
 * //   },
 * //   image_embeds: Tensor {
 * //     dims: [ 1, 768 ],
 * //     data: Float32Array(768) [ ... ],
 * //   }
 * // }
 * ```
 */
export class SiglipModel extends SiglipPreTrainedModel {}

/**
 * The text model from SigLIP without any head or projection on top.
 *
 * **Example:** Compute text embeddings with `SiglipTextModel`.
 *
 * ```javascript
 * import { AutoTokenizer, SiglipTextModel } from '@huggingface/transformers';
 *
 * // Load tokenizer and text model
 * const tokenizer = await AutoTokenizer.from_pretrained('Xenova/siglip-base-patch16-224');
 * const text_model = await SiglipTextModel.from_pretrained('Xenova/siglip-base-patch16-224');
 *
 * // Run tokenization
 * const texts = ['a photo of 2 cats', 'a photo of 2 dogs'];
 * const text_inputs = tokenizer(texts, { padding: 'max_length', truncation: true });
 *
 * // Compute embeddings
 * const { pooler_output } = await text_model(text_inputs);
 * // Tensor {
 * //   dims: [ 2, 768 ],
 * //   type: 'float32',
 * //   data: Float32Array(1536) [ ... ],
 * //   size: 1536
 * // }
 * ```
 */
export class SiglipTextModel extends SiglipPreTrainedModel {
    /** @type {typeof PreTrainedModel.from_pretrained} */
    static async from_pretrained(pretrained_model_name_or_path, options = {}) {
        return super.from_pretrained(pretrained_model_name_or_path, {
            ...options,
            // Update default model file name if not provided
            model_file_name: options.model_file_name ?? 'text_model',
        });
    }
}

/**
 * The vision model from SigLIP without any head or projection on top.
 *
 * **Example:** Compute vision embeddings with `SiglipVisionModel`.
 *
 * ```javascript
 * import { AutoProcessor, SiglipVisionModel, RawImage} from '@huggingface/transformers';
 *
 * // Load processor and vision model
 * const processor = await AutoProcessor.from_pretrained('Xenova/siglip-base-patch16-224');
 * const vision_model = await SiglipVisionModel.from_pretrained('Xenova/siglip-base-patch16-224');
 *
 * // Read image and run processor
 * const image = await RawImage.read('https://huggingface.co/datasets/Xenova/transformers.js-docs/resolve/main/football-match.jpg');
 * const image_inputs = await processor(image);
 *
 * // Compute embeddings
 * const { pooler_output } = await vision_model(image_inputs);
 * // Tensor {
 * //   dims: [ 1, 768 ],
 * //   type: 'float32',
 * //   data: Float32Array(768) [ ... ],
 * //   size: 768
 * // }
 * ```
 */
export class SiglipVisionModel extends CLIPPreTrainedModel {
    /** @type {typeof PreTrainedModel.from_pretrained} */
    static async from_pretrained(pretrained_model_name_or_path, options = {}) {
        return super.from_pretrained(pretrained_model_name_or_path, {
            ...options,
            // Update default model file name if not provided
            model_file_name: options.model_file_name ?? 'vision_model',
        });
    }
}
//////////////////////////////////////////////////
// ChineseCLIP models
export class ChineseCLIPPreTrainedModel extends PreTrainedModel {}

export class ChineseCLIPModel extends ChineseCLIPPreTrainedModel {}
//////////////////////////////////////////////////

//////////////////////////////////////////////////
// JinaCLIP models
export class JinaCLIPPreTrainedModel extends PreTrainedModel {}

export class JinaCLIPModel extends JinaCLIPPreTrainedModel {
    async forward(model_inputs) {
        const missing_text_inputs = !model_inputs.input_ids;
        const missing_image_inputs = !model_inputs.pixel_values;

        if (missing_text_inputs && missing_image_inputs) {
            throw new Error('Either `input_ids` or `pixel_values` should be provided.');
        }

        // If either `input_ids` or `pixel_values` aren't passed, we need to create dummy input since the model requires a value to be specified.
        if (missing_text_inputs) {
            // NOTE: We cannot pass zero-dimension tensor as input for input_ids.
            // Fortunately, the majority of time is spent in the vision encoder, so this shouldn't significantly impact performance.
            model_inputs.input_ids = ones([model_inputs.pixel_values.dims[0], 1]);
        }

        if (missing_image_inputs) {
            // NOTE: Since we create a zero-sized tensor, this does not increase computation time.
            // @ts-ignore
            const { image_size } = this.config.vision_config;
            model_inputs.pixel_values = full([0, 3, image_size, image_size], 0.0); // (pass zero-dimension tensor)
        }

        const { text_embeddings, image_embeddings, l2norm_text_embeddings, l2norm_image_embeddings } =
            await super.forward(model_inputs);

        const result = {};
        if (!missing_text_inputs) {
            result.text_embeddings = text_embeddings;
            result.l2norm_text_embeddings = l2norm_text_embeddings;
        }
        if (!missing_image_inputs) {
            result.image_embeddings = image_embeddings;
            result.l2norm_image_embeddings = l2norm_image_embeddings;
        }
        return result;
    }
}

export class JinaCLIPTextModel extends JinaCLIPPreTrainedModel {
    /** @type {typeof PreTrainedModel.from_pretrained} */
    static async from_pretrained(pretrained_model_name_or_path, options = {}) {
        return super.from_pretrained(pretrained_model_name_or_path, {
            ...options,
            // Update default model file name if not provided
            model_file_name: options.model_file_name ?? 'text_model',
        });
    }
}

export class JinaCLIPVisionModel extends JinaCLIPPreTrainedModel {
    /** @type {typeof PreTrainedModel.from_pretrained} */
    static async from_pretrained(pretrained_model_name_or_path, options = {}) {
        return super.from_pretrained(pretrained_model_name_or_path, {
            ...options,
            // Update default model file name if not provided
            model_file_name: options.model_file_name ?? 'vision_model',
        });
    }
}
//////////////////////////////////////////////////

//////////////////////////////////////////////////
// CLIPSeg models
export class CLIPSegPreTrainedModel extends PreTrainedModel {}

export class CLIPSegModel extends CLIPSegPreTrainedModel {}

/**
 * CLIPSeg model with a Transformer-based decoder on top for zero-shot and one-shot image segmentation.
 *
 * **Example:** Perform zero-shot image segmentation with a `CLIPSegForImageSegmentation` model.
 *
 * ```javascript
 * import { AutoTokenizer, AutoProcessor, CLIPSegForImageSegmentation, RawImage } from '@huggingface/transformers';
 *
 * // Load tokenizer, processor, and model
 * const tokenizer = await AutoTokenizer.from_pretrained('Xenova/clipseg-rd64-refined');
 * const processor = await AutoProcessor.from_pretrained('Xenova/clipseg-rd64-refined');
 * const model = await CLIPSegForImageSegmentation.from_pretrained('Xenova/clipseg-rd64-refined');
 *
 * // Run tokenization
 * const texts = ['a glass', 'something to fill', 'wood', 'a jar'];
 * const text_inputs = tokenizer(texts, { padding: true, truncation: true });
 *
 * // Read image and run processor
 * const image = await RawImage.read('https://github.com/timojl/clipseg/blob/master/example_image.jpg?raw=true');
 * const image_inputs = await processor(image);
 *
 * // Run model with both text and pixel inputs
 * const { logits } = await model({ ...text_inputs, ...image_inputs });
 * // logits: Tensor {
 * //   dims: [4, 352, 352],
 * //   type: 'float32',
 * //   data: Float32Array(495616) [ ... ],
 * //   size: 495616
 * // }
 * ```
 *
 * You can visualize the predictions as follows:
 * ```javascript
 * const preds = logits
 *   .unsqueeze_(1)
 *   .sigmoid_()
 *   .mul_(255)
 *   .round_()
 *   .to('uint8');
 *
 * for (let i = 0; i < preds.dims[0]; ++i) {
 *   const img = RawImage.fromTensor(preds[i]);
 *   img.save(`prediction_${i}.png`);
 * }
 * ```
 */
export class CLIPSegForImageSegmentation extends CLIPSegPreTrainedModel {}
//////////////////////////////////////////////////

//////////////////////////////////////////////////
// GPT2 models
export class GPT2PreTrainedModel extends PreTrainedModel {}

export class GPT2Model extends GPT2PreTrainedModel {}

/**
 * GPT-2 language model head on top of the GPT-2 base model. This model is suitable for text generation tasks.
 */
export class GPT2LMHeadModel extends GPT2PreTrainedModel {}
// export class GPT2ForSequenceClassification extends GPT2PreTrainedModel {
// TODO
// }
//////////////////////////////////////////////////

//////////////////////////////////////////////////
// JAIS models
export class JAISPreTrainedModel extends PreTrainedModel {}

/**
 * The bare JAIS Model transformer outputting raw hidden-states without any specific head on top.
 */
export class JAISModel extends JAISPreTrainedModel {}

/**
 * The JAIS Model transformer with a language modeling head on top (linear layer with weights tied to the input embeddings).
 */
export class JAISLMHeadModel extends JAISPreTrainedModel {}
//////////////////////////////////////////////////

//////////////////////////////////////////////////
// GPTNeo models
export class GPTNeoPreTrainedModel extends PreTrainedModel {}
export class GPTNeoModel extends GPTNeoPreTrainedModel {}

export class GPTNeoForCausalLM extends GPTNeoPreTrainedModel {}
//////////////////////////////////////////////////

//////////////////////////////////////////////////
// GPTNeoX models
export class GPTNeoXPreTrainedModel extends PreTrainedModel {}
export class GPTNeoXModel extends GPTNeoXPreTrainedModel {}

export class GPTNeoXForCausalLM extends GPTNeoXPreTrainedModel {}
//////////////////////////////////////////////////

//////////////////////////////////////////////////
// GPT-J models
export class GPTJPreTrainedModel extends PreTrainedModel {}

export class GPTJModel extends GPTJPreTrainedModel {}

export class GPTJForCausalLM extends GPTJPreTrainedModel {}
//////////////////////////////////////////////////

//////////////////////////////////////////////////
// GPTBigCode models
export class GPTBigCodePreTrainedModel extends PreTrainedModel {}

export class GPTBigCodeModel extends GPTBigCodePreTrainedModel {}

export class GPTBigCodeForCausalLM extends GPTBigCodePreTrainedModel {}
//////////////////////////////////////////////////

//////////////////////////////////////////////////
// CodeGen models
export class CodeGenPreTrainedModel extends PreTrainedModel {}
/**
 * CodeGenModel is a class representing a code generation model without a language model head.
 */
export class CodeGenModel extends CodeGenPreTrainedModel {}

/**
 * CodeGenForCausalLM is a class that represents a code generation model based on the GPT-2 architecture. It extends the `CodeGenPreTrainedModel` class.
 */
export class CodeGenForCausalLM extends CodeGenPreTrainedModel {}
//////////////////////////////////////////////////

//////////////////////////////////////////////////
// LLama models

/**
 * The bare LLama Model outputting raw hidden-states without any specific head on top.
 */
export class LlamaPreTrainedModel extends PreTrainedModel {}
/**
 * The bare LLaMA Model outputting raw hidden-states without any specific head on top.
 */
export class LlamaModel extends LlamaPreTrainedModel {}

export class LlamaForCausalLM extends LlamaPreTrainedModel {}
//////////////////////////////////////////////////


//////////////////////////////////////////////////
export class Llama4PreTrainedModel extends PreTrainedModel { }
export class Llama4ForCausalLM extends Llama4PreTrainedModel { }
//////////////////////////////////////////////////


//////////////////////////////////////////////////
// Arcee models
export class ArceePreTrainedModel extends PreTrainedModel {}
export class ArceeModel extends ArceePreTrainedModel {}
export class ArceeForCausalLM extends ArceePreTrainedModel {}
//////////////////////////////////////////////////

//////////////////////////////////////////////////
// LFM2 models
export class Lfm2PreTrainedModel extends PreTrainedModel {}
export class Lfm2Model extends Lfm2PreTrainedModel {}
export class Lfm2ForCausalLM extends Lfm2PreTrainedModel {}
//////////////////////////////////////////////////

//////////////////////////////////////////////////
// SmolLM3 models
export class SmolLM3PreTrainedModel extends PreTrainedModel {}
export class SmolLM3Model extends SmolLM3PreTrainedModel {}
export class SmolLM3ForCausalLM extends SmolLM3PreTrainedModel {}
//////////////////////////////////////////////////

//////////////////////////////////////////////////
// Helium models
export class HeliumPreTrainedModel extends PreTrainedModel {}
export class HeliumModel extends HeliumPreTrainedModel {}
export class HeliumForCausalLM extends HeliumPreTrainedModel {}
//////////////////////////////////////////////////

//////////////////////////////////////////////////
// Glm models
export class GlmPreTrainedModel extends PreTrainedModel {}
export class GlmModel extends GlmPreTrainedModel {}
export class GlmForCausalLM extends GlmPreTrainedModel {}
//////////////////////////////////////////////////

//////////////////////////////////////////////////
// EXAONE models
export class ExaonePreTrainedModel extends PreTrainedModel {}
export class ExaoneModel extends ExaonePreTrainedModel {}
export class ExaoneForCausalLM extends ExaonePreTrainedModel {}
//////////////////////////////////////////////////

//////////////////////////////////////////////////
// MobileLLM models
export class MobileLLMPreTrainedModel extends PreTrainedModel {}
export class MobileLLMModel extends MobileLLMPreTrainedModel {}
export class MobileLLMForCausalLM extends MobileLLMPreTrainedModel {}
//////////////////////////////////////////////////

//////////////////////////////////////////////////
// OLMo models
export class OlmoPreTrainedModel extends PreTrainedModel {}
export class OlmoModel extends OlmoPreTrainedModel {}
export class OlmoForCausalLM extends OlmoPreTrainedModel {}
//////////////////////////////////////////////////

//////////////////////////////////////////////////
// OLMo2 models
export class Olmo2PreTrainedModel extends PreTrainedModel {}
export class Olmo2Model extends Olmo2PreTrainedModel {}
export class Olmo2ForCausalLM extends Olmo2PreTrainedModel {}
//////////////////////////////////////////////////

//////////////////////////////////////////////////
// Granite models
export class GranitePreTrainedModel extends PreTrainedModel {}
export class GraniteModel extends GranitePreTrainedModel {}
export class GraniteForCausalLM extends GranitePreTrainedModel {}
//////////////////////////////////////////////////

//////////////////////////////////////////////////
// Cohere models

/**
 * The bare Cohere Model outputting raw hidden-states without any specific head on top.
 */
export class CoherePreTrainedModel extends PreTrainedModel {}
export class CohereModel extends CoherePreTrainedModel {}

export class CohereForCausalLM extends CoherePreTrainedModel {}
//////////////////////////////////////////////////

//////////////////////////////////////////////////
// Gemma models

/**
 * The bare Gemma Model outputting raw hidden-states without any specific head on top.
 */
export class GemmaPreTrainedModel extends PreTrainedModel {}
/**
 * The bare Gemma Model outputting raw hidden-states without any specific head on top.
 */
export class GemmaModel extends GemmaPreTrainedModel {}

export class GemmaForCausalLM extends GemmaPreTrainedModel {}
//////////////////////////////////////////////////

//////////////////////////////////////////////////
// Gemma2 models

/**
 * The bare Gemma2 Model outputting raw hidden-states without any specific head on top.
 */
export class Gemma2PreTrainedModel extends PreTrainedModel {}
/**
 * The bare Gemma2 Model outputting raw hidden-states without any specific head on top.
 */
export class Gemma2Model extends Gemma2PreTrainedModel {}

export class Gemma2ForCausalLM extends Gemma2PreTrainedModel {}
//////////////////////////////////////////////////

<<<<<<< HEAD
=======
//////////////////////////////////////////////////
// VaultGemma models
export class VaultGemmaPreTrainedModel extends PreTrainedModel { }
export class VaultGemmaModel extends VaultGemmaPreTrainedModel { }
export class VaultGemmaForCausalLM extends VaultGemmaPreTrainedModel { }
//////////////////////////////////////////////////

>>>>>>> 699dcb56
//////////////////////////////////////////////////
// Gemma3 models

/**
 * The bare Gemma3 Model outputting raw hidden-states without any specific head on top.
 */
export class Gemma3PreTrainedModel extends PreTrainedModel {}
/**
 * The bare Gemma3 Model outputting raw hidden-states without any specific head on top.
 */
export class Gemma3Model extends Gemma3PreTrainedModel {}

export class Gemma3ForCausalLM extends Gemma3PreTrainedModel {}
//////////////////////////////////////////////////

//////////////////////////////////////////////////
export class OpenELMPreTrainedModel extends PreTrainedModel {}
export class OpenELMModel extends OpenELMPreTrainedModel {}

export class OpenELMForCausalLM extends OpenELMPreTrainedModel {}

//////////////////////////////////////////////////
// Qwen2 models

/**
 * The bare Qwen2 Model outputting raw hidden-states without any specific head on top.
 */
export class Qwen2PreTrainedModel extends PreTrainedModel {}
/**
 * The bare Qwen2 Model outputting raw hidden-states without any specific head on top.
 */
export class Qwen2Model extends Qwen2PreTrainedModel {}

export class Qwen2ForCausalLM extends Qwen2PreTrainedModel {}
//////////////////////////////////////////////////

//////////////////////////////////////////////////
// Qwen3 models

/**
 * The bare Qwen3 Model outputting raw hidden-states without any specific head on top.
 */
export class Qwen3PreTrainedModel extends PreTrainedModel {}
/**
 * The bare Qwen3 Model outputting raw hidden-states without any specific head on top.
 */
export class Qwen3Model extends Qwen3PreTrainedModel {}

export class Qwen3ForCausalLM extends Qwen3PreTrainedModel {}
//////////////////////////////////////////////////

export class Qwen2VLPreTrainedModel extends PreTrainedModel {
    forward_params = [
        // Text inputs
        'input_ids',
        'attention_mask',
        'position_ids',
        'past_key_values',

        // Vision inputs
        'pixel_values',
        'image_grid_thw',
    ];
}
export class Qwen2VLForConditionalGeneration extends Qwen2VLPreTrainedModel {
    /**
     * Calculate the 3D rope index based on image and video's temporal, height and width in LLM.
     *
     * Explanation:
     *     Each embedding sequence contains vision embedding and text embedding or just contains text embedding.
     *
     *     For pure text embedding sequence, the rotary position embedding has no difference with mordern LLMs.
     *     Examples:
     *         input_ids: [T T T T T], here T is for text.
     *         temporal position_ids: [0, 1, 2, 3, 4]
     *         height position_ids: [0, 1, 2, 3, 4]
     *         width position_ids: [0, 1, 2, 3, 4]
     *
     *     For vision and text embedding sequence, we calculate 3D rotary position embedding for vision part
     *     and 1D rotary position embeddin for text part.
     *     Examples:
     *         Assume we have a video input with 3 temporal patches, 2 height patches and 2 width patches.
     *         input_ids: [V V V V V V V V V V V V T T T T T], here V is for vision.
     *         vision temporal position_ids: [0, 0, 0, 0, 1, 1, 1, 1, 2, 2, 2, 2]
     *         vision height position_ids: [0, 0, 1, 1, 0, 0, 1, 1, 0, 0, 1, 1]
     *         vision width position_ids: [0, 1, 0, 1, 0, 1, 0, 1, 0, 1, 0, 1]
     *         text temporal position_ids: [3, 4, 5, 6, 7]
     *         text height position_ids: [3, 4, 5, 6, 7]
     *         text width position_ids: [3, 4, 5, 6, 7]
     *         Here we calculate the text start position_ids as the max vision position_ids plus 1.
     *
     * @param {Tensor} input_ids Indices of input sequence tokens in the vocabulary. Tensor of shape `(batch_size, sequence_length)`.
     * @param {Tensor} image_grid_thw (Optional) The temporal, height and width of feature shape of each image in LLM. Tensor of shape `(num_images, 3)`.
     * @param {Tensor} video_grid_thw (Optional) The temporal, height and width of feature shape of each video in LLM. Tensor of shape `(num_videos, 3)`.
     * @param {Tensor} attention_mask (Optional) Mask to avoid performing attention on padding token indices. Tensor of shape `(batch_size, sequence_length)`. Mask values selected in `[0, 1]`:
     * - 1 for tokens that are **not masked**,
     * - 0 for tokens that are **masked**.
     * @returns {[Tensor, Tensor]} [position_ids, mrope_position_deltas] with:
     * - position_ids: Tensor of shape `(3, batch_size, sequence_length)`.
     * - mrope_position_deltas: Tensor of shape `(batch_size)`.
     */
    get_rope_index(input_ids, image_grid_thw, video_grid_thw, attention_mask) {
        // @ts-ignore
        const { vision_config, image_token_id, video_token_id, vision_start_token_id } = this.config;
        const spatial_merge_size = vision_config.spatial_merge_size ?? 2;

        const mrope_position_deltas = [];
        if (image_grid_thw || video_grid_thw) {
            let total_input_ids = input_ids.tolist();
            if (!attention_mask) {
                attention_mask = ones_like(input_ids);
            }

            const attention_mask_list = attention_mask.tolist();
            const position_ids_list = Array.from({ length: 3 }, (_) =>
                Array.from({ length: input_ids.dims[0] }, (_) => Array.from({ length: input_ids.dims[1] }, (_) => 1)),
            );

            const image_grid_thw_list = image_grid_thw ? image_grid_thw.tolist() : [];
            const video_grid_thw_list = video_grid_thw ? video_grid_thw.tolist() : [];

            let image_index = 0;
            let video_index = 0;
            for (let i = 0; i < total_input_ids.length; ++i) {
                const ids = total_input_ids[i].filter((_, j) => attention_mask_list[i][j] == 1);

                const vision_start_indices = ids.reduce((acc, x, idx) => {
                    if (x == vision_start_token_id) acc.push(idx);
                    return acc;
                }, []);

                const vision_tokens = vision_start_indices.map((x) => ids[x + 1]);
                const image_nums = vision_tokens.filter((x) => x == image_token_id).length;
                const video_nums = vision_tokens.filter((x) => x == video_token_id).length;

                /** @type {number[][]} */
                let llm_pos_ids_list = [];
                let st = 0;
                let remain_images = image_nums;
                let remain_videos = video_nums;
                for (let j = 0; j < vision_tokens.length; ++j) {
                    const next_image_token = ids.findIndex((x, i) => i > st && x == image_token_id);
                    const next_video_token = ids.findIndex((x, i) => i > st && x == video_token_id);

                    const ed_image = remain_images > 0 && next_image_token !== -1 ? next_image_token : ids.length + 1;

                    const ed_video = remain_videos > 0 && next_video_token !== -1 ? next_video_token : ids.length + 1;

                    let ed;
                    let t, h, w;
                    if (ed_image < ed_video) {
                        [t, h, w] = image_grid_thw_list[image_index];
                        ++image_index;
                        --remain_images;
                        ed = ed_image;
                    } else {
                        [t, h, w] = video_grid_thw_list[video_index];
                        ++video_index;
                        --remain_videos;
                        ed = ed_video;
                    }

                    const [llm_grid_t, llm_grid_h, llm_grid_w] = [
                        Number(t),
                        Math.floor(Number(h) / spatial_merge_size),
                        Math.floor(Number(w) / spatial_merge_size),
                    ];
                    const text_len = ed - st;
                    const st_idx = llm_pos_ids_list.length > 0 ? max(llm_pos_ids_list.at(-1))[0] + 1 : 0;

                    llm_pos_ids_list.push(Array.from({ length: 3 * text_len }, (_, i) => st_idx + (i % text_len)));

                    const offset = text_len + st_idx;
                    const grid_size = llm_grid_t * llm_grid_h * llm_grid_w;
                    const t_index = Array.from(
                        { length: grid_size },
                        (_, i) => offset + Math.floor(i / (llm_grid_h * llm_grid_w)),
                    );
                    const h_index = Array.from(
                        { length: grid_size },
                        (_, i) => offset + (Math.floor(i / llm_grid_w) % llm_grid_h),
                    );
                    const w_index = Array.from({ length: grid_size }, (_, i) => offset + (i % llm_grid_w));

                    llm_pos_ids_list.push([t_index, h_index, w_index].flat());

                    st = ed + grid_size;
                }

                if (st < ids.length) {
                    const st_idx = llm_pos_ids_list.length > 0 ? max(llm_pos_ids_list.at(-1))[0] + 1 : 0;
                    const text_len = ids.length - st;

                    llm_pos_ids_list.push(Array.from({ length: 3 * text_len }, (_, i) => st_idx + (i % text_len)));
                }

                // NOTE: Each item in llm_pos_ids_list is an array of shape (3, text_len),
                // meaning to perform concatenation along dim=1, we can do the following:
                const num_items = llm_pos_ids_list.reduce((acc, x) => acc + x.length, 0);
                /** @type {number[]} */
                const llm_positions = new Array(num_items);
                let index = 0;
                for (let x = 0; x < 3; ++x) {
                    for (let y = 0; y < llm_pos_ids_list.length; ++y) {
                        const val = llm_pos_ids_list[y];
                        const text_len = val.length / 3;
                        for (let z = x * text_len; z < (x + 1) * text_len; ++z) {
                            llm_positions[index++] = val[z];
                        }
                    }
                }

                let count = 0;
                const attn_mask = attention_mask_list[i];
                for (let y = 0; y < attn_mask.length; ++y) {
                    if (attn_mask[y] == 1) {
                        for (let x = 0; x < 3; ++x) {
                            position_ids_list[x][i][y] = llm_positions[(x * num_items) / 3 + count];
                        }
                        ++count;
                    }
                }

                const max_llm_positions = max(llm_positions)[0];
                mrope_position_deltas.push(max_llm_positions + 1 - total_input_ids[i].length);
            }

            return [
                new Tensor('int64', position_ids_list.flat(Infinity), [3, input_ids.dims[0], input_ids.dims[1]]),
                new Tensor('int64', mrope_position_deltas, [mrope_position_deltas.length, 1]),
            ];
        } else {
            // Text-only
            if (attention_mask) {
                const { data, dims } = cumsum_masked_fill(attention_mask);

                const position_ids = BigInt64Array.from({ length: 3 * data.length }, (_, i) => data[i % data.length]);
                /** @type {bigint[]} */
                const mrope_position_deltas = Array.from(
                    { length: dims[0] },
                    (_, i) => max(data.subarray(dims[1] * i, dims[1] * (i + 1)))[0] + 1n + BigInt(dims[1]),
                );

                return [
                    new Tensor('int64', position_ids, [3, ...dims]),
                    new Tensor('int64', mrope_position_deltas, [mrope_position_deltas.length, 1]),
                ];
            } else {
                const [batch_size, seq_length] = input_ids.dims;
                const position_ids = BigInt64Array.from({ length: 3 * batch_size * seq_length }, (_, i) =>
                    BigInt(Math.floor((i % seq_length) / batch_size)),
                );

                return [new Tensor('int64', position_ids, [3, ...input_ids.dims]), zeros([batch_size, 1])];
            }
        }
    }

    async encode_image({ pixel_values, image_grid_thw }) {
        const features = (await sessionRun(this.sessions['vision_encoder'], { pixel_values, grid_thw: image_grid_thw }))
            .image_features;
        return features;
    }

    _merge_input_ids_with_image_features(kwargs) {
        return default_merge_input_ids_with_image_features({
            // @ts-ignore
            image_token_id: this.config.image_token_id,
            ...kwargs,
        });
    }

    prepare_inputs_for_generation(input_ids, model_inputs, generation_config) {
        // Overwritten -- in specific circumstances we don't want to forward image inputs to the model
        if (model_inputs.attention_mask && !model_inputs.position_ids) {
            // Calculate position_ids and rope_deltas
            if (!model_inputs.past_key_values) {
                [model_inputs.position_ids, model_inputs.rope_deltas] = this.get_rope_index(
                    model_inputs.input_ids,
                    model_inputs.image_grid_thw,
                    model_inputs.video_grid_thw,
                    model_inputs.attention_mask,
                );
            } else {
                model_inputs.pixel_values = null;
                // model_inputs.pixel_values_videos = null;

                const delta = BigInt(Object.values(model_inputs.past_key_values)[0].dims.at(-2));
                const rope_deltas_list = model_inputs.rope_deltas.map((x) => delta + x);
                model_inputs.position_ids = stack([rope_deltas_list, rope_deltas_list, rope_deltas_list], 0);
            }
        }

        return model_inputs;
    }
}

//////////////////////////////////////////////////
// Phi models
export class PhiPreTrainedModel extends PreTrainedModel {}
/**
 * The bare Phi Model outputting raw hidden-states without any specific head on top.
 */
export class PhiModel extends PhiPreTrainedModel {}

export class PhiForCausalLM extends PhiPreTrainedModel {}
//////////////////////////////////////////////////

//////////////////////////////////////////////////
// Phi3 models
export class Phi3PreTrainedModel extends PreTrainedModel {}

/**
 * The bare Phi3 Model outputting raw hidden-states without any specific head on top.
 */
export class Phi3Model extends Phi3PreTrainedModel {}

export class Phi3ForCausalLM extends Phi3PreTrainedModel {}
//////////////////////////////////////////////////

//////////////////////////////////////////////////
// Bloom models
/**
 * The Bloom Model transformer with a language modeling head on top (linear layer with weights tied to the input embeddings).
 */
export class BloomPreTrainedModel extends PreTrainedModel {}

/**
 * The bare Bloom Model transformer outputting raw hidden-states without any specific head on top.
 */
export class BloomModel extends BloomPreTrainedModel {}

/**
 * The Bloom Model transformer with a language modeling head on top (linear layer with weights tied to the input embeddings).
 */
export class BloomForCausalLM extends BloomPreTrainedModel {}
//////////////////////////////////////////////////

//////////////////////////////////////////////////
// MPT models
export class MptPreTrainedModel extends PreTrainedModel {}

/**
 * The bare Mpt Model transformer outputting raw hidden-states without any specific head on top.
 */
export class MptModel extends MptPreTrainedModel {}

/**
 * The MPT Model transformer with a language modeling head on top (linear layer with weights tied to the input embeddings).
 */
export class MptForCausalLM extends MptPreTrainedModel {}
//////////////////////////////////////////////////

//////////////////////////////////////////////////
// OPT models
export class OPTPreTrainedModel extends PreTrainedModel {}

/**
 * The bare OPT Model outputting raw hidden-states without any specific head on top.
 */
export class OPTModel extends OPTPreTrainedModel {}

/**
 * The OPT Model transformer with a language modeling head on top (linear layer with weights tied to the input embeddings).
 */
export class OPTForCausalLM extends OPTPreTrainedModel {}
//////////////////////////////////////////////////

//////////////////////////////////////////////////
export class ViTPreTrainedModel extends PreTrainedModel {}
export class ViTModel extends ViTPreTrainedModel {}
export class ViTForImageClassification extends ViTPreTrainedModel {
    /**
     * @param {any} model_inputs
     */
    async _call(model_inputs) {
        return new SequenceClassifierOutput(await super._call(model_inputs));
    }
}
//////////////////////////////////////////////////

//////////////////////////////////////////////////
export class IJepaPreTrainedModel extends PreTrainedModel {}
export class IJepaModel extends IJepaPreTrainedModel {}
export class IJepaForImageClassification extends IJepaPreTrainedModel {
    /**
     * @param {any} model_inputs
     */
    async _call(model_inputs) {
        return new SequenceClassifierOutput(await super._call(model_inputs));
    }
}
//////////////////////////////////////////////////

//////////////////////////////////////////////////
export class VitPosePreTrainedModel extends PreTrainedModel {}

/**
 * The VitPose model with a pose estimation head on top.
 */
export class VitPoseForPoseEstimation extends VitPosePreTrainedModel {}
//////////////////////////////////////////////////

//////////////////////////////////////////////////
export class PvtPreTrainedModel extends PreTrainedModel {}
export class PvtModel extends PvtPreTrainedModel {}
export class PvtForImageClassification extends PvtPreTrainedModel {
    /**
     * @param {any} model_inputs
     */
    async _call(model_inputs) {
        return new SequenceClassifierOutput(await super._call(model_inputs));
    }
}
//////////////////////////////////////////////////

//////////////////////////////////////////////////
export class ViTMAEPreTrainedModel extends PreTrainedModel {}
export class ViTMAEModel extends ViTMAEPreTrainedModel {}
//////////////////////////////////////////////////

//////////////////////////////////////////////////
export class ViTMSNPreTrainedModel extends PreTrainedModel {}
export class ViTMSNModel extends ViTMSNPreTrainedModel {}
export class ViTMSNForImageClassification extends ViTMSNPreTrainedModel {
    /**
     * @param {any} model_inputs
     */
    async _call(model_inputs) {
        return new SequenceClassifierOutput(await super._call(model_inputs));
    }
}
//////////////////////////////////////////////////

//////////////////////////////////////////////////
export class GroupViTPreTrainedModel extends PreTrainedModel {}
export class GroupViTModel extends GroupViTPreTrainedModel {}
//////////////////////////////////////////////////

//////////////////////////////////////////////////
export class FastViTPreTrainedModel extends PreTrainedModel {}
export class FastViTModel extends FastViTPreTrainedModel {}
export class FastViTForImageClassification extends FastViTPreTrainedModel {
    /**
     * @param {any} model_inputs
     */
    async _call(model_inputs) {
        return new SequenceClassifierOutput(await super._call(model_inputs));
    }
}
//////////////////////////////////////////////////

//////////////////////////////////////////////////
export class VitMattePreTrainedModel extends PreTrainedModel {}

/**
 * ViTMatte framework leveraging any vision backbone e.g. for ADE20k, CityScapes.
 *
 * **Example:** Perform image matting with a `VitMatteForImageMatting` model.
 * ```javascript
 * import { AutoProcessor, VitMatteForImageMatting, RawImage } from '@huggingface/transformers';
 *
 * // Load processor and model
 * const processor = await AutoProcessor.from_pretrained('Xenova/vitmatte-small-distinctions-646');
 * const model = await VitMatteForImageMatting.from_pretrained('Xenova/vitmatte-small-distinctions-646');
 *
 * // Load image and trimap
 * const image = await RawImage.fromURL('https://huggingface.co/datasets/Xenova/transformers.js-docs/resolve/main/vitmatte_image.png');
 * const trimap = await RawImage.fromURL('https://huggingface.co/datasets/Xenova/transformers.js-docs/resolve/main/vitmatte_trimap.png');
 *
 * // Prepare image + trimap for the model
 * const inputs = await processor(image, trimap);
 *
 * // Predict alpha matte
 * const { alphas } = await model(inputs);
 * // Tensor {
 * //   dims: [ 1, 1, 640, 960 ],
 * //   type: 'float32',
 * //   size: 614400,
 * //   data: Float32Array(614400) [ 0.9894027709960938, 0.9970508813858032, ... ]
 * // }
 * ```
 *
 * You can visualize the alpha matte as follows:
 * ```javascript
 * import { Tensor, cat } from '@huggingface/transformers';
 *
 * // Visualize predicted alpha matte
 * const imageTensor = image.toTensor();
 *
 * // Convert float (0-1) alpha matte to uint8 (0-255)
 * const alphaChannel = alphas
 *   .squeeze(0)
 *   .mul_(255)
 *   .clamp_(0, 255)
 *   .round_()
 *   .to('uint8');
 *
 * // Concatenate original image with predicted alpha
 * const imageData = cat([imageTensor, alphaChannel], 0);
 *
 * // Save output image
 * const outputImage = RawImage.fromTensor(imageData);
 * outputImage.save('output.png');
 * ```
 */
export class VitMatteForImageMatting extends VitMattePreTrainedModel {
    /**
     * @param {any} model_inputs
     */
    async _call(model_inputs) {
        return new ImageMattingOutput(await super._call(model_inputs));
    }
}
//////////////////////////////////////////////////

//////////////////////////////////////////////////
export class MobileViTPreTrainedModel extends PreTrainedModel {}
export class MobileViTModel extends MobileViTPreTrainedModel {}
export class MobileViTForImageClassification extends MobileViTPreTrainedModel {
    /**
     * @param {any} model_inputs
     */
    async _call(model_inputs) {
        return new SequenceClassifierOutput(await super._call(model_inputs));
    }
}
// TODO: MobileViTForSemanticSegmentation

//////////////////////////////////////////////////

//////////////////////////////////////////////////
export class MobileViTV2PreTrainedModel extends PreTrainedModel {}
export class MobileViTV2Model extends MobileViTV2PreTrainedModel {}
export class MobileViTV2ForImageClassification extends MobileViTV2PreTrainedModel {
    /**
     * @param {any} model_inputs
     */
    async _call(model_inputs) {
        return new SequenceClassifierOutput(await super._call(model_inputs));
    }
}
// TODO: MobileViTV2ForSemanticSegmentation

//////////////////////////////////////////////////

//////////////////////////////////////////////////
export class OwlViTPreTrainedModel extends PreTrainedModel {}
export class OwlViTModel extends OwlViTPreTrainedModel {}
export class OwlViTForObjectDetection extends OwlViTPreTrainedModel {}
//////////////////////////////////////////////////

//////////////////////////////////////////////////
export class Owlv2PreTrainedModel extends PreTrainedModel {}
export class Owlv2Model extends Owlv2PreTrainedModel {}
export class Owlv2ForObjectDetection extends Owlv2PreTrainedModel {}
//////////////////////////////////////////////////

//////////////////////////////////////////////////
// Beit Models
export class BeitPreTrainedModel extends PreTrainedModel {}
export class BeitModel extends BeitPreTrainedModel {}
export class BeitForImageClassification extends BeitPreTrainedModel {
    /**
     * @param {any} model_inputs
     */
    async _call(model_inputs) {
        return new SequenceClassifierOutput(await super._call(model_inputs));
    }
}
//////////////////////////////////////////////////

//////////////////////////////////////////////////
export class DetrPreTrainedModel extends PreTrainedModel {}
export class DetrModel extends DetrPreTrainedModel {}
export class DetrForObjectDetection extends DetrPreTrainedModel {
    /**
     * @param {any} model_inputs
     */
    async _call(model_inputs) {
        return new DetrObjectDetectionOutput(await super._call(model_inputs));
    }
}

export class DetrForSegmentation extends DetrPreTrainedModel {
    /**
     * Runs the model with the provided inputs
     * @param {Object} model_inputs Model inputs
     * @returns {Promise<DetrSegmentationOutput>} Object containing segmentation outputs
     */
    async _call(model_inputs) {
        return new DetrSegmentationOutput(await super._call(model_inputs));
    }
}

export class DetrObjectDetectionOutput extends ModelOutput {
    /**
     * @param {Object} output The output of the model.
     * @param {Tensor} output.logits Classification logits (including no-object) for all queries.
     * @param {Tensor} output.pred_boxes Normalized boxes coordinates for all queries, represented as (center_x, center_y, width, height).
     * These values are normalized in [0, 1], relative to the size of each individual image in the batch (disregarding possible padding).
     */
    constructor({ logits, pred_boxes }) {
        super();
        this.logits = logits;
        this.pred_boxes = pred_boxes;
    }
}

export class DetrSegmentationOutput extends ModelOutput {
    /**
     * @param {Object} output The output of the model.
     * @param {Tensor} output.logits The output logits of the model.
     * @param {Tensor} output.pred_boxes Predicted boxes.
     * @param {Tensor} output.pred_masks Predicted masks.
     */
    constructor({ logits, pred_boxes, pred_masks }) {
        super();
        this.logits = logits;
        this.pred_boxes = pred_boxes;
        this.pred_masks = pred_masks;
    }
}
//////////////////////////////////////////////////

//////////////////////////////////////////////////
export class RTDetrPreTrainedModel extends PreTrainedModel {}
export class RTDetrModel extends RTDetrPreTrainedModel {}
export class RTDetrForObjectDetection extends RTDetrPreTrainedModel {
    /**
     * @param {any} model_inputs
     */
    async _call(model_inputs) {
        return new RTDetrObjectDetectionOutput(await super._call(model_inputs));
    }
}

export class RTDetrObjectDetectionOutput extends ModelOutput {
    /**
     * @param {Object} output The output of the model.
     * @param {Tensor} output.logits Classification logits (including no-object) for all queries.
     * @param {Tensor} output.pred_boxes Normalized boxes coordinates for all queries, represented as (center_x, center_y, width, height).
     * These values are normalized in [0, 1], relative to the size of each individual image in the batch (disregarding possible padding).
     */
    constructor({ logits, pred_boxes }) {
        super();
        this.logits = logits;
        this.pred_boxes = pred_boxes;
    }
}
//////////////////////////////////////////////////

//////////////////////////////////////////////////
export class RTDetrV2PreTrainedModel extends PreTrainedModel {}
export class RTDetrV2Model extends RTDetrV2PreTrainedModel {}
export class RTDetrV2ForObjectDetection extends RTDetrV2PreTrainedModel {
    /**
     * @param {any} model_inputs
     */
    async _call(model_inputs) {
        return new RTDetrV2ObjectDetectionOutput(await super._call(model_inputs));
    }
}

export class RTDetrV2ObjectDetectionOutput extends RTDetrObjectDetectionOutput {}
//////////////////////////////////////////////////

//////////////////////////////////////////////////
export class RFDetrPreTrainedModel extends PreTrainedModel {}
export class RFDetrModel extends RFDetrPreTrainedModel {}
export class RFDetrForObjectDetection extends RFDetrPreTrainedModel {
    /**
     * @param {any} model_inputs
     */
    async _call(model_inputs) {
        return new RFDetrObjectDetectionOutput(await super._call(model_inputs));
    }
}

export class RFDetrObjectDetectionOutput extends RTDetrObjectDetectionOutput {}
//////////////////////////////////////////////////

//////////////////////////////////////////////////
export class DFinePreTrainedModel extends PreTrainedModel {}
export class DFineModel extends DFinePreTrainedModel {}
export class DFineForObjectDetection extends DFinePreTrainedModel {
    /**
     * @param {any} model_inputs
     */
    async _call(model_inputs) {
        return new RTDetrObjectDetectionOutput(await super._call(model_inputs));
    }
}
//////////////////////////////////////////////////

//////////////////////////////////////////////////
export class TableTransformerPreTrainedModel extends PreTrainedModel {}

/**
 * The bare Table Transformer Model (consisting of a backbone and encoder-decoder Transformer)
 * outputting raw hidden-states without any specific head on top.
 */
export class TableTransformerModel extends TableTransformerPreTrainedModel {}

/**
 * Table Transformer Model (consisting of a backbone and encoder-decoder Transformer)
 * with object detection heads on top, for tasks such as COCO detection.
 */
export class TableTransformerForObjectDetection extends TableTransformerPreTrainedModel {
    /**
     * @param {any} model_inputs
     */
    async _call(model_inputs) {
        return new TableTransformerObjectDetectionOutput(await super._call(model_inputs));
    }
}
export class TableTransformerObjectDetectionOutput extends DetrObjectDetectionOutput {}
//////////////////////////////////////////////////

//////////////////////////////////////////////////
export class DeiTPreTrainedModel extends PreTrainedModel {}
export class DeiTModel extends DeiTPreTrainedModel {}
export class DeiTForImageClassification extends DeiTPreTrainedModel {
    /**
     * @param {any} model_inputs
     */
    async _call(model_inputs) {
        return new SequenceClassifierOutput(await super._call(model_inputs));
    }
}
//////////////////////////////////////////////////

//////////////////////////////////////////////////
export class HieraPreTrainedModel extends PreTrainedModel {}
export class HieraModel extends HieraPreTrainedModel {}
export class HieraForImageClassification extends HieraPreTrainedModel {
    /**
     * @param {any} model_inputs
     */
    async _call(model_inputs) {
        return new SequenceClassifierOutput(await super._call(model_inputs));
    }
}
//////////////////////////////////////////////////

//////////////////////////////////////////////////
/**
 * An abstract class to handle weights initialization and a simple interface for downloading and loading pretrained models.
 */
export class ResNetPreTrainedModel extends PreTrainedModel {}

/**
 * The bare ResNet model outputting raw features without any specific head on top.
 */
export class ResNetModel extends ResNetPreTrainedModel {}

/**
 * ResNet Model with an image classification head on top (a linear layer on top of the pooled features), e.g. for ImageNet.
 */
export class ResNetForImageClassification extends ResNetPreTrainedModel {
    /**
     * @param {any} model_inputs
     */
    async _call(model_inputs) {
        return new SequenceClassifierOutput(await super._call(model_inputs));
    }
}
//////////////////////////////////////////////////

//////////////////////////////////////////////////
export class SwinPreTrainedModel extends PreTrainedModel {}
export class SwinModel extends SwinPreTrainedModel {}
export class SwinForImageClassification extends SwinPreTrainedModel {
    /**
     * @param {any} model_inputs
     */
    async _call(model_inputs) {
        return new SequenceClassifierOutput(await super._call(model_inputs));
    }
}
export class SwinForSemanticSegmentation extends SwinPreTrainedModel {}
//////////////////////////////////////////////////

//////////////////////////////////////////////////
export class Swin2SRPreTrainedModel extends PreTrainedModel {}

/**
 * The bare Swin2SR Model transformer outputting raw hidden-states without any specific head on top.
 */
export class Swin2SRModel extends Swin2SRPreTrainedModel {}

/**
 * Swin2SR Model transformer with an upsampler head on top for image super resolution and restoration.
 *
 * **Example:** Super-resolution w/ `Xenova/swin2SR-classical-sr-x2-64`.
 *
 * ```javascript
 * import { AutoProcessor, Swin2SRForImageSuperResolution, RawImage } from '@huggingface/transformers';
 *
 * // Load processor and model
 * const model_id = 'Xenova/swin2SR-classical-sr-x2-64';
 * const processor = await AutoProcessor.from_pretrained(model_id);
 * const model = await Swin2SRForImageSuperResolution.from_pretrained(model_id);
 *
 * // Prepare model inputs
 * const url = 'https://huggingface.co/datasets/Xenova/transformers.js-docs/resolve/main/butterfly.jpg';
 * const image = await RawImage.fromURL(url);
 * const inputs = await processor(image);
 *
 * // Run model
 * const outputs = await model(inputs);
 *
 * // Convert Tensor to RawImage
 * const output = outputs.reconstruction.squeeze().clamp_(0, 1).mul_(255).round_().to('uint8');
 * const outputImage = RawImage.fromTensor(output);
 * // RawImage {
 * //   data: Uint8Array(786432) [ 41, 31, 24, ... ],
 * //   width: 512,
 * //   height: 512,
 * //   channels: 3
 * // }
 * ```
 */
export class Swin2SRForImageSuperResolution extends Swin2SRPreTrainedModel {}
//////////////////////////////////////////////////

//////////////////////////////////////////////////
export class DPTPreTrainedModel extends PreTrainedModel {}

/**
 * The bare DPT Model transformer outputting raw hidden-states without any specific head on top.
 */
export class DPTModel extends DPTPreTrainedModel {}

/**
 * DPT Model with a depth estimation head on top (consisting of 3 convolutional layers) e.g. for KITTI, NYUv2.
 *
 * **Example:** Depth estimation w/ `Xenova/dpt-hybrid-midas`.
 * ```javascript
 * import { DPTForDepthEstimation, AutoProcessor, RawImage, interpolate_4d } from '@huggingface/transformers';
 *
 * // Load model and processor
 * const model_id = 'Xenova/dpt-hybrid-midas';
 * const model = await DPTForDepthEstimation.from_pretrained(model_id);
 * const processor = await AutoProcessor.from_pretrained(model_id);
 *
 * // Load image from URL
 * const url = 'http://images.cocodataset.org/val2017/000000039769.jpg';
 * const image = await RawImage.read(url);
 *
 * // Prepare image for the model
 * const inputs = await processor(image);
 *
 * // Run model
 * const { predicted_depth } = await model(inputs);
 *
 * // Interpolate to original size
 * const prediction = (await interpolate_4d(predicted_depth.unsqueeze(1), {
 * size: image.size.reverse(),
 * mode: 'bilinear',
 * })).squeeze(1);
 *
 * // Visualize the prediction
 * const min = prediction.min().item();
 * const max = prediction.max().item();
 * const formatted = prediction.sub_(min).div_(max - min).mul_(255).to('uint8');
 * const depth = RawImage.fromTensor(formatted);
 * // RawImage {
 * //   data: Uint8Array(307200) [ 85, 85, 84, ... ],
 * //   width: 640,
 * //   height: 480,
 * //   channels: 1
 * // }
 * ```
 */
export class DPTForDepthEstimation extends DPTPreTrainedModel {}
//////////////////////////////////////////////////

//////////////////////////////////////////////////
export class DepthAnythingPreTrainedModel extends PreTrainedModel {}

/**
 * Depth Anything Model with a depth estimation head on top (consisting of 3 convolutional layers) e.g. for KITTI, NYUv2.
 */
export class DepthAnythingForDepthEstimation extends DepthAnythingPreTrainedModel {}
//////////////////////////////////////////////////

//////////////////////////////////////////////////
export class SapiensPreTrainedModel extends PreTrainedModel {}
export class SapiensForSemanticSegmentation extends SapiensPreTrainedModel {}
export class SapiensForDepthEstimation extends SapiensPreTrainedModel {}
export class SapiensForNormalEstimation extends SapiensPreTrainedModel {}
//////////////////////////////////////////////////

//////////////////////////////////////////////////
export class DepthProPreTrainedModel extends PreTrainedModel {}
export class DepthProForDepthEstimation extends DepthProPreTrainedModel {}
//////////////////////////////////////////////////

//////////////////////////////////////////////////
export class Metric3DPreTrainedModel extends PreTrainedModel {}
export class Metric3DForDepthEstimation extends Metric3DPreTrainedModel {}
//////////////////////////////////////////////////

//////////////////////////////////////////////////
export class Metric3Dv2PreTrainedModel extends PreTrainedModel {}
export class Metric3Dv2ForDepthEstimation extends Metric3Dv2PreTrainedModel {}
//////////////////////////////////////////////////

//////////////////////////////////////////////////
export class MaskFormerPreTrainedModel extends PreTrainedModel {}
export class MaskFormerModel extends MaskFormerPreTrainedModel {}
export class MaskFormerForInstanceSegmentation extends MaskFormerPreTrainedModel {}
//////////////////////////////////////////////////

//////////////////////////////////////////////////
export class GLPNPreTrainedModel extends PreTrainedModel {}

/**
 * The bare GLPN encoder (Mix-Transformer) outputting raw hidden-states without any specific head on top.
 */
export class GLPNModel extends GLPNPreTrainedModel {}

/**
 * import { GLPNForDepthEstimation, AutoProcessor, RawImage, interpolate_4d } from '@huggingface/transformers';
 *
 * // Load model and processor
 * const model_id = 'Xenova/glpn-kitti';
 * const model = await GLPNForDepthEstimation.from_pretrained(model_id);
 * const processor = await AutoProcessor.from_pretrained(model_id);
 *
 * // Load image from URL
 * const url = 'http://images.cocodataset.org/val2017/000000039769.jpg';
 * const image = await RawImage.read(url);
 *
 * // Prepare image for the model
 * const inputs = await processor(image);
 *
 * // Run model
 * const { predicted_depth } = await model(inputs);
 *
 * // Interpolate to original size
 * const prediction = (await interpolate_4d(predicted_depth.unsqueeze(1), {
 * size: image.size.reverse(),
 * mode: 'bilinear',
 * })).squeeze(1);
 *
 * // Visualize the prediction
 * const min = prediction.min().item();
 * const max = prediction.max().item();
 * const formatted = prediction.sub_(min).div_(max - min).mul_(255).to('uint8');
 * const depth = RawImage.fromTensor(formatted);
 * // RawImage {
 * //   data: Uint8Array(307200) [ 85, 85, 84, ... ],
 * //   width: 640,
 * //   height: 480,
 * //   channels: 1
 * // }
 * ```
 */
export class GLPNForDepthEstimation extends GLPNPreTrainedModel {}
//////////////////////////////////////////////////

//////////////////////////////////////////////////
export class DonutSwinPreTrainedModel extends PreTrainedModel {}

/**
 * The bare Donut Swin Model transformer outputting raw hidden-states without any specific head on top.
 *
 * **Example:** Step-by-step Document Parsing.
 *
 * ```javascript
 * import { AutoProcessor, AutoTokenizer, AutoModelForVision2Seq, RawImage } from '@huggingface/transformers';
 *
 * // Choose model to use
 * const model_id = 'Xenova/donut-base-finetuned-cord-v2';
 *
 * // Prepare image inputs
 * const processor = await AutoProcessor.from_pretrained(model_id);
 * const url = 'https://huggingface.co/datasets/Xenova/transformers.js-docs/resolve/main/receipt.png';
 * const image = await RawImage.read(url);
 * const image_inputs = await processor(image);
 *
 * // Prepare decoder inputs
 * const tokenizer = await AutoTokenizer.from_pretrained(model_id);
 * const task_prompt = '<s_cord-v2>';
 * const decoder_input_ids = tokenizer(task_prompt, {
 *   add_special_tokens: false,
 * }).input_ids;
 *
 * // Create the model
 * const model = await AutoModelForVision2Seq.from_pretrained(model_id);
 *
 * // Run inference
 * const output = await model.generate(image_inputs.pixel_values, {
 *   decoder_input_ids,
 *   max_length: model.config.decoder.max_position_embeddings,
 * });
 *
 * // Decode output
 * const decoded = tokenizer.batch_decode(output)[0];
 * // <s_cord-v2><s_menu><s_nm> CINNAMON SUGAR</s_nm><s_unitprice> 17,000</s_unitprice><s_cnt> 1 x</s_cnt><s_price> 17,000</s_price></s_menu><s_sub_total><s_subtotal_price> 17,000</s_subtotal_price></s_sub_total><s_total><s_total_price> 17,000</s_total_price><s_cashprice> 20,000</s_cashprice><s_changeprice> 3,000</s_changeprice></s_total></s>
 * ```
 *
 * **Example:** Step-by-step Document Visual Question Answering (DocVQA)
 *
 * ```javascript
 * import { AutoProcessor, AutoTokenizer, AutoModelForVision2Seq, RawImage } from '@huggingface/transformers';
 *
 * // Choose model to use
 * const model_id = 'Xenova/donut-base-finetuned-docvqa';
 *
 * // Prepare image inputs
 * const processor = await AutoProcessor.from_pretrained(model_id);
 * const url = 'https://huggingface.co/datasets/Xenova/transformers.js-docs/resolve/main/invoice.png';
 * const image = await RawImage.read(url);
 * const image_inputs = await processor(image);
 *
 * // Prepare decoder inputs
 * const tokenizer = await AutoTokenizer.from_pretrained(model_id);
 * const question = 'What is the invoice number?';
 * const task_prompt = `<s_docvqa><s_question>${question}</s_question><s_answer>`;
 * const decoder_input_ids = tokenizer(task_prompt, {
 *   add_special_tokens: false,
 * }).input_ids;
 *
 * // Create the model
 * const model = await AutoModelForVision2Seq.from_pretrained(model_id);
 *
 * // Run inference
 * const output = await model.generate(image_inputs.pixel_values, {
 *   decoder_input_ids,
 *   max_length: model.config.decoder.max_position_embeddings,
 * });
 *
 * // Decode output
 * const decoded = tokenizer.batch_decode(output)[0];
 * // <s_docvqa><s_question> What is the invoice number?</s_question><s_answer> us-001</s_answer></s>
 * ```
 */
export class DonutSwinModel extends DonutSwinPreTrainedModel {}
//////////////////////////////////////////////////

//////////////////////////////////////////////////
export class ConvNextPreTrainedModel extends PreTrainedModel {}

/**
 * The bare ConvNext model outputting raw features without any specific head on top.
 */
export class ConvNextModel extends ConvNextPreTrainedModel {}

/**
 * ConvNext Model with an image classification head on top (a linear layer on top of the pooled features), e.g. for ImageNet.
 */
export class ConvNextForImageClassification extends ConvNextPreTrainedModel {
    /**
     * @param {any} model_inputs
     */
    async _call(model_inputs) {
        return new SequenceClassifierOutput(await super._call(model_inputs));
    }
}
//////////////////////////////////////////////////

//////////////////////////////////////////////////
export class ConvNextV2PreTrainedModel extends PreTrainedModel {}

/**
 * The bare ConvNextV2 model outputting raw features without any specific head on top.
 */
export class ConvNextV2Model extends ConvNextV2PreTrainedModel {}

/**
 * ConvNextV2 Model with an image classification head on top (a linear layer on top of the pooled features), e.g. for ImageNet.
 */
export class ConvNextV2ForImageClassification extends ConvNextV2PreTrainedModel {
    /**
     * @param {any} model_inputs
     */
    async _call(model_inputs) {
        return new SequenceClassifierOutput(await super._call(model_inputs));
    }
}
//////////////////////////////////////////////////

//////////////////////////////////////////////////
export class Dinov2PreTrainedModel extends PreTrainedModel {}

/**
 * The bare DINOv2 Model transformer outputting raw hidden-states without any specific head on top.
 */
export class Dinov2Model extends Dinov2PreTrainedModel {}

/**
 * Dinov2 Model transformer with an image classification head on top (a linear layer on top of the final hidden state of the [CLS] token) e.g. for ImageNet.
 */
export class Dinov2ForImageClassification extends Dinov2PreTrainedModel {
    /**
     * @param {any} model_inputs
     */
    async _call(model_inputs) {
        return new SequenceClassifierOutput(await super._call(model_inputs));
    }
}
//////////////////////////////////////////////////

//////////////////////////////////////////////////
export class Dinov2WithRegistersPreTrainedModel extends PreTrainedModel {}

/**
 * The bare Dinov2WithRegisters Model transformer outputting raw hidden-states without any specific head on top.
 */
export class Dinov2WithRegistersModel extends Dinov2WithRegistersPreTrainedModel {}

/**
 * Dinov2WithRegisters Model transformer with an image classification head on top (a linear layer on top of the final hidden state of the [CLS] token) e.g. for ImageNet.
 */
export class Dinov2WithRegistersForImageClassification extends Dinov2WithRegistersPreTrainedModel {
    /**
     * @param {any} model_inputs
     */
    async _call(model_inputs) {
        return new SequenceClassifierOutput(await super._call(model_inputs));
    }
}
//////////////////////////////////////////////////
<<<<<<< HEAD
export class GroundingDinoPreTrainedModel extends PreTrainedModel {}
export class GroundingDinoForObjectDetection extends GroundingDinoPreTrainedModel {}
=======

//////////////////////////////////////////////////
export class DINOv3ViTPreTrainedModel extends PreTrainedModel { }
export class DINOv3ViTModel extends DINOv3ViTPreTrainedModel { }
//////////////////////////////////////////////////

//////////////////////////////////////////////////
export class DINOv3ConvNextPreTrainedModel extends PreTrainedModel { }
export class DINOv3ConvNextModel extends DINOv3ConvNextPreTrainedModel { }
//////////////////////////////////////////////////

//////////////////////////////////////////////////
export class GroundingDinoPreTrainedModel extends PreTrainedModel { }
export class GroundingDinoForObjectDetection extends GroundingDinoPreTrainedModel { }
>>>>>>> 699dcb56

//////////////////////////////////////////////////
export class YolosPreTrainedModel extends PreTrainedModel {}
export class YolosModel extends YolosPreTrainedModel {}
export class YolosForObjectDetection extends YolosPreTrainedModel {
    /**
     * @param {any} model_inputs
     */
    async _call(model_inputs) {
        return new YolosObjectDetectionOutput(await super._call(model_inputs));
    }
}

export class YolosObjectDetectionOutput extends ModelOutput {
    /**
     * @param {Object} output The output of the model.
     * @param {Tensor} output.logits Classification logits (including no-object) for all queries.
     * @param {Tensor} output.pred_boxes Normalized boxes coordinates for all queries, represented as (center_x, center_y, width, height).
     * These values are normalized in [0, 1], relative to the size of each individual image in the batch (disregarding possible padding).
     */
    constructor({ logits, pred_boxes }) {
        super();
        this.logits = logits;
        this.pred_boxes = pred_boxes;
    }
}
//////////////////////////////////////////////////

//////////////////////////////////////////////////
export class SamPreTrainedModel extends PreTrainedModel {}

/**
 * Segment Anything Model (SAM) for generating segmentation masks, given an input image
 * and optional 2D location and bounding boxes.
 *
 * **Example:** Perform mask generation w/ `Xenova/sam-vit-base`.
 * ```javascript
 * import { SamModel, AutoProcessor, RawImage } from '@huggingface/transformers';
 *
 * const model = await SamModel.from_pretrained('Xenova/sam-vit-base');
 * const processor = await AutoProcessor.from_pretrained('Xenova/sam-vit-base');
 *
 * const img_url = 'https://huggingface.co/ybelkada/segment-anything/resolve/main/assets/car.png';
 * const raw_image = await RawImage.read(img_url);
 * const input_points = [[[450, 600]]] // 2D localization of a window
 *
 * const inputs = await processor(raw_image, { input_points });
 * const outputs = await model(inputs);
 *
 * const masks = await processor.post_process_masks(outputs.pred_masks, inputs.original_sizes, inputs.reshaped_input_sizes);
 * // [
 * //   Tensor {
 * //     dims: [ 1, 3, 1764, 2646 ],
 * //     type: 'bool',
 * //     data: Uint8Array(14002632) [ ... ],
 * //     size: 14002632
 * //   }
 * // ]
 * const scores = outputs.iou_scores;
 * // Tensor {
 * //   dims: [ 1, 1, 3 ],
 * //   type: 'float32',
 * //   data: Float32Array(3) [
 * //     0.8892380595207214,
 * //     0.9311248064041138,
 * //     0.983696699142456
 * //   ],
 * //   size: 3
 * // }
 * ```
 */
export class SamModel extends SamPreTrainedModel {
    /**
     * Compute image embeddings and positional image embeddings, given the pixel values of an image.
     * @param {Object} model_inputs Object containing the model inputs.
     * @param {Tensor} model_inputs.pixel_values Pixel values obtained using a `SamProcessor`.
     * @returns {Promise<{ image_embeddings: Tensor, image_positional_embeddings: Tensor }>} The image embeddings and positional image embeddings.
     */
    async get_image_embeddings({ pixel_values }) {
        // in:
        //  - pixel_values: tensor.float32[batch_size,3,1024,1024]
        //
        // out:
        //  - image_embeddings: tensor.float32[batch_size,256,64,64]
        //  - image_positional_embeddings: tensor.float32[batch_size,256,64,64]
        return await encoderForward(this, { pixel_values });
    }

    /**
     * @typedef {Object} SamModelInputs Object containing the model inputs.
     * @property {Tensor} pixel_values Pixel values as a Tensor with shape `(batch_size, num_channels, height, width)`.
     * These can be obtained using a `SamProcessor`.
     * @property {Tensor} [input_points] Input 2D spatial points with shape `(batch_size, num_points, 2)`.
     * This is used by the prompt encoder to encode the prompt.
     * @property {Tensor} [input_labels] Input labels for the points, as a Tensor of shape `(batch_size, point_batch_size, num_points)`.
     * This is used by the prompt encoder to encode the prompt. There are 4 types of labels:
     *  - `1`: the point is a point that contains the object of interest
     *  - `0`: the point is a point that does not contain the object of interest
     *  - `-1`: the point corresponds to the background
     *  - `-10`: the point is a padding point, thus should be ignored by the prompt encoder
     * @property {Tensor} [input_boxes] Input bounding boxes with shape `(batch_size, num_boxes, 4)`.
     * @property {Tensor} [image_embeddings] Image embeddings used by the mask decoder.
     * @property {Tensor} [image_positional_embeddings] Image positional embeddings used by the mask decoder.
     */

    /**
     * @param {SamModelInputs} model_inputs Object containing the model inputs.
     * @returns {Promise<Object>} The output of the model.
     */
    async forward(model_inputs) {
        if (!model_inputs.image_embeddings || !model_inputs.image_positional_embeddings) {
            // Compute the image embeddings if they are missing
            model_inputs = {
                ...model_inputs,
                ...(await this.get_image_embeddings(model_inputs)),
            };
        }

        if (!model_inputs.input_labels && model_inputs.input_points) {
            // Set default input labels if they are missing
            const shape = model_inputs.input_points.dims.slice(0, -1);
            const numElements = shape.reduce((a, b) => a * b, 1);
            model_inputs.input_labels = new Tensor('int64', new BigInt64Array(numElements).fill(1n), shape);
        }

        const decoder_inputs = {
            image_embeddings: model_inputs.image_embeddings,
            image_positional_embeddings: model_inputs.image_positional_embeddings,
        };
        if (model_inputs.input_points) {
            decoder_inputs.input_points = model_inputs.input_points;
        }
        if (model_inputs.input_labels) {
            decoder_inputs.input_labels = model_inputs.input_labels;
        }
        if (model_inputs.input_boxes) {
            decoder_inputs.input_boxes = model_inputs.input_boxes;
        }

        // Returns:
        //  - iou_scores: tensor.float32[batch_size,point_batch_size,3]
        //  - pred_masks: tensor.float32[batch_size,point_batch_size,3,256,256]
        return await sessionRun(this.sessions['prompt_encoder_mask_decoder'], decoder_inputs);
    }

    /**
     * Runs the model with the provided inputs
     * @param {Object} model_inputs Model inputs
     * @returns {Promise<SamImageSegmentationOutput>} Object containing segmentation outputs
     */
    async _call(model_inputs) {
        return new SamImageSegmentationOutput(await super._call(model_inputs));
    }
}

/**
 * Base class for Segment-Anything model's output.
 */
export class SamImageSegmentationOutput extends ModelOutput {
    /**
     * @param {Object} output The output of the model.
     * @param {Tensor} output.iou_scores The output logits of the model.
     * @param {Tensor} output.pred_masks Predicted boxes.
     */
    constructor({ iou_scores, pred_masks }) {
        super();
        this.iou_scores = iou_scores;
        this.pred_masks = pred_masks;
    }
}
//////////////////////////////////////////////////

//////////////////////////////////////////////////
// MarianMT models
export class MarianPreTrainedModel extends PreTrainedModel {}

export class MarianModel extends MarianPreTrainedModel {}

export class MarianMTModel extends MarianPreTrainedModel {}
//////////////////////////////////////////////////

//////////////////////////////////////////////////
// M2M100 models
export class M2M100PreTrainedModel extends PreTrainedModel {}

export class M2M100Model extends M2M100PreTrainedModel {}

export class M2M100ForConditionalGeneration extends M2M100PreTrainedModel {}
//////////////////////////////////////////////////

//////////////////////////////////////////////////
// Wav2Vec2 models
export class Wav2Vec2PreTrainedModel extends PreTrainedModel {}

/**
 * The bare Wav2Vec2 Model transformer outputting raw hidden-states without any specific head on top.
 *
 * **Example:** Load and run a `Wav2Vec2Model` for feature extraction.
 *
 * ```javascript
 * import { AutoProcessor, AutoModel, read_audio } from '@huggingface/transformers';
 *
 * // Read and preprocess audio
 * const processor = await AutoProcessor.from_pretrained('Xenova/mms-300m');
 * const audio = await read_audio('https://huggingface.co/datasets/Narsil/asr_dummy/resolve/main/mlk.flac', 16000);
 * const inputs = await processor(audio);
 *
 * // Run model with inputs
 * const model = await AutoModel.from_pretrained('Xenova/mms-300m');
 * const output = await model(inputs);
 * // {
 * //   last_hidden_state: Tensor {
 * //     dims: [ 1, 1144, 1024 ],
 * //     type: 'float32',
 * //     data: Float32Array(1171456) [ ... ],
 * //     size: 1171456
 * //   }
 * // }
 * ```
 */
export class Wav2Vec2Model extends Wav2Vec2PreTrainedModel {}

export class Wav2Vec2ForCTC extends Wav2Vec2PreTrainedModel {
    /**
     * @param {Object} model_inputs
     * @param {Tensor} model_inputs.input_values Float values of input raw speech waveform.
     * @param {Tensor} model_inputs.attention_mask Mask to avoid performing convolution and attention on padding token indices. Mask values selected in [0, 1]
     */
    async _call(model_inputs) {
        return new CausalLMOutput(await super._call(model_inputs));
    }
}

export class Wav2Vec2ForSequenceClassification extends Wav2Vec2PreTrainedModel {
    /**
     * Calls the model on new inputs.
     * @param {Object} model_inputs The inputs to the model.
     * @returns {Promise<SequenceClassifierOutput>} An object containing the model's output logits for sequence classification.
     */
    async _call(model_inputs) {
        return new SequenceClassifierOutput(await super._call(model_inputs));
    }
}

/**
 * Wav2Vec2 Model with a frame classification head on top for tasks like Speaker Diarization.
 */
export class Wav2Vec2ForAudioFrameClassification extends Wav2Vec2PreTrainedModel {
    /**
     * Calls the model on new inputs.
     * @param {Object} model_inputs The inputs to the model.
     * @returns {Promise<TokenClassifierOutput>} An object containing the model's output logits for sequence classification.
     */
    async _call(model_inputs) {
        return new TokenClassifierOutput(await super._call(model_inputs));
    }
}
//////////////////////////////////////////////////

//////////////////////////////////////////////////
// PyAnnote models
export class PyAnnotePreTrainedModel extends PreTrainedModel {}

/**
 * The bare PyAnnote Model transformer outputting raw hidden-states without any specific head on top.
 */
export class PyAnnoteModel extends PyAnnotePreTrainedModel {}

/**
 * PyAnnote Model with a frame classification head on top for tasks like Speaker Diarization.
 *
 * **Example:** Load and run a `PyAnnoteForAudioFrameClassification` for speaker diarization.
 *
 * ```javascript
 * import { AutoProcessor, AutoModelForAudioFrameClassification, read_audio } from '@huggingface/transformers';
 *
 * // Load model and processor
 * const model_id = 'onnx-community/pyannote-segmentation-3.0';
 * const model = await AutoModelForAudioFrameClassification.from_pretrained(model_id);
 * const processor = await AutoProcessor.from_pretrained(model_id);
 *
 * // Read and preprocess audio
 * const url = 'https://huggingface.co/datasets/Xenova/transformers.js-docs/resolve/main/mlk.wav';
 * const audio = await read_audio(url, processor.feature_extractor.config.sampling_rate);
 * const inputs = await processor(audio);
 *
 * // Run model with inputs
 * const { logits } = await model(inputs);
 * // {
 * //   logits: Tensor {
 * //     dims: [ 1, 767, 7 ],  // [batch_size, num_frames, num_classes]
 * //     type: 'float32',
 * //     data: Float32Array(5369) [ ... ],
 * //     size: 5369
 * //   }
 * // }
 *
 * const result = processor.post_process_speaker_diarization(logits, audio.length);
 * // [
 * //   [
 * //     { id: 0, start: 0, end: 1.0512535626298245, confidence: 0.8220156481664611 },
 * //     { id: 2, start: 1.0512535626298245, end: 2.3398869619825127, confidence: 0.9008811707860472 },
 * //     ...
 * //   ]
 * // ]
 *
 * // Display result
 * console.table(result[0], ['start', 'end', 'id', 'confidence']);
 * // ┌─────────┬────────────────────┬────────────────────┬────┬─────────────────────┐
 * // │ (index) │ start              │ end                │ id │ confidence          │
 * // ├─────────┼────────────────────┼────────────────────┼────┼─────────────────────┤
 * // │ 0       │ 0                  │ 1.0512535626298245 │ 0  │ 0.8220156481664611  │
 * // │ 1       │ 1.0512535626298245 │ 2.3398869619825127 │ 2  │ 0.9008811707860472  │
 * // │ 2       │ 2.3398869619825127 │ 3.5946089560890773 │ 0  │ 0.7521651315796233  │
 * // │ 3       │ 3.5946089560890773 │ 4.578039708226655  │ 2  │ 0.8491978128022479  │
 * // │ 4       │ 4.578039708226655  │ 4.594995410849717  │ 0  │ 0.2935352600416393  │
 * // │ 5       │ 4.594995410849717  │ 6.121008646925269  │ 3  │ 0.6788051309866024  │
 * // │ 6       │ 6.121008646925269  │ 6.256654267909762  │ 0  │ 0.37125512393851134 │
 * // │ 7       │ 6.256654267909762  │ 8.630452635138397  │ 2  │ 0.7467035186353542  │
 * // │ 8       │ 8.630452635138397  │ 10.088643060721703 │ 0  │ 0.7689364814666032  │
 * // │ 9       │ 10.088643060721703 │ 12.58113134631177  │ 2  │ 0.9123324509131324  │
 * // │ 10      │ 12.58113134631177  │ 13.005023911888312 │ 0  │ 0.4828358177572041  │
 * // └─────────┴────────────────────┴────────────────────┴────┴─────────────────────┘
 * ```
 */
export class PyAnnoteForAudioFrameClassification extends PyAnnotePreTrainedModel {
    /**
     * Calls the model on new inputs.
     * @param {Object} model_inputs The inputs to the model.
     * @returns {Promise<TokenClassifierOutput>} An object containing the model's output logits for sequence classification.
     */
    async _call(model_inputs) {
        return new TokenClassifierOutput(await super._call(model_inputs));
    }
}
//////////////////////////////////////////////////

//////////////////////////////////////////////////
// WeSpeakerResNet models
export class WeSpeakerResNetPreTrainedModel extends PreTrainedModel {}
export class WeSpeakerResNetModel extends WeSpeakerResNetPreTrainedModel {}
//////////////////////////////////////////////////

//////////////////////////////////////////////////
// UniSpeech models
export class UniSpeechPreTrainedModel extends PreTrainedModel {}

/**
 * The bare UniSpeech Model transformer outputting raw hidden-states without any specific head on top.
 */
export class UniSpeechModel extends UniSpeechPreTrainedModel {}

/**
 * UniSpeech Model with a `language modeling` head on top for Connectionist Temporal Classification (CTC).
 */
export class UniSpeechForCTC extends UniSpeechPreTrainedModel {
    /**
     * @param {Object} model_inputs
     * @param {Tensor} model_inputs.input_values Float values of input raw speech waveform.
     * @param {Tensor} model_inputs.attention_mask Mask to avoid performing convolution and attention on padding token indices. Mask values selected in [0, 1]
     */
    async _call(model_inputs) {
        return new CausalLMOutput(await super._call(model_inputs));
    }
}

/**
 * UniSpeech Model with a sequence classification head on top (a linear layer over the pooled output).
 */
export class UniSpeechForSequenceClassification extends UniSpeechPreTrainedModel {
    /**
     * Calls the model on new inputs.
     * @param {Object} model_inputs The inputs to the model.
     * @returns {Promise<SequenceClassifierOutput>} An object containing the model's output logits for sequence classification.
     */
    async _call(model_inputs) {
        return new SequenceClassifierOutput(await super._call(model_inputs));
    }
}
//////////////////////////////////////////////////

//////////////////////////////////////////////////
// UniSpeechSat models
export class UniSpeechSatPreTrainedModel extends PreTrainedModel {}

/**
 * The bare UniSpeechSat Model transformer outputting raw hidden-states without any specific head on top.
 */
export class UniSpeechSatModel extends UniSpeechSatPreTrainedModel {}

/**
 * UniSpeechSat Model with a `language modeling` head on top for Connectionist Temporal Classification (CTC).
 */
export class UniSpeechSatForCTC extends UniSpeechSatPreTrainedModel {
    /**
     * @param {Object} model_inputs
     * @param {Tensor} model_inputs.input_values Float values of input raw speech waveform.
     * @param {Tensor} model_inputs.attention_mask Mask to avoid performing convolution and attention on padding token indices. Mask values selected in [0, 1]
     */
    async _call(model_inputs) {
        return new CausalLMOutput(await super._call(model_inputs));
    }
}

/**
 * UniSpeechSat Model with a sequence classification head on top (a linear layer over the pooled output).
 */
export class UniSpeechSatForSequenceClassification extends UniSpeechSatPreTrainedModel {
    /**
     * Calls the model on new inputs.
     * @param {Object} model_inputs The inputs to the model.
     * @returns {Promise<SequenceClassifierOutput>} An object containing the model's output logits for sequence classification.
     */
    async _call(model_inputs) {
        return new SequenceClassifierOutput(await super._call(model_inputs));
    }
}

/**
 * UniSpeechSat Model with a frame classification head on top for tasks like Speaker Diarization.
 */
export class UniSpeechSatForAudioFrameClassification extends UniSpeechSatPreTrainedModel {
    /**
     * Calls the model on new inputs.
     * @param {Object} model_inputs The inputs to the model.
     * @returns {Promise<TokenClassifierOutput>} An object containing the model's output logits for sequence classification.
     */
    async _call(model_inputs) {
        return new TokenClassifierOutput(await super._call(model_inputs));
    }
}
//////////////////////////////////////////////////

//////////////////////////////////////////////////
// Wav2Vec2Bert models
export class Wav2Vec2BertPreTrainedModel extends PreTrainedModel {}

/**
 * The bare Wav2Vec2Bert Model transformer outputting raw hidden-states without any specific head on top.
 */
export class Wav2Vec2BertModel extends Wav2Vec2BertPreTrainedModel {}

/**
 * Wav2Vec2Bert Model with a `language modeling` head on top for Connectionist Temporal Classification (CTC).
 */
export class Wav2Vec2BertForCTC extends Wav2Vec2BertPreTrainedModel {
    /**
     * @param {Object} model_inputs
     * @param {Tensor} model_inputs.input_features Float values of input mel-spectrogram.
     * @param {Tensor} model_inputs.attention_mask Mask to avoid performing convolution and attention on padding token indices. Mask values selected in [0, 1]
     */
    async _call(model_inputs) {
        return new CausalLMOutput(await super._call(model_inputs));
    }
}

/**
 * Wav2Vec2Bert Model with a sequence classification head on top (a linear layer over the pooled output).
 */
export class Wav2Vec2BertForSequenceClassification extends Wav2Vec2BertPreTrainedModel {
    /**
     * Calls the model on new inputs.
     * @param {Object} model_inputs The inputs to the model.
     * @returns {Promise<SequenceClassifierOutput>} An object containing the model's output logits for sequence classification.
     */
    async _call(model_inputs) {
        return new SequenceClassifierOutput(await super._call(model_inputs));
    }
}
//////////////////////////////////////////////////

//////////////////////////////////////////////////
// Hubert models
export class HubertPreTrainedModel extends PreTrainedModel {}

/**
 * The bare Hubert Model transformer outputting raw hidden-states without any specific head on top.
 *
 * **Example:** Load and run a `HubertModel` for feature extraction.
 *
 * ```javascript
 * import { AutoProcessor, AutoModel, read_audio } from '@huggingface/transformers';
 *
 * // Read and preprocess audio
 * const processor = await AutoProcessor.from_pretrained('Xenova/hubert-base-ls960');
 * const audio = await read_audio('https://huggingface.co/datasets/Xenova/transformers.js-docs/resolve/main/jfk.wav', 16000);
 * const inputs = await processor(audio);
 *
 * // Load and run model with inputs
 * const model = await AutoModel.from_pretrained('Xenova/hubert-base-ls960');
 * const output = await model(inputs);
 * // {
 * //   last_hidden_state: Tensor {
 * //     dims: [ 1, 549, 768 ],
 * //     type: 'float32',
 * //     data: Float32Array(421632) [0.0682469978928566, 0.08104046434164047, -0.4975186586380005, ...],
 * //     size: 421632
 * //   }
 * // }
 * ```
 */
export class HubertModel extends Wav2Vec2PreTrainedModel {}

/**
 * Hubert Model with a `language modeling` head on top for Connectionist Temporal Classification (CTC).
 */
export class HubertForCTC extends Wav2Vec2PreTrainedModel {
    /**
     * @param {Object} model_inputs
     * @param {Tensor} model_inputs.input_values Float values of input raw speech waveform.
     * @param {Tensor} model_inputs.attention_mask Mask to avoid performing convolution and attention on padding token indices. Mask values selected in [0, 1]
     */
    async _call(model_inputs) {
        return new CausalLMOutput(await super._call(model_inputs));
    }
}

/**
 * Hubert Model with a sequence classification head on top (a linear layer over the pooled output) for tasks like SUPERB Keyword Spotting.
 */
export class HubertForSequenceClassification extends Wav2Vec2PreTrainedModel {
    /**
     * Calls the model on new inputs.
     * @param {Object} model_inputs The inputs to the model.
     * @returns {Promise<SequenceClassifierOutput>} An object containing the model's output logits for sequence classification.
     */
    async _call(model_inputs) {
        return new SequenceClassifierOutput(await super._call(model_inputs));
    }
}
//////////////////////////////////////////////////

//////////////////////////////////////////////////
// WavLM models
/**
 * An abstract class to handle weights initialization and a simple interface for downloading and loading pretrained models.
 */
export class WavLMPreTrainedModel extends PreTrainedModel {}

/**
 * The bare WavLM Model transformer outputting raw hidden-states without any specific head on top.
 *
 * **Example:** Load and run a `WavLMModel` for feature extraction.
 *
 * ```javascript
 * import { AutoProcessor, AutoModel, read_audio } from '@huggingface/transformers';
 *
 * // Read and preprocess audio
 * const processor = await AutoProcessor.from_pretrained('Xenova/wavlm-base');
 * const audio = await read_audio('https://huggingface.co/datasets/Xenova/transformers.js-docs/resolve/main/jfk.wav', 16000);
 * const inputs = await processor(audio);
 *
 * // Run model with inputs
 * const model = await AutoModel.from_pretrained('Xenova/wavlm-base');
 * const output = await model(inputs);
 * // {
 * //   last_hidden_state: Tensor {
 * //     dims: [ 1, 549, 768 ],
 * //     type: 'float32',
 * //     data: Float32Array(421632) [-0.349443256855011, -0.39341306686401367,  0.022836603224277496, ...],
 * //     size: 421632
 * //   }
 * // }
 * ```
 */
export class WavLMModel extends WavLMPreTrainedModel {}

/**
 * WavLM Model with a `language modeling` head on top for Connectionist Temporal Classification (CTC).
 */
export class WavLMForCTC extends WavLMPreTrainedModel {
    /**
     * @param {Object} model_inputs
     * @param {Tensor} model_inputs.input_values Float values of input raw speech waveform.
     * @param {Tensor} model_inputs.attention_mask Mask to avoid performing convolution and attention on padding token indices. Mask values selected in [0, 1]
     */
    async _call(model_inputs) {
        return new CausalLMOutput(await super._call(model_inputs));
    }
}

/**
 * WavLM Model with a sequence classification head on top (a linear layer over the pooled output).
 */
export class WavLMForSequenceClassification extends WavLMPreTrainedModel {
    /**
     * Calls the model on new inputs.
     * @param {Object} model_inputs The inputs to the model.
     * @returns {Promise<SequenceClassifierOutput>} An object containing the model's output logits for sequence classification.
     */
    async _call(model_inputs) {
        return new SequenceClassifierOutput(await super._call(model_inputs));
    }
}

/**
 * WavLM Model with an XVector feature extraction head on top for tasks like Speaker Verification.
 *
 * **Example:** Extract speaker embeddings with `WavLMForXVector`.
 * ```javascript
 * import { AutoProcessor, AutoModel, read_audio } from '@huggingface/transformers';
 *
 * // Read and preprocess audio
 * const processor = await AutoProcessor.from_pretrained('Xenova/wavlm-base-plus-sv');
 * const url = 'https://huggingface.co/datasets/Xenova/transformers.js-docs/resolve/main/jfk.wav';
 * const audio = await read_audio(url, 16000);
 * const inputs = await processor(audio);
 *
 * // Run model with inputs
 * const model = await AutoModel.from_pretrained('Xenova/wavlm-base-plus-sv');
 * const outputs = await model(inputs);
 * // {
 * //   logits: Tensor {
 * //     dims: [ 1, 512 ],
 * //     type: 'float32',
 * //     data: Float32Array(512) [0.5847219228744507, ...],
 * //     size: 512
 * //   },
 * //   embeddings: Tensor {
 * //     dims: [ 1, 512 ],
 * //     type: 'float32',
 * //     data: Float32Array(512) [-0.09079201519489288, ...],
 * //     size: 512
 * //   }
 * // }
 * ```
 */
export class WavLMForXVector extends WavLMPreTrainedModel {
    /**
     * Calls the model on new inputs.
     * @param {Object} model_inputs The inputs to the model.
     * @returns {Promise<XVectorOutput>} An object containing the model's output logits and speaker embeddings.
     */
    async _call(model_inputs) {
        return new XVectorOutput(await super._call(model_inputs));
    }
}

/**
 * WavLM Model with a frame classification head on top for tasks like Speaker Diarization.
 *
 * **Example:** Perform speaker diarization with `WavLMForAudioFrameClassification`.
 * ```javascript
 * import { AutoProcessor, AutoModelForAudioFrameClassification, read_audio } from '@huggingface/transformers';
 *
 * // Read and preprocess audio
 * const processor = await AutoProcessor.from_pretrained('Xenova/wavlm-base-plus-sd');
 * const url = 'https://huggingface.co/datasets/Xenova/transformers.js-docs/resolve/main/jfk.wav';
 * const audio = await read_audio(url, 16000);
 * const inputs = await processor(audio);
 *
 * // Run model with inputs
 * const model = await AutoModelForAudioFrameClassification.from_pretrained('Xenova/wavlm-base-plus-sd');
 * const { logits } = await model(inputs);
 * // {
 * //   logits: Tensor {
 * //     dims: [ 1, 549, 2 ],  // [batch_size, num_frames, num_speakers]
 * //     type: 'float32',
 * //     data: Float32Array(1098) [-3.5301010608673096, ...],
 * //     size: 1098
 * //   }
 * // }
 *
 * const labels = logits[0].sigmoid().tolist().map(
 *     frames => frames.map(speaker => speaker > 0.5 ? 1 : 0)
 * );
 * console.log(labels); // labels is a one-hot array of shape (num_frames, num_speakers)
 * // [
 * //     [0, 0], [0, 0], [0, 0], [0, 0], [0, 0], [0, 0],
 * //     [0, 0], [0, 0], [0, 0], [0, 0], [0, 0], [0, 0],
 * //     [0, 0], [0, 1], [0, 1], [0, 1], [0, 1], [0, 1],
 * //     ...
 * // ]
 * ```
 */
export class WavLMForAudioFrameClassification extends WavLMPreTrainedModel {
    /**
     * Calls the model on new inputs.
     * @param {Object} model_inputs The inputs to the model.
     * @returns {Promise<TokenClassifierOutput>} An object containing the model's output logits for sequence classification.
     */
    async _call(model_inputs) {
        return new TokenClassifierOutput(await super._call(model_inputs));
    }
}

export class StyleTextToSpeech2PreTrainedModel extends PreTrainedModel {}
export class StyleTextToSpeech2Model extends StyleTextToSpeech2PreTrainedModel {}

//////////////////////////////////////////////////
// SpeechT5 models
/**
 * An abstract class to handle weights initialization and a simple interface for downloading and loading pretrained models.
 */
export class SpeechT5PreTrainedModel extends PreTrainedModel {}

/**
 * The bare SpeechT5 Encoder-Decoder Model outputting raw hidden-states without any specific pre- or post-nets.
 */
export class SpeechT5Model extends SpeechT5PreTrainedModel {}

/**
 * SpeechT5 Model with a speech encoder and a text decoder.
 *
 * **Example:** Generate speech from text with `SpeechT5ForSpeechToText`.
 * ```javascript
 * import { AutoTokenizer, AutoProcessor, SpeechT5ForTextToSpeech, SpeechT5HifiGan, Tensor } from '@huggingface/transformers';
 *
 * // Load the tokenizer and processor
 * const tokenizer = await AutoTokenizer.from_pretrained('Xenova/speecht5_tts');
 * const processor = await AutoProcessor.from_pretrained('Xenova/speecht5_tts');
 *
 * // Load the models
 * // NOTE: We use the full-precision versions as they are more accurate
 * const model = await SpeechT5ForTextToSpeech.from_pretrained('Xenova/speecht5_tts', { dtype: 'fp32' });
 * const vocoder = await SpeechT5HifiGan.from_pretrained('Xenova/speecht5_hifigan', { dtype: 'fp32' });
 *
 * // Load speaker embeddings from URL
 * const speaker_embeddings_data = new Float32Array(
 *     await (await fetch('https://huggingface.co/datasets/Xenova/transformers.js-docs/resolve/main/speaker_embeddings.bin')).arrayBuffer()
 * );
 * const speaker_embeddings = new Tensor(
 *     'float32',
 *     speaker_embeddings_data,
 *     [1, speaker_embeddings_data.length]
 * )
 *
 * // Run tokenization
 * const { input_ids } = tokenizer('Hello, my dog is cute');
 *
 * // Generate waveform
 * const { waveform } = await model.generate_speech(input_ids, speaker_embeddings, { vocoder });
 * console.log(waveform)
 * // Tensor {
 * //   dims: [ 26112 ],
 * //   type: 'float32',
 * //   size: 26112,
 * //   data: Float32Array(26112) [ -0.00043630177970044315, -0.00018082228780258447, ... ],
 * // }
 * ```
 */
export class SpeechT5ForSpeechToText extends SpeechT5PreTrainedModel {}

/**
 * SpeechT5 Model with a text encoder and a speech decoder.
 */
export class SpeechT5ForTextToSpeech extends SpeechT5PreTrainedModel {
    /**
     * @typedef {Object} SpeechOutput
     * @property {Tensor} [spectrogram] The predicted log-mel spectrogram of shape
     * `(output_sequence_length, config.num_mel_bins)`. Returned when no `vocoder` is provided
     * @property {Tensor} [waveform] The predicted waveform of shape `(num_frames,)`. Returned when a `vocoder` is provided.
     * @property {Tensor} [cross_attentions] The outputs of the decoder's cross-attention layers of shape
     * `(config.decoder_layers, config.decoder_attention_heads, output_sequence_length, input_sequence_length)`. returned when `output_cross_attentions` is `true`.
     */

    /**
     * Converts a sequence of input tokens into a sequence of mel spectrograms, which are subsequently turned into a speech waveform using a vocoder.
     * @param {Tensor} input_values Indices of input sequence tokens in the vocabulary.
     * @param {Tensor} speaker_embeddings Tensor containing the speaker embeddings.
     * @param {Object} options Optional parameters for generating speech.
     * @param {number} [options.threshold=0.5] The generated sequence ends when the predicted stop token probability exceeds this value.
     * @param {number} [options.minlenratio=0.0] Used to calculate the minimum required length for the output sequence.
     * @param {number} [options.maxlenratio=20.0] Used to calculate the maximum allowed length for the output sequence.
     * @param {Object} [options.vocoder=null] The vocoder that converts the mel spectrogram into a speech waveform. If `null`, the output is the mel spectrogram.
     * @param {boolean} [options.output_cross_attentions=false] Whether or not to return the attentions tensors of the decoder's cross-attention layers.
     * @returns {Promise<SpeechOutput>} A promise which resolves to an object containing the spectrogram, waveform, and cross-attention tensors.
     */
    async generate_speech(
        input_values,
        speaker_embeddings,
        {
            threshold = 0.5,
            minlenratio = 0.0,
            maxlenratio = 20.0,
            vocoder = null,
            // output_cross_attentions = false, // TODO add
        } = {},
    ) {
        const model_inputs = {
            input_ids: input_values,
        };

        const { encoder_outputs, encoder_attention_mask } = await encoderForward(this, model_inputs);

        // @ts-expect-error TS2339
        const r = encoder_outputs.dims[1] / this.config.reduction_factor;
        const maxlen = Math.floor(r * maxlenratio);
        const minlen = Math.floor(r * minlenratio);

        // @ts-expect-error TS2339
        const num_mel_bins = this.config.num_mel_bins;

        let spectrogramParts = [];
        let past_key_values = null;
        let decoder_outputs = null;
        let idx = 0;

        while (true) {
            ++idx;

            const use_cache_branch = boolTensor(!!decoder_outputs);
            let output_sequence;
            if (decoder_outputs) {
                output_sequence = decoder_outputs.output_sequence_out;
            } else {
                output_sequence = new Tensor('float32', new Float32Array(num_mel_bins), [1, 1, num_mel_bins]);
            }
            let decoderFeeds = {
                use_cache_branch,
                output_sequence,
                encoder_attention_mask: encoder_attention_mask,
                speaker_embeddings: speaker_embeddings,
                encoder_hidden_states: encoder_outputs,
            };

            this.addPastKeyValues(decoderFeeds, past_key_values);
            decoder_outputs = await sessionRun(this.sessions['decoder_model_merged'], decoderFeeds);
            past_key_values = this.getPastKeyValues(decoder_outputs, past_key_values);

            const { prob, spectrum } = decoder_outputs;
            spectrogramParts.push(spectrum);

            if (
                idx >= minlen &&
                // Finished when stop token or maximum length is reached.
                (Array.from(prob.data).filter((p) => p >= threshold).length > 0 || idx >= maxlen)
            ) {
                break;
            }
        }

        const spectrogram = cat(spectrogramParts);
        const { waveform } = await sessionRun(vocoder.sessions['model'], { spectrogram });

        return {
            spectrogram,
            waveform,
            // cross_attentions: null, // TODO add
        };
    }
}

/**
 * HiFi-GAN vocoder.
 *
 * See [SpeechT5ForSpeechToText](./models#module_models.SpeechT5ForSpeechToText) for example usage.
 */
export class SpeechT5HifiGan extends PreTrainedModel {
    main_input_name = 'spectrogram';
}
//////////////////////////////////////////////////

//////////////////////////////////////////////////
// TrOCR models
export class TrOCRPreTrainedModel extends PreTrainedModel {}

/**
 * The TrOCR Decoder with a language modeling head.
 */
export class TrOCRForCausalLM extends TrOCRPreTrainedModel {}

//////////////////////////////////////////////////

//////////////////////////////////////////////////
// Mistral models
/**
 * The bare Mistral Model outputting raw hidden-states without any specific head on top.
 */
export class MistralPreTrainedModel extends PreTrainedModel {}

export class MistralModel extends MistralPreTrainedModel {}

export class MistralForCausalLM extends MistralPreTrainedModel {}
//////////////////////////////////////////////////

//////////////////////////////////////////////////
// ERNIE-4.5 models
export class Ernie4_5_PretrainedModel extends PreTrainedModel {}

export class Ernie4_5_Model extends Ernie4_5_PretrainedModel {}

export class Ernie4_5_ForCausalLM extends Ernie4_5_PretrainedModel {}
//////////////////////////////////////////////////

//////////////////////////////////////////////////
// Starcoder2 models
/**
 * The bare Starcoder2 Model outputting raw hidden-states without any specific head on top.
 */
export class Starcoder2PreTrainedModel extends PreTrainedModel {}

export class Starcoder2Model extends Starcoder2PreTrainedModel {}

export class Starcoder2ForCausalLM extends Starcoder2PreTrainedModel {}
//////////////////////////////////////////////////

//////////////////////////////////////////////////
// Falcon models
/**
 * The bare Falcon Model outputting raw hidden-states without any specific head on top.
 */
export class FalconPreTrainedModel extends PreTrainedModel {}

export class FalconModel extends FalconPreTrainedModel {}

export class FalconForCausalLM extends FalconPreTrainedModel {}
//////////////////////////////////////////////////

//////////////////////////////////////////////////
// CLAP models
export class ClapPreTrainedModel extends PreTrainedModel {}

export class ClapModel extends ClapPreTrainedModel {}

/**
 * CLAP Text Model with a projection layer on top (a linear layer on top of the pooled output).
 *
 * **Example:** Compute text embeddings with `ClapTextModelWithProjection`.
 *
 * ```javascript
 * import { AutoTokenizer, ClapTextModelWithProjection } from '@huggingface/transformers';
 *
 * // Load tokenizer and text model
 * const tokenizer = await AutoTokenizer.from_pretrained('Xenova/clap-htsat-unfused');
 * const text_model = await ClapTextModelWithProjection.from_pretrained('Xenova/clap-htsat-unfused');
 *
 * // Run tokenization
 * const texts = ['a sound of a cat', 'a sound of a dog'];
 * const text_inputs = tokenizer(texts, { padding: true, truncation: true });
 *
 * // Compute embeddings
 * const { text_embeds } = await text_model(text_inputs);
 * // Tensor {
 * //   dims: [ 2, 512 ],
 * //   type: 'float32',
 * //   data: Float32Array(1024) [ ... ],
 * //   size: 1024
 * // }
 * ```
 */
export class ClapTextModelWithProjection extends ClapPreTrainedModel {
    /** @type {typeof PreTrainedModel.from_pretrained} */
    static async from_pretrained(pretrained_model_name_or_path, options = {}) {
        return super.from_pretrained(pretrained_model_name_or_path, {
            ...options,
            // Update default model file name if not provided
            model_file_name: options.model_file_name ?? 'text_model',
        });
    }
}

/**
 * CLAP Audio Model with a projection layer on top (a linear layer on top of the pooled output).
 *
 * **Example:** Compute audio embeddings with `ClapAudioModelWithProjection`.
 *
 * ```javascript
 * import { AutoProcessor, ClapAudioModelWithProjection, read_audio } from '@huggingface/transformers';
 *
 * // Load processor and audio model
 * const processor = await AutoProcessor.from_pretrained('Xenova/clap-htsat-unfused');
 * const audio_model = await ClapAudioModelWithProjection.from_pretrained('Xenova/clap-htsat-unfused');
 *
 * // Read audio and run processor
 * const audio = await read_audio('https://huggingface.co/datasets/Xenova/transformers.js-docs/resolve/main/cat_meow.wav');
 * const audio_inputs = await processor(audio);
 *
 * // Compute embeddings
 * const { audio_embeds } = await audio_model(audio_inputs);
 * // Tensor {
 * //   dims: [ 1, 512 ],
 * //   type: 'float32',
 * //   data: Float32Array(512) [ ... ],
 * //   size: 512
 * // }
 * ```
 */
export class ClapAudioModelWithProjection extends ClapPreTrainedModel {
    /** @type {typeof PreTrainedModel.from_pretrained} */
    static async from_pretrained(pretrained_model_name_or_path, options = {}) {
        return super.from_pretrained(pretrained_model_name_or_path, {
            ...options,
            // Update default model file name if not provided
            model_file_name: options.model_file_name ?? 'audio_model',
        });
    }
}
//////////////////////////////////////////////////

//////////////////////////////////////////////////
// VITS models
export class VitsPreTrainedModel extends PreTrainedModel {}

/**
 * The complete VITS model, for text-to-speech synthesis.
 *
 * **Example:** Generate speech from text with `VitsModel`.
 * ```javascript
 * import { AutoTokenizer, VitsModel } from '@huggingface/transformers';
 *
 * // Load the tokenizer and model
 * const tokenizer = await AutoTokenizer.from_pretrained('Xenova/mms-tts-eng');
 * const model = await VitsModel.from_pretrained('Xenova/mms-tts-eng');
 *
 * // Run tokenization
 * const inputs = tokenizer('I love transformers');
 *
 * // Generate waveform
 * const { waveform } = await model(inputs);
 * // Tensor {
 * //   dims: [ 1, 35328 ],
 * //   type: 'float32',
 * //   data: Float32Array(35328) [ ... ],
 * //   size: 35328,
 * // }
 * ```
 */
export class VitsModel extends VitsPreTrainedModel {
    /**
     * Calls the model on new inputs.
     * @param {Object} model_inputs The inputs to the model.
     * @returns {Promise<VitsModelOutput>} The outputs for the VITS model.
     */
    async _call(model_inputs) {
        return new VitsModelOutput(await super._call(model_inputs));
    }
}
//////////////////////////////////////////////////

//////////////////////////////////////////////////
// Segformer models
export class SegformerPreTrainedModel extends PreTrainedModel {}

/**
 * The bare SegFormer encoder (Mix-Transformer) outputting raw hidden-states without any specific head on top.
 */
export class SegformerModel extends SegformerPreTrainedModel {}

/**
 * SegFormer Model transformer with an image classification head on top (a linear layer on top of the final hidden states) e.g. for ImageNet.
 */
export class SegformerForImageClassification extends SegformerPreTrainedModel {}

/**
 * SegFormer Model transformer with an all-MLP decode head on top e.g. for ADE20k, CityScapes.
 */
export class SegformerForSemanticSegmentation extends SegformerPreTrainedModel {}

//////////////////////////////////////////////////

//////////////////////////////////////////////////
// StableLm models
export class StableLmPreTrainedModel extends PreTrainedModel {}

/**
 * The bare StableLm Model transformer outputting raw hidden-states without any specific head on top.
 */
export class StableLmModel extends StableLmPreTrainedModel {}

/**
 * StableLm Model with a `language modeling` head on top for Causal Language Modeling (with past).
 */
export class StableLmForCausalLM extends StableLmPreTrainedModel {}
//////////////////////////////////////////////////

//////////////////////////////////////////////////
export class EfficientNetPreTrainedModel extends PreTrainedModel {}

/**
 * The bare EfficientNet model outputting raw features without any specific head on top.
 */
export class EfficientNetModel extends EfficientNetPreTrainedModel {}

/**
 * EfficientNet Model with an image classification head on top (a linear layer on top of the pooled features).
 */
export class EfficientNetForImageClassification extends EfficientNetPreTrainedModel {
    /**
     * @param {any} model_inputs
     */
    async _call(model_inputs) {
        return new SequenceClassifierOutput(await super._call(model_inputs));
    }
}
//////////////////////////////////////////////////

//////////////////////////////////////////////////
// Musicgen models
export class MusicgenPreTrainedModel extends PreTrainedModel {}

/**
 * The bare Musicgen decoder model outputting raw hidden-states without any specific head on top.
 */
export class MusicgenModel extends MusicgenPreTrainedModel {}

/**
 * The MusicGen decoder model with a language modelling head on top.
 */
export class MusicgenForCausalLM extends MusicgenPreTrainedModel {}

/**
 * The composite MusicGen model with a text encoder, audio encoder and Musicgen decoder,
 * for music generation tasks with one or both of text and audio prompts.
 *
 * **Example:** Generate music from text with `Xenova/musicgen-small`.
 * ```javascript
 * import { AutoTokenizer, MusicgenForConditionalGeneration } from '@huggingface/transformers';
 *
 * // Load tokenizer and model
 * const tokenizer = await AutoTokenizer.from_pretrained('Xenova/musicgen-small');
 * const model = await MusicgenForConditionalGeneration.from_pretrained(
 *   'Xenova/musicgen-small', { dtype: 'fp32' }
 * );
 *
 * // Prepare text input
 * const prompt = '80s pop track with bassy drums and synth';
 * const inputs = tokenizer(prompt);
 *
 * // Generate audio
 * const audio_values = await model.generate({
 *   ...inputs,
 *   max_new_tokens: 512,
 *   do_sample: true,
 *   guidance_scale: 3,
 * });
 *
 * // (Optional) Write the output to a WAV file
 * import wavefile from 'wavefile';
 * import fs from 'fs';
 *
 * const wav = new wavefile.WaveFile();
 * wav.fromScratch(1, model.config.audio_encoder.sampling_rate, '32f', audio_values.data);
 * fs.writeFileSync('musicgen_out.wav', wav.toBuffer());
 * ```
 */
export class MusicgenForConditionalGeneration extends PreTrainedModel {
    // NOTE: not MusicgenPreTrainedModel
    forward_params = [
        'input_ids',
        'attention_mask',
        'encoder_outputs',
        'decoder_input_ids',
        'decoder_attention_mask',
        'past_key_values',
    ];

    /**
     * Apply the pattern mask to the final ids,
     * then revert the pattern delay mask by filtering the pad token id in a single step.
     * @param {Tensor} outputs The output tensor from the model.
     * @returns {Tensor} The filtered output tensor.
     */
    _apply_and_filter_by_delay_pattern_mask(outputs) {
        const [bs_x_codebooks, seqLength] = outputs.dims;
        // @ts-expect-error TS2339
        const num_codebooks = this.config.decoder.num_codebooks;
        const upperBound = seqLength - num_codebooks;

        let newDataSize = 0;
        for (let i = 0; i < outputs.size; ++i) {
            // @ts-expect-error TS2339
            if (outputs.data[i] === this.config.decoder.pad_token_id) {
                continue;
            }

            const row = i % seqLength;
            const col = Math.floor(i / seqLength) % num_codebooks;

            const diff = row - col;
            if (diff > 0 && diff <= upperBound) {
                outputs.data[newDataSize++] = outputs.data[i];
            }
        }

        const batch_size = Math.floor(bs_x_codebooks / num_codebooks);
        const inferred = newDataSize / (batch_size * num_codebooks);
        // TODO: assert `inferred` is an integer
        return new Tensor(outputs.type, outputs.data.slice(0, newDataSize), [batch_size, num_codebooks, inferred]);
    }

    prepare_inputs_for_generation(input_ids, model_inputs, generation_config) {
        // apply the delay pattern mask
        let clonedInputIds = structuredClone(input_ids);
        for (let i = 0; i < clonedInputIds.length; ++i) {
            for (let j = 0; j < clonedInputIds[i].length; ++j) {
                // @ts-expect-error TS2339
                if (i % this.config.decoder.num_codebooks >= j) {
                    // @ts-expect-error TS2339
                    clonedInputIds[i][j] = BigInt(this.config.decoder.pad_token_id);
                }
            }
        }
        // for classifier free guidance we need to replicate the decoder args across the batch dim
        // (we'll split these before sampling)
        if (generation_config.guidance_scale !== null && generation_config.guidance_scale > 1) {
            // [batch, seqLength] -> [2 * batch, seqLength]
            clonedInputIds = clonedInputIds.concat(clonedInputIds);
        }

        const prepped = super.prepare_inputs_for_generation(clonedInputIds, model_inputs, generation_config);
        return prepped;
    }

    /**
     * Generates sequences of token ids for models with a language modeling head.
     * @param {import('./generation/parameters.js').GenerationFunctionParameters} options
     * @returns {Promise<ModelOutput|Tensor>} The output of the model, which can contain the generated token ids, attentions, and scores.
     */
    async generate(options) {
        const output_ids = await super.generate(options);

        // apply the pattern mask to the final ids
        // tensor: int64[1,batch_size,4,chunk_length]
        const audio_codes = this._apply_and_filter_by_delay_pattern_mask(/** @type {Tensor} */ (output_ids)).unsqueeze_(
            0,
        ); // append the frame dimension back to the audio codes

        const { audio_values } = await sessionRun(this.sessions['encodec_decode'], { audio_codes });

        return audio_values;
    }
}
//////////////////////////////////////////////////

//////////////////////////////////////////////////
// MobileNetV1 models
export class MobileNetV1PreTrainedModel extends PreTrainedModel {}

/**
 * The bare MobileNetV1 model outputting raw hidden-states without any specific head on top.
 */
export class MobileNetV1Model extends MobileNetV1PreTrainedModel {}

/**
 * MobileNetV1 model with an image classification head on top (a linear layer on top of the pooled features),
 * e.g. for ImageNet.
 */
export class MobileNetV1ForImageClassification extends MobileNetV1PreTrainedModel {
    /**
     * @param {any} model_inputs
     */
    async _call(model_inputs) {
        return new SequenceClassifierOutput(await super._call(model_inputs));
    }
}

export class MobileNetV1ForSemanticSegmentation extends MobileNetV1PreTrainedModel {}
//////////////////////////////////////////////////

//////////////////////////////////////////////////
// MobileNetV2 models
export class MobileNetV2PreTrainedModel extends PreTrainedModel {}

/**
 * The bare MobileNetV2 model outputting raw hidden-states without any specific head on top.
 */
export class MobileNetV2Model extends MobileNetV2PreTrainedModel {}

/**
 * MobileNetV2 model with an image classification head on top (a linear layer on top of the pooled features),
 * e.g. for ImageNet.
 */
export class MobileNetV2ForImageClassification extends MobileNetV2PreTrainedModel {
    /**
     * @param {any} model_inputs
     */
    async _call(model_inputs) {
        return new SequenceClassifierOutput(await super._call(model_inputs));
    }
}
export class MobileNetV2ForSemanticSegmentation extends MobileNetV2PreTrainedModel {}
//////////////////////////////////////////////////

//////////////////////////////////////////////////
// MobileNetV3 models
export class MobileNetV3PreTrainedModel extends PreTrainedModel {}

/**
 * The bare MobileNetV3 model outputting raw hidden-states without any specific head on top.
 */
export class MobileNetV3Model extends MobileNetV3PreTrainedModel {}

/**
 * MobileNetV3 model with an image classification head on top (a linear layer on top of the pooled features),
 * e.g. for ImageNet.
 */
export class MobileNetV3ForImageClassification extends MobileNetV3PreTrainedModel {
    /**
     * @param {any} model_inputs
     */
    async _call(model_inputs) {
        return new SequenceClassifierOutput(await super._call(model_inputs));
    }
}
export class MobileNetV3ForSemanticSegmentation extends MobileNetV3PreTrainedModel {}
//////////////////////////////////////////////////

//////////////////////////////////////////////////
// MobileNetV4 models
export class MobileNetV4PreTrainedModel extends PreTrainedModel {}

/**
 * The bare MobileNetV4 model outputting raw hidden-states without any specific head on top.
 */
export class MobileNetV4Model extends MobileNetV4PreTrainedModel {}

/**
 * MobileNetV4 model with an image classification head on top (a linear layer on top of the pooled features),
 * e.g. for ImageNet.
 */
export class MobileNetV4ForImageClassification extends MobileNetV4PreTrainedModel {
    /**
     * @param {any} model_inputs
     */
    async _call(model_inputs) {
        return new SequenceClassifierOutput(await super._call(model_inputs));
    }
}
export class MobileNetV4ForSemanticSegmentation extends MobileNetV4PreTrainedModel {}
//////////////////////////////////////////////////

//////////////////////////////////////////////////
// Decision Transformer models
export class DecisionTransformerPreTrainedModel extends PreTrainedModel {}

/**
 * The model builds upon the GPT2 architecture to perform autoregressive prediction of actions in an offline RL setting.
 * Refer to the paper for more details: https://huggingface.co/papers/2106.01345
 */
export class DecisionTransformerModel extends DecisionTransformerPreTrainedModel {}

//////////////////////////////////////////////////

export class MultiModalityPreTrainedModel extends PreTrainedModel {}
export class MultiModalityCausalLM extends MultiModalityPreTrainedModel {
    forward_params = [
        // prepare_inputs_embeds
        'input_ids',
        'pixel_values',
        'images_seq_mask',
        'images_emb_mask',

        // language_model
        'attention_mask',
        'position_ids',
        'past_key_values',
    ];

    /**
     * @param {ConstructorParameters<typeof MultiModalityPreTrainedModel>} args
     */
    constructor(...args) {
        super(...args);

        // State-based approach to switch out which heads to use during generation
        this._generation_mode = 'text';
    }

    async forward(model_inputs) {
        const mode = this._generation_mode ?? 'text';

        // TODO support re-using PKVs for input_ids.dims[1] !== 1
        // if (model_inputs.past_key_values) {
        //     //  && model_inputs.input_ids.dims[1] === 1
        // }

        let output_1;
        if (mode === 'text' || !model_inputs.past_key_values) {
            const session = this.sessions['prepare_inputs_embeds'];
            const prep_inputs = pick(model_inputs, session.inputNames);
            output_1 = await sessionRun(session, prep_inputs);
        } else {
            const session = this.sessions['gen_img_embeds'];
            const prep_inputs = pick(
                {
                    image_ids: model_inputs.input_ids,
                },
                session.inputNames,
            );
            output_1 = await sessionRun(session, prep_inputs);
        }

        const input_2 = { ...model_inputs, ...output_1 };
        const output_2 = await decoderForward(this, input_2);

        const head = this.sessions[mode === 'text' ? 'lm_head' : 'gen_head'];
        if (!head) {
            throw new Error(`Unable to find "${head}" generation head`);
        }

        const output_3 = await sessionRun(head, pick(output_2, head.inputNames));

        return {
            ...output_1,
            ...output_2,
            ...output_3,
        };
    }

    /**
     * @param {import('./generation/parameters.js').GenerationFunctionParameters} options
     */
    async generate(options) {
        this._generation_mode = 'text';
        return super.generate(options);
    }

    /**
     * @param {import('./generation/parameters.js').GenerationFunctionParameters} options
     */
    async generate_images(options) {
        this._generation_mode = 'image';

        const start_num_tokens = (options.inputs ?? options[this.main_input_name]).dims[1];
        const all_tokens = await super.generate(options);

        const generated_tokens = /** @type {Tensor} */ (all_tokens).slice(null, [start_num_tokens, null]);

        const image_decode = this.sessions['image_decode'];
        const { decoded_image } = await sessionRun(image_decode, {
            generated_tokens,
        });

        // Equivalent to `np.clip((dec + 1) / 2 * 255, 0, 255)`
        const clamped = decoded_image
            .add_(1)
            .mul_(255 / 2)
            .clamp_(0, 255)
            .to('uint8');

        // Return as a list of images
        const images = [];
        for (const tensor of clamped) {
            const img = RawImage.fromTensor(tensor);
            images.push(img);
        }
        return images;
    }
}

export class MgpstrModelOutput extends ModelOutput {
    constructor({ char_logits, bpe_logits, wp_logits }) {
        super();
        this.char_logits = char_logits;
        this.bpe_logits = bpe_logits;
        this.wp_logits = wp_logits;
    }

    get logits() {
        return [this.char_logits, this.bpe_logits, this.wp_logits];
    }
}

export class MgpstrPreTrainedModel extends PreTrainedModel {}

/**
 * MGP-STR Model transformer with three classification heads on top
 * (three A^3 modules and three linear layer on top of the transformer encoder output) for scene text recognition (STR).
 */
export class MgpstrForSceneTextRecognition extends MgpstrPreTrainedModel {
    /**
     * @param {any} model_inputs
     */
    async _call(model_inputs) {
        return new MgpstrModelOutput(await super._call(model_inputs));
    }
}

//////////////////////////////////////////////////
// PatchTST Transformer models
export class PatchTSTPreTrainedModel extends PreTrainedModel {}

/**
 * The bare PatchTST Model outputting raw hidden-states without any specific head.
 */
export class PatchTSTModel extends PatchTSTPreTrainedModel {}

/**
 * The PatchTST for prediction model.
 */
export class PatchTSTForPrediction extends PatchTSTPreTrainedModel {}
//////////////////////////////////////////////////

//////////////////////////////////////////////////
// PatchTSMixer Transformer models
export class PatchTSMixerPreTrainedModel extends PreTrainedModel {}

/**
 * The bare PatchTSMixer Model outputting raw hidden-states without any specific head.
 */
export class PatchTSMixerModel extends PatchTSMixerPreTrainedModel {}

/**
 * The PatchTSMixer for prediction model.
 */
export class PatchTSMixerForPrediction extends PatchTSMixerPreTrainedModel {}
//////////////////////////////////////////////////

//////////////////////////////////////////////////
export class UltravoxPreTrainedModel extends PreTrainedModel {
    forward_params = ['input_ids', 'attention_mask', 'position_ids', 'audio_values', 'past_key_values'];
}

export class UltravoxModel extends UltravoxPreTrainedModel {
    _merge_input_ids_with_audio_features(kwargs) {
        const audio_hidden_size = kwargs.audio_features.dims.at(-1);
        const reshaped_audio_features = kwargs.audio_features.view(-1, audio_hidden_size);

        return default_merge_input_ids_with_audio_features({
            // @ts-ignore
            audio_token_id: this.config.ignore_index ?? this.config.audio_token_id,
            ...kwargs,
            audio_features: reshaped_audio_features,
        });
    }
}
//////////////////////////////////////////////////

export class VoxtralForConditionalGeneration extends UltravoxModel {}

//////////////////////////////////////////////////
// Mimi models
export class MimiPreTrainedModel extends PreTrainedModel {
    main_input_name = 'input_values';
    forward_params = ['input_values'];
}

export class MimiEncoderOutput extends ModelOutput {
    /**
     * @param {Object} output The output of the model.
     * @param {Tensor} output.audio_codes Discrete code embeddings, of shape `(batch_size, num_quantizers, codes_length)`.
     */
    constructor({ audio_codes }) {
        super();
        this.audio_codes = audio_codes;
    }
}

export class MimiDecoderOutput extends ModelOutput {
    /**
     * @param {Object} output The output of the model.
     * @param {Tensor} output.audio_values Decoded audio values, of shape `(batch_size, num_channels, sequence_length)`.
     */
    constructor({ audio_values }) {
        super();
        this.audio_values = audio_values;
    }
}

/**
 * The Mimi neural audio codec model.
 */
export class MimiModel extends MimiPreTrainedModel {
    /**
     * Encodes the input audio waveform into discrete codes.
     * @param {Object} inputs Model inputs
     * @param {Tensor} [inputs.input_values] Float values of the input audio waveform, of shape `(batch_size, channels, sequence_length)`).
     * @returns {Promise<MimiEncoderOutput>} The output tensor of shape `(batch_size, num_codebooks, sequence_length)`.
     */
    async encode(inputs) {
        return new MimiEncoderOutput(await sessionRun(this.sessions['encoder_model'], inputs));
    }

    /**
     * Decodes the given frames into an output audio waveform.
     * @param {MimiEncoderOutput} inputs The encoded audio codes.
     * @returns {Promise<MimiDecoderOutput>} The output tensor of shape `(batch_size, num_channels, sequence_length)`.
     */
    async decode(inputs) {
        return new MimiDecoderOutput(await sessionRun(this.sessions['decoder_model'], inputs));
    }
}

export class MimiEncoderModel extends MimiPreTrainedModel {
    /** @type {typeof PreTrainedModel.from_pretrained} */
    static async from_pretrained(pretrained_model_name_or_path, options = {}) {
        return super.from_pretrained(pretrained_model_name_or_path, {
            ...options,
            // Update default model file name if not provided
            model_file_name: options.model_file_name ?? 'encoder_model',
        });
    }
}
export class MimiDecoderModel extends MimiPreTrainedModel {
    /** @type {typeof PreTrainedModel.from_pretrained} */
    static async from_pretrained(pretrained_model_name_or_path, options = {}) {
        return super.from_pretrained(pretrained_model_name_or_path, {
            ...options,
            // Update default model file name if not provided
            model_file_name: options.model_file_name ?? 'decoder_model',
        });
    }
}
//////////////////////////////////////////////////

//////////////////////////////////////////////////
// Dac models
export class DacPreTrainedModel extends PreTrainedModel {
    main_input_name = 'input_values';
    forward_params = ['input_values'];
}

export class DacEncoderOutput extends ModelOutput {
    /**
     * @param {Object} output The output of the model.
     * @param {Tensor} output.audio_codes Discrete code embeddings, of shape `(batch_size, num_quantizers, codes_length)`.
     */
    constructor({ audio_codes }) {
        super();
        this.audio_codes = audio_codes;
    }
}

export class DacDecoderOutput extends ModelOutput {
    /**
     * @param {Object} output The output of the model.
     * @param {Tensor} output.audio_values Decoded audio values, of shape `(batch_size, num_channels, sequence_length)`.
     */
    constructor({ audio_values }) {
        super();
        this.audio_values = audio_values;
    }
}

/**
 * The DAC (Descript Audio Codec) model.
 */
export class DacModel extends DacPreTrainedModel {
    /**
     * Encodes the input audio waveform into discrete codes.
     * @param {Object} inputs Model inputs
     * @param {Tensor} [inputs.input_values] Float values of the input audio waveform, of shape `(batch_size, channels, sequence_length)`).
     * @returns {Promise<DacEncoderOutput>} The output tensor of shape `(batch_size, num_codebooks, sequence_length)`.
     */
    async encode(inputs) {
        return new DacEncoderOutput(await sessionRun(this.sessions['encoder_model'], inputs));
    }

    /**
     * Decodes the given frames into an output audio waveform.
     * @param {DacEncoderOutput} inputs The encoded audio codes.
     * @returns {Promise<DacDecoderOutput>} The output tensor of shape `(batch_size, num_channels, sequence_length)`.
     */
    async decode(inputs) {
        return new DacDecoderOutput(await sessionRun(this.sessions['decoder_model'], inputs));
    }
}

export class DacEncoderModel extends DacPreTrainedModel {
    /** @type {typeof PreTrainedModel.from_pretrained} */
    static async from_pretrained(pretrained_model_name_or_path, options = {}) {
        return super.from_pretrained(pretrained_model_name_or_path, {
            ...options,
            // Update default model file name if not provided
            model_file_name: options.model_file_name ?? 'encoder_model',
        });
    }
}
export class DacDecoderModel extends DacPreTrainedModel {
    /** @type {typeof PreTrainedModel.from_pretrained} */
    static async from_pretrained(pretrained_model_name_or_path, options = {}) {
        return super.from_pretrained(pretrained_model_name_or_path, {
            ...options,
            // Update default model file name if not provided
            model_file_name: options.model_file_name ?? 'decoder_model',
        });
    }
}
//////////////////////////////////////////////////

//////////////////////////////////////////////////
// Snac models
export class SnacPreTrainedModel extends PreTrainedModel {
    main_input_name = 'input_values';
    forward_params = ['input_values'];
}

/**
 * The SNAC (Multi-Scale Neural Audio Codec) model.
 */
export class SnacModel extends SnacPreTrainedModel {
    /**
     * Encodes the input audio waveform into discrete codes.
     * @param {Object} inputs Model inputs
     * @param {Tensor} [inputs.input_values] Float values of the input audio waveform, of shape `(batch_size, channels, sequence_length)`).
     * @returns {Promise<Record<string, Tensor>>} The output tensors of shape `(batch_size, num_codebooks, sequence_length)`.
     */
    async encode(inputs) {
        return await sessionRun(this.sessions['encoder_model'], inputs);
    }

    /**
     * Decodes the given frames into an output audio waveform.
     * @param {Record<string, Tensor>} inputs The encoded audio codes.
     * @returns {Promise<{audio_values: Tensor}>} The output tensor of shape `(batch_size, num_channels, sequence_length)`.
     */
    async decode(inputs) {
        return await sessionRun(this.sessions['decoder_model'], inputs);
    }
}

export class SnacEncoderModel extends SnacPreTrainedModel {
    /** @type {typeof PreTrainedModel.from_pretrained} */
    static async from_pretrained(pretrained_model_name_or_path, options = {}) {
        return super.from_pretrained(pretrained_model_name_or_path, {
            ...options,
            // Update default model file name if not provided
            model_file_name: options.model_file_name ?? 'encoder_model',
        });
    }
}
export class SnacDecoderModel extends SnacPreTrainedModel {
    /** @type {typeof PreTrainedModel.from_pretrained} */
    static async from_pretrained(pretrained_model_name_or_path, options = {}) {
        return super.from_pretrained(pretrained_model_name_or_path, {
            ...options,
            // Update default model file name if not provided
            model_file_name: options.model_file_name ?? 'decoder_model',
        });
    }
}
//////////////////////////////////////////////////

//////////////////////////////////////////////////
// AutoModels, used to simplify construction of PreTrainedModels
// (uses config to instantiate correct class)

/**
 * Base class of all AutoModels. Contains the `from_pretrained` function
 * which is used to instantiate pretrained models.
 */
export class PretrainedMixin {
    /**
     * Mapping from model type to model class.
     * @type {Map<string, Object>[]}
     */
    static MODEL_CLASS_MAPPINGS = null;

    /**
     * Whether to attempt to instantiate the base class (`PretrainedModel`) if
     * the model type is not found in the mapping.
     */
    static BASE_IF_FAIL = false;

    /** @type {typeof PreTrainedModel.from_pretrained} */
    static async from_pretrained(
        pretrained_model_name_or_path,
        {
            progress_callback = null,
            config = null,
            cache_dir = null,
            local_files_only = false,
            revision = 'main',
            model_file_name = null,
            subfolder = 'onnx',
            device = null,
            dtype = null,
            use_external_data_format = null,
            session_options = {},
        } = {},
    ) {
        const options = {
            progress_callback,
            config,
            cache_dir,
            local_files_only,
            revision,
            model_file_name,
            subfolder,
            device,
            dtype,
            use_external_data_format,
            session_options,
        };
        options.config = await AutoConfig.from_pretrained(pretrained_model_name_or_path, options);

        if (!this.MODEL_CLASS_MAPPINGS) {
            throw new Error('`MODEL_CLASS_MAPPINGS` not implemented for this type of `AutoClass`: ' + this.name);
        }
        const model_type = options.config.model_type;
        for (const MODEL_CLASS_MAPPING of this.MODEL_CLASS_MAPPINGS) {
            let modelInfo = MODEL_CLASS_MAPPING.get(model_type);
            if (!modelInfo) {
                // As a fallback, we check if model_type is specified as the exact class
                for (const cls of MODEL_CLASS_MAPPING.values()) {
                    if (cls[0] === model_type) {
                        modelInfo = cls;
                        break;
                    }
                }
                if (!modelInfo) continue; // Item not found in this mapping
            }
            return await modelInfo[1].from_pretrained(pretrained_model_name_or_path, options);
        }

        if (this.BASE_IF_FAIL) {
            if (!CUSTOM_ARCHITECTURES.has(model_type)) {
                console.warn(`Unknown model class "${model_type}", attempting to construct from base class.`);
            }
            return await PreTrainedModel.from_pretrained(pretrained_model_name_or_path, options);
        } else {
            throw Error(`Unsupported model type: ${model_type}`);
        }
    }
}

const MODEL_MAPPING_NAMES_ENCODER_ONLY = new Map([
    ['bert', ['BertModel', BertModel]],
    ['neobert', ['NeoBertModel', NeoBertModel]],
    ['modernbert', ['ModernBertModel', ModernBertModel]],
    ['nomic_bert', ['NomicBertModel', NomicBertModel]],
    ['roformer', ['RoFormerModel', RoFormerModel]],
    ['electra', ['ElectraModel', ElectraModel]],
    ['esm', ['EsmModel', EsmModel]],
    ['convbert', ['ConvBertModel', ConvBertModel]],
    ['camembert', ['CamembertModel', CamembertModel]],
    ['deberta', ['DebertaModel', DebertaModel]],
    ['deberta-v2', ['DebertaV2Model', DebertaV2Model]],
    ['mpnet', ['MPNetModel', MPNetModel]],
    ['albert', ['AlbertModel', AlbertModel]],
    ['distilbert', ['DistilBertModel', DistilBertModel]],
    ['roberta', ['RobertaModel', RobertaModel]],
    ['xlm', ['XLMModel', XLMModel]],
    ['xlm-roberta', ['XLMRobertaModel', XLMRobertaModel]],
    ['clap', ['ClapModel', ClapModel]],
    ['clip', ['CLIPModel', CLIPModel]],
    ['clipseg', ['CLIPSegModel', CLIPSegModel]],
    ['chinese_clip', ['ChineseCLIPModel', ChineseCLIPModel]],
    ['siglip', ['SiglipModel', SiglipModel]],
    ['jina_clip', ['JinaCLIPModel', JinaCLIPModel]],
    ['mobilebert', ['MobileBertModel', MobileBertModel]],
    ['squeezebert', ['SqueezeBertModel', SqueezeBertModel]],
    ['wav2vec2', ['Wav2Vec2Model', Wav2Vec2Model]],
    ['wav2vec2-bert', ['Wav2Vec2BertModel', Wav2Vec2BertModel]],
    ['unispeech', ['UniSpeechModel', UniSpeechModel]],
    ['unispeech-sat', ['UniSpeechSatModel', UniSpeechSatModel]],
    ['hubert', ['HubertModel', HubertModel]],
    ['wavlm', ['WavLMModel', WavLMModel]],
    ['audio-spectrogram-transformer', ['ASTModel', ASTModel]],
    ['vits', ['VitsModel', VitsModel]],
    ['pyannote', ['PyAnnoteModel', PyAnnoteModel]],
    ['wespeaker-resnet', ['WeSpeakerResNetModel', WeSpeakerResNetModel]],

    ['detr', ['DetrModel', DetrModel]],
    ['rt_detr', ['RTDetrModel', RTDetrModel]],
    ['rt_detr_v2', ['RTDetrV2Model', RTDetrV2Model]],
    ['rf_detr', ['RFDetrModel', RFDetrModel]],
    ['d_fine', ['DFineModel', DFineModel]],
    ['table-transformer', ['TableTransformerModel', TableTransformerModel]],
    ['vit', ['ViTModel', ViTModel]],
    ['ijepa', ['IJepaModel', IJepaModel]],
    ['pvt', ['PvtModel', PvtModel]],
    ['vit_msn', ['ViTMSNModel', ViTMSNModel]],
    ['vit_mae', ['ViTMAEModel', ViTMAEModel]],
    ['groupvit', ['GroupViTModel', GroupViTModel]],
    ['fastvit', ['FastViTModel', FastViTModel]],
    ['mobilevit', ['MobileViTModel', MobileViTModel]],
    ['mobilevitv2', ['MobileViTV2Model', MobileViTV2Model]],
    ['owlvit', ['OwlViTModel', OwlViTModel]],
    ['owlv2', ['Owlv2Model', Owlv2Model]],
    ['beit', ['BeitModel', BeitModel]],
    ['deit', ['DeiTModel', DeiTModel]],
    ['hiera', ['HieraModel', HieraModel]],
    ['convnext', ['ConvNextModel', ConvNextModel]],
    ['convnextv2', ['ConvNextV2Model', ConvNextV2Model]],
    ['dinov2', ['Dinov2Model', Dinov2Model]],
    ['dinov2_with_registers', ['Dinov2WithRegistersModel', Dinov2WithRegistersModel]],
    ['dinov3_vit', ['DINOv3ViTModel', DINOv3ViTModel]],
    ['dinov3_convnext', ['DINOv3ConvNextModel', DINOv3ConvNextModel]],
    ['resnet', ['ResNetModel', ResNetModel]],
    ['swin', ['SwinModel', SwinModel]],
    ['swin2sr', ['Swin2SRModel', Swin2SRModel]],
    ['donut-swin', ['DonutSwinModel', DonutSwinModel]],
    ['yolos', ['YolosModel', YolosModel]],
    ['dpt', ['DPTModel', DPTModel]],
    ['glpn', ['GLPNModel', GLPNModel]],

    ['hifigan', ['SpeechT5HifiGan', SpeechT5HifiGan]],
    ['efficientnet', ['EfficientNetModel', EfficientNetModel]],

    ['decision_transformer', ['DecisionTransformerModel', DecisionTransformerModel]],
    ['patchtst', ['PatchTSTForPrediction', PatchTSTModel]],
    ['patchtsmixer', ['PatchTSMixerForPrediction', PatchTSMixerModel]],

    ['mobilenet_v1', ['MobileNetV1Model', MobileNetV1Model]],
    ['mobilenet_v2', ['MobileNetV2Model', MobileNetV2Model]],
    ['mobilenet_v3', ['MobileNetV3Model', MobileNetV3Model]],
    ['mobilenet_v4', ['MobileNetV4Model', MobileNetV4Model]],

    ['maskformer', ['MaskFormerModel', MaskFormerModel]],
    ['mgp-str', ['MgpstrForSceneTextRecognition', MgpstrForSceneTextRecognition]],

    ['style_text_to_speech_2', ['StyleTextToSpeech2Model', StyleTextToSpeech2Model]],
]);

const MODEL_MAPPING_NAMES_ENCODER_DECODER = new Map([
    ['t5', ['T5Model', T5Model]],
    ['longt5', ['LongT5Model', LongT5Model]],
    ['mt5', ['MT5Model', MT5Model]],
    ['bart', ['BartModel', BartModel]],
    ['mbart', ['MBartModel', MBartModel]],
    ['marian', ['MarianModel', MarianModel]],
    ['whisper', ['WhisperModel', WhisperModel]],
    ['m2m_100', ['M2M100Model', M2M100Model]],
    ['blenderbot', ['BlenderbotModel', BlenderbotModel]],
    ['blenderbot-small', ['BlenderbotSmallModel', BlenderbotSmallModel]],
]);

const MODEL_MAPPING_NAMES_AUTO_ENCODER = new Map([
    ['mimi', ['MimiModel', MimiModel]],
    ['dac', ['DacModel', DacModel]],
    ['snac', ['SnacModel', SnacModel]],
]);

const MODEL_MAPPING_NAMES_DECODER_ONLY = new Map([
    ['bloom', ['BloomModel', BloomModel]],
    ['jais', ['JAISModel', JAISModel]],
    ['gpt2', ['GPT2Model', GPT2Model]],
    ['gptj', ['GPTJModel', GPTJModel]],
    ['gpt_bigcode', ['GPTBigCodeModel', GPTBigCodeModel]],
    ['gpt_neo', ['GPTNeoModel', GPTNeoModel]],
    ['gpt_neox', ['GPTNeoXModel', GPTNeoXModel]],
    ['codegen', ['CodeGenModel', CodeGenModel]],
    ['llama', ['LlamaModel', LlamaModel]],
    ['arcee', ['ArceeModel', ArceeModel]],
    ['lfm2', ['Lfm2Model', Lfm2Model]],
    ['smollm3', ['SmolLM3Model', SmolLM3Model]],
    ['exaone', ['ExaoneModel', ExaoneModel]],
    ['olmo', ['OlmoModel', OlmoModel]],
    ['olmo2', ['Olmo2Model', Olmo2Model]],
    ['mobilellm', ['MobileLLMModel', MobileLLMModel]],
    ['granite', ['GraniteModel', GraniteModel]],
    ['cohere', ['CohereModel', CohereModel]],
    ['gemma', ['GemmaModel', GemmaModel]],
    ['gemma2', ['Gemma2Model', Gemma2Model]],
    ['vaultgemma', ['VaultGemmaModel', VaultGemmaModel]],
    ['gemma3_text', ['Gemma3Model', Gemma3Model]],
    ['helium', ['HeliumModel', HeliumModel]],
    ['glm', ['GlmModel', GlmModel]],
    ['openelm', ['OpenELMModel', OpenELMModel]],
    ['qwen2', ['Qwen2Model', Qwen2Model]],
    ['qwen3', ['Qwen3Model', Qwen3Model]],
    ['phi', ['PhiModel', PhiModel]],
    ['phi3', ['Phi3Model', Phi3Model]],
    ['mpt', ['MptModel', MptModel]],
    ['opt', ['OPTModel', OPTModel]],
    ['mistral', ['MistralModel', MistralModel]],
    ['ernie4_5', ['Ernie4_5_Model', Ernie4_5_Model]],
    ['starcoder2', ['Starcoder2Model', Starcoder2Model]],
    ['falcon', ['FalconModel', FalconModel]],
    ['stablelm', ['StableLmModel', StableLmModel]],
    ['modernbert-decoder', ['ModernBertDecoderModel', ModernBertDecoderModel]],
]);

const MODEL_FOR_SPEECH_SEQ_2_SEQ_MAPPING_NAMES = new Map([
    ['speecht5', ['SpeechT5ForSpeechToText', SpeechT5ForSpeechToText]],
    ['whisper', ['WhisperForConditionalGeneration', WhisperForConditionalGeneration]],
    ['lite-whisper', ['LiteWhisperForConditionalGeneration', LiteWhisperForConditionalGeneration]],
    ['moonshine', ['MoonshineForConditionalGeneration', MoonshineForConditionalGeneration]],
]);

const MODEL_FOR_TEXT_TO_SPECTROGRAM_MAPPING_NAMES = new Map([
    ['speecht5', ['SpeechT5ForTextToSpeech', SpeechT5ForTextToSpeech]],
]);

const MODEL_FOR_TEXT_TO_WAVEFORM_MAPPING_NAMES = new Map([
    ['vits', ['VitsModel', VitsModel]],
    ['musicgen', ['MusicgenForConditionalGeneration', MusicgenForConditionalGeneration]],
]);

const MODEL_FOR_SEQUENCE_CLASSIFICATION_MAPPING_NAMES = new Map([
    ['bert', ['BertForSequenceClassification', BertForSequenceClassification]],
    ['neobert', ['NeoBertForSequenceClassification', NeoBertForSequenceClassification]],
    ['modernbert', ['ModernBertForSequenceClassification', ModernBertForSequenceClassification]],
    ['roformer', ['RoFormerForSequenceClassification', RoFormerForSequenceClassification]],
    ['electra', ['ElectraForSequenceClassification', ElectraForSequenceClassification]],
    ['esm', ['EsmForSequenceClassification', EsmForSequenceClassification]],
    ['convbert', ['ConvBertForSequenceClassification', ConvBertForSequenceClassification]],
    ['camembert', ['CamembertForSequenceClassification', CamembertForSequenceClassification]],
    ['deberta', ['DebertaForSequenceClassification', DebertaForSequenceClassification]],
    ['deberta-v2', ['DebertaV2ForSequenceClassification', DebertaV2ForSequenceClassification]],
    ['mpnet', ['MPNetForSequenceClassification', MPNetForSequenceClassification]],
    ['albert', ['AlbertForSequenceClassification', AlbertForSequenceClassification]],
    ['distilbert', ['DistilBertForSequenceClassification', DistilBertForSequenceClassification]],
    ['roberta', ['RobertaForSequenceClassification', RobertaForSequenceClassification]],
    ['xlm', ['XLMForSequenceClassification', XLMForSequenceClassification]],
    ['xlm-roberta', ['XLMRobertaForSequenceClassification', XLMRobertaForSequenceClassification]],
    ['bart', ['BartForSequenceClassification', BartForSequenceClassification]],
    ['mbart', ['MBartForSequenceClassification', MBartForSequenceClassification]],
    ['mobilebert', ['MobileBertForSequenceClassification', MobileBertForSequenceClassification]],
    ['squeezebert', ['SqueezeBertForSequenceClassification', SqueezeBertForSequenceClassification]],
]);

const MODEL_FOR_TOKEN_CLASSIFICATION_MAPPING_NAMES = new Map([
    ['bert', ['BertForTokenClassification', BertForTokenClassification]],
    ['neobert', ['NeoBertForTokenClassification', NeoBertForTokenClassification]],
    ['modernbert', ['ModernBertForTokenClassification', ModernBertForTokenClassification]],
    ['roformer', ['RoFormerForTokenClassification', RoFormerForTokenClassification]],
    ['electra', ['ElectraForTokenClassification', ElectraForTokenClassification]],
    ['esm', ['EsmForTokenClassification', EsmForTokenClassification]],
    ['convbert', ['ConvBertForTokenClassification', ConvBertForTokenClassification]],
    ['camembert', ['CamembertForTokenClassification', CamembertForTokenClassification]],
    ['deberta', ['DebertaForTokenClassification', DebertaForTokenClassification]],
    ['deberta-v2', ['DebertaV2ForTokenClassification', DebertaV2ForTokenClassification]],
    ['mpnet', ['MPNetForTokenClassification', MPNetForTokenClassification]],
    ['distilbert', ['DistilBertForTokenClassification', DistilBertForTokenClassification]],
    ['roberta', ['RobertaForTokenClassification', RobertaForTokenClassification]],
    ['xlm', ['XLMForTokenClassification', XLMForTokenClassification]],
    ['xlm-roberta', ['XLMRobertaForTokenClassification', XLMRobertaForTokenClassification]],
]);

const MODEL_FOR_SEQ_TO_SEQ_CAUSAL_LM_MAPPING_NAMES = new Map([
    ['t5', ['T5ForConditionalGeneration', T5ForConditionalGeneration]],
    ['longt5', ['LongT5ForConditionalGeneration', LongT5ForConditionalGeneration]],
    ['mt5', ['MT5ForConditionalGeneration', MT5ForConditionalGeneration]],
    ['bart', ['BartForConditionalGeneration', BartForConditionalGeneration]],
    ['mbart', ['MBartForConditionalGeneration', MBartForConditionalGeneration]],
    ['marian', ['MarianMTModel', MarianMTModel]],
    ['m2m_100', ['M2M100ForConditionalGeneration', M2M100ForConditionalGeneration]],
    ['blenderbot', ['BlenderbotForConditionalGeneration', BlenderbotForConditionalGeneration]],
    ['blenderbot-small', ['BlenderbotSmallForConditionalGeneration', BlenderbotSmallForConditionalGeneration]],
]);

const MODEL_FOR_CAUSAL_LM_MAPPING_NAMES = new Map([
    ['bloom', ['BloomForCausalLM', BloomForCausalLM]],
    ['gpt2', ['GPT2LMHeadModel', GPT2LMHeadModel]],
    ['jais', ['JAISLMHeadModel', JAISLMHeadModel]],
    ['gptj', ['GPTJForCausalLM', GPTJForCausalLM]],
    ['gpt_bigcode', ['GPTBigCodeForCausalLM', GPTBigCodeForCausalLM]],
    ['gpt_neo', ['GPTNeoForCausalLM', GPTNeoForCausalLM]],
    ['gpt_neox', ['GPTNeoXForCausalLM', GPTNeoXForCausalLM]],
    ['codegen', ['CodeGenForCausalLM', CodeGenForCausalLM]],
    ['llama', ['LlamaForCausalLM', LlamaForCausalLM]],
    ['llama4_text', ['Llama4ForCausalLM', Llama4ForCausalLM]],
    ['arcee', ['ArceeForCausalLM', ArceeForCausalLM]],
    ['lfm2', ['Lfm2ForCausalLM', Lfm2ForCausalLM]],
    ['smollm3', ['SmolLM3ForCausalLM', SmolLM3ForCausalLM]],
    ['exaone', ['ExaoneForCausalLM', ExaoneForCausalLM]],
    ['olmo', ['OlmoForCausalLM', OlmoForCausalLM]],
    ['olmo2', ['Olmo2ForCausalLM', Olmo2ForCausalLM]],
    ['mobilellm', ['MobileLLMForCausalLM', MobileLLMForCausalLM]],
    ['granite', ['GraniteForCausalLM', GraniteForCausalLM]],
    ['cohere', ['CohereForCausalLM', CohereForCausalLM]],
    ['gemma', ['GemmaForCausalLM', GemmaForCausalLM]],
    ['gemma2', ['Gemma2ForCausalLM', Gemma2ForCausalLM]],
    ['vaultgemma', ['VaultGemmaForCausalLM', VaultGemmaForCausalLM]],
    ['gemma3_text', ['Gemma3ForCausalLM', Gemma3ForCausalLM]],
    ['helium', ['HeliumForCausalLM', HeliumForCausalLM]],
    ['glm', ['GlmForCausalLM', GlmForCausalLM]],
    ['openelm', ['OpenELMForCausalLM', OpenELMForCausalLM]],
    ['qwen2', ['Qwen2ForCausalLM', Qwen2ForCausalLM]],
    ['qwen3', ['Qwen3ForCausalLM', Qwen3ForCausalLM]],
    ['phi', ['PhiForCausalLM', PhiForCausalLM]],
    ['phi3', ['Phi3ForCausalLM', Phi3ForCausalLM]],
    ['mpt', ['MptForCausalLM', MptForCausalLM]],
    ['opt', ['OPTForCausalLM', OPTForCausalLM]],
    ['mbart', ['MBartForCausalLM', MBartForCausalLM]],
    ['mistral', ['MistralForCausalLM', MistralForCausalLM]],
    ['ernie4_5', ['Ernie4_5_ForCausalLM', Ernie4_5_ForCausalLM]],
    ['starcoder2', ['Starcoder2ForCausalLM', Starcoder2ForCausalLM]],
    ['falcon', ['FalconForCausalLM', FalconForCausalLM]],
    ['trocr', ['TrOCRForCausalLM', TrOCRForCausalLM]],
    ['stablelm', ['StableLmForCausalLM', StableLmForCausalLM]],
    ['modernbert-decoder', ['ModernBertDecoderForCausalLM', ModernBertDecoderForCausalLM]],

    // Also image-text-to-text
    ['phi3_v', ['Phi3VForCausalLM', Phi3VForCausalLM]],
]);

const MODEL_FOR_MULTIMODALITY_MAPPING_NAMES = new Map([
    ['multi_modality', ['MultiModalityCausalLM', MultiModalityCausalLM]],
]);

const MODEL_FOR_MASKED_LM_MAPPING_NAMES = new Map([
    ['bert', ['BertForMaskedLM', BertForMaskedLM]],
    ['neobert', ['NeoBertForMaskedLM', NeoBertForMaskedLM]],
    ['modernbert', ['ModernBertForMaskedLM', ModernBertForMaskedLM]],
    ['roformer', ['RoFormerForMaskedLM', RoFormerForMaskedLM]],
    ['electra', ['ElectraForMaskedLM', ElectraForMaskedLM]],
    ['esm', ['EsmForMaskedLM', EsmForMaskedLM]],
    ['convbert', ['ConvBertForMaskedLM', ConvBertForMaskedLM]],
    ['camembert', ['CamembertForMaskedLM', CamembertForMaskedLM]],
    ['deberta', ['DebertaForMaskedLM', DebertaForMaskedLM]],
    ['deberta-v2', ['DebertaV2ForMaskedLM', DebertaV2ForMaskedLM]],
    ['mpnet', ['MPNetForMaskedLM', MPNetForMaskedLM]],
    ['albert', ['AlbertForMaskedLM', AlbertForMaskedLM]],
    ['distilbert', ['DistilBertForMaskedLM', DistilBertForMaskedLM]],
    ['roberta', ['RobertaForMaskedLM', RobertaForMaskedLM]],
    ['xlm', ['XLMWithLMHeadModel', XLMWithLMHeadModel]],
    ['xlm-roberta', ['XLMRobertaForMaskedLM', XLMRobertaForMaskedLM]],
    ['mobilebert', ['MobileBertForMaskedLM', MobileBertForMaskedLM]],
    ['squeezebert', ['SqueezeBertForMaskedLM', SqueezeBertForMaskedLM]],
]);

const MODEL_FOR_QUESTION_ANSWERING_MAPPING_NAMES = new Map([
    ['bert', ['BertForQuestionAnswering', BertForQuestionAnswering]],
    ['neobert', ['NeoBertForQuestionAnswering', NeoBertForQuestionAnswering]],
    ['roformer', ['RoFormerForQuestionAnswering', RoFormerForQuestionAnswering]],
    ['electra', ['ElectraForQuestionAnswering', ElectraForQuestionAnswering]],
    ['convbert', ['ConvBertForQuestionAnswering', ConvBertForQuestionAnswering]],
    ['camembert', ['CamembertForQuestionAnswering', CamembertForQuestionAnswering]],
    ['deberta', ['DebertaForQuestionAnswering', DebertaForQuestionAnswering]],
    ['deberta-v2', ['DebertaV2ForQuestionAnswering', DebertaV2ForQuestionAnswering]],
    ['mpnet', ['MPNetForQuestionAnswering', MPNetForQuestionAnswering]],
    ['albert', ['AlbertForQuestionAnswering', AlbertForQuestionAnswering]],
    ['distilbert', ['DistilBertForQuestionAnswering', DistilBertForQuestionAnswering]],
    ['roberta', ['RobertaForQuestionAnswering', RobertaForQuestionAnswering]],
    ['xlm', ['XLMForQuestionAnswering', XLMForQuestionAnswering]],
    ['xlm-roberta', ['XLMRobertaForQuestionAnswering', XLMRobertaForQuestionAnswering]],
    ['mobilebert', ['MobileBertForQuestionAnswering', MobileBertForQuestionAnswering]],
    ['squeezebert', ['SqueezeBertForQuestionAnswering', SqueezeBertForQuestionAnswering]],
]);

const MODEL_FOR_VISION_2_SEQ_MAPPING_NAMES = new Map([
    ['vision-encoder-decoder', ['VisionEncoderDecoderModel', VisionEncoderDecoderModel]],
    ['idefics3', ['Idefics3ForConditionalGeneration', Idefics3ForConditionalGeneration]],
    ['smolvlm', ['SmolVLMForConditionalGeneration', SmolVLMForConditionalGeneration]],
]);

const MODEL_FOR_IMAGE_TEXT_TO_TEXT_MAPPING_NAMES = new Map([
    ['llava', ['LlavaForConditionalGeneration', LlavaForConditionalGeneration]],
    ['llava_onevision', ['LlavaOnevisionForConditionalGeneration', LlavaOnevisionForConditionalGeneration]],
    ['moondream1', ['Moondream1ForConditionalGeneration', Moondream1ForConditionalGeneration]],
    ['florence2', ['Florence2ForConditionalGeneration', Florence2ForConditionalGeneration]],
    ['qwen2-vl', ['Qwen2VLForConditionalGeneration', Qwen2VLForConditionalGeneration]],
    ['idefics3', ['Idefics3ForConditionalGeneration', Idefics3ForConditionalGeneration]],
    ['smolvlm', ['SmolVLMForConditionalGeneration', SmolVLMForConditionalGeneration]],
    ['paligemma', ['PaliGemmaForConditionalGeneration', PaliGemmaForConditionalGeneration]],
    ['llava_qwen2', ['LlavaQwen2ForCausalLM', LlavaQwen2ForCausalLM]],
    ['gemma3n', ['Gemma3nForConditionalGeneration', Gemma3nForConditionalGeneration]],
]);

const MODEL_FOR_AUDIO_TEXT_TO_TEXT_MAPPING_NAMES = new Map([
    ['ultravox', ['UltravoxModel', UltravoxModel]],
    ['voxtral', ['VoxtralForConditionalGeneration', VoxtralForConditionalGeneration]],
]);

const MODEL_FOR_DOCUMENT_QUESTION_ANSWERING_MAPPING_NAMES = new Map([
    ['vision-encoder-decoder', ['VisionEncoderDecoderModel', VisionEncoderDecoderModel]],
]);

const MODEL_FOR_IMAGE_CLASSIFICATION_MAPPING_NAMES = new Map([
    ['vit', ['ViTForImageClassification', ViTForImageClassification]],
    ['ijepa', ['IJepaForImageClassification', IJepaForImageClassification]],
    ['pvt', ['PvtForImageClassification', PvtForImageClassification]],
    ['vit_msn', ['ViTMSNForImageClassification', ViTMSNForImageClassification]],
    ['fastvit', ['FastViTForImageClassification', FastViTForImageClassification]],
    ['mobilevit', ['MobileViTForImageClassification', MobileViTForImageClassification]],
    ['mobilevitv2', ['MobileViTV2ForImageClassification', MobileViTV2ForImageClassification]],
    ['beit', ['BeitForImageClassification', BeitForImageClassification]],
    ['deit', ['DeiTForImageClassification', DeiTForImageClassification]],
    ['hiera', ['HieraForImageClassification', HieraForImageClassification]],
    ['convnext', ['ConvNextForImageClassification', ConvNextForImageClassification]],
    ['convnextv2', ['ConvNextV2ForImageClassification', ConvNextV2ForImageClassification]],
    ['dinov2', ['Dinov2ForImageClassification', Dinov2ForImageClassification]],
    ['dinov2_with_registers', ['Dinov2WithRegistersForImageClassification', Dinov2WithRegistersForImageClassification]],
    ['resnet', ['ResNetForImageClassification', ResNetForImageClassification]],
    ['swin', ['SwinForImageClassification', SwinForImageClassification]],
    ['segformer', ['SegformerForImageClassification', SegformerForImageClassification]],
    ['efficientnet', ['EfficientNetForImageClassification', EfficientNetForImageClassification]],
    ['mobilenet_v1', ['MobileNetV1ForImageClassification', MobileNetV1ForImageClassification]],
    ['mobilenet_v2', ['MobileNetV2ForImageClassification', MobileNetV2ForImageClassification]],
    ['mobilenet_v3', ['MobileNetV3ForImageClassification', MobileNetV3ForImageClassification]],
    ['mobilenet_v4', ['MobileNetV4ForImageClassification', MobileNetV4ForImageClassification]],
]);

const MODEL_FOR_OBJECT_DETECTION_MAPPING_NAMES = new Map([
    ['detr', ['DetrForObjectDetection', DetrForObjectDetection]],
    ['rt_detr', ['RTDetrForObjectDetection', RTDetrForObjectDetection]],
    ['rt_detr_v2', ['RTDetrV2ForObjectDetection', RTDetrV2ForObjectDetection]],
    ['rf_detr', ['RFDetrForObjectDetection', RFDetrForObjectDetection]],
    ['d_fine', ['DFineForObjectDetection', DFineForObjectDetection]],
    ['table-transformer', ['TableTransformerForObjectDetection', TableTransformerForObjectDetection]],
    ['yolos', ['YolosForObjectDetection', YolosForObjectDetection]],
]);

const MODEL_FOR_ZERO_SHOT_OBJECT_DETECTION_MAPPING_NAMES = new Map([
    ['owlvit', ['OwlViTForObjectDetection', OwlViTForObjectDetection]],
    ['owlv2', ['Owlv2ForObjectDetection', Owlv2ForObjectDetection]],
    ['grounding-dino', ['GroundingDinoForObjectDetection', GroundingDinoForObjectDetection]],
]);

const MODEL_FOR_IMAGE_SEGMENTATION_MAPPING_NAMES = new Map([
    // TODO: Do not add new models here
    ['detr', ['DetrForSegmentation', DetrForSegmentation]],
    ['clipseg', ['CLIPSegForImageSegmentation', CLIPSegForImageSegmentation]],
]);

const MODEL_FOR_SEMANTIC_SEGMENTATION_MAPPING_NAMES = new Map([
    ['segformer', ['SegformerForSemanticSegmentation', SegformerForSemanticSegmentation]],
    ['sapiens', ['SapiensForSemanticSegmentation', SapiensForSemanticSegmentation]],

    ['swin', ['SwinForSemanticSegmentation', SwinForSemanticSegmentation]],
    ['mobilenet_v1', ['MobileNetV1ForSemanticSegmentation', MobileNetV1ForSemanticSegmentation]],
    ['mobilenet_v2', ['MobileNetV2ForSemanticSegmentation', MobileNetV2ForSemanticSegmentation]],
    ['mobilenet_v3', ['MobileNetV3ForSemanticSegmentation', MobileNetV3ForSemanticSegmentation]],
    ['mobilenet_v4', ['MobileNetV4ForSemanticSegmentation', MobileNetV4ForSemanticSegmentation]],
]);

const MODEL_FOR_UNIVERSAL_SEGMENTATION_MAPPING_NAMES = new Map([
    ['detr', ['DetrForSegmentation', DetrForSegmentation]],
    ['maskformer', ['MaskFormerForInstanceSegmentation', MaskFormerForInstanceSegmentation]],
]);

const MODEL_FOR_MASK_GENERATION_MAPPING_NAMES = new Map([['sam', ['SamModel', SamModel]]]);

const MODEL_FOR_CTC_MAPPING_NAMES = new Map([
    ['wav2vec2', ['Wav2Vec2ForCTC', Wav2Vec2ForCTC]],
    ['wav2vec2-bert', ['Wav2Vec2BertForCTC', Wav2Vec2BertForCTC]],
    ['unispeech', ['UniSpeechForCTC', UniSpeechForCTC]],
    ['unispeech-sat', ['UniSpeechSatForCTC', UniSpeechSatForCTC]],
    ['wavlm', ['WavLMForCTC', WavLMForCTC]],
    ['hubert', ['HubertForCTC', HubertForCTC]],
]);

const MODEL_FOR_AUDIO_CLASSIFICATION_MAPPING_NAMES = new Map([
    ['wav2vec2', ['Wav2Vec2ForSequenceClassification', Wav2Vec2ForSequenceClassification]],
    ['wav2vec2-bert', ['Wav2Vec2BertForSequenceClassification', Wav2Vec2BertForSequenceClassification]],
    ['unispeech', ['UniSpeechForSequenceClassification', UniSpeechForSequenceClassification]],
    ['unispeech-sat', ['UniSpeechSatForSequenceClassification', UniSpeechSatForSequenceClassification]],
    ['wavlm', ['WavLMForSequenceClassification', WavLMForSequenceClassification]],
    ['hubert', ['HubertForSequenceClassification', HubertForSequenceClassification]],
    ['audio-spectrogram-transformer', ['ASTForAudioClassification', ASTForAudioClassification]],
]);

const MODEL_FOR_AUDIO_XVECTOR_MAPPING_NAMES = new Map([['wavlm', ['WavLMForXVector', WavLMForXVector]]]);

const MODEL_FOR_AUDIO_FRAME_CLASSIFICATION_MAPPING_NAMES = new Map([
    ['unispeech-sat', ['UniSpeechSatForAudioFrameClassification', UniSpeechSatForAudioFrameClassification]],
    ['wavlm', ['WavLMForAudioFrameClassification', WavLMForAudioFrameClassification]],
    ['wav2vec2', ['Wav2Vec2ForAudioFrameClassification', Wav2Vec2ForAudioFrameClassification]],
    ['pyannote', ['PyAnnoteForAudioFrameClassification', PyAnnoteForAudioFrameClassification]],
]);

const MODEL_FOR_IMAGE_MATTING_MAPPING_NAMES = new Map([
    ['vitmatte', ['VitMatteForImageMatting', VitMatteForImageMatting]],
]);

const MODEL_FOR_TIME_SERIES_PREDICTION_MAPPING_NAMES = new Map([
    ['patchtst', ['PatchTSTForPrediction', PatchTSTForPrediction]],
    ['patchtsmixer', ['PatchTSMixerForPrediction', PatchTSMixerForPrediction]],
]);

const MODEL_FOR_IMAGE_TO_IMAGE_MAPPING_NAMES = new Map([
    ['swin2sr', ['Swin2SRForImageSuperResolution', Swin2SRForImageSuperResolution]],
]);

const MODEL_FOR_DEPTH_ESTIMATION_MAPPING_NAMES = new Map([
    ['dpt', ['DPTForDepthEstimation', DPTForDepthEstimation]],
    ['depth_anything', ['DepthAnythingForDepthEstimation', DepthAnythingForDepthEstimation]],
    ['glpn', ['GLPNForDepthEstimation', GLPNForDepthEstimation]],
    ['sapiens', ['SapiensForDepthEstimation', SapiensForDepthEstimation]],
    ['depth_pro', ['DepthProForDepthEstimation', DepthProForDepthEstimation]],
    ['metric3d', ['Metric3DForDepthEstimation', Metric3DForDepthEstimation]],
    ['metric3dv2', ['Metric3Dv2ForDepthEstimation', Metric3Dv2ForDepthEstimation]],
]);

const MODEL_FOR_NORMAL_ESTIMATION_MAPPING_NAMES = new Map([
    ['sapiens', ['SapiensForNormalEstimation', SapiensForNormalEstimation]],
]);

const MODEL_FOR_POSE_ESTIMATION_MAPPING_NAMES = new Map([
    ['vitpose', ['VitPoseForPoseEstimation', VitPoseForPoseEstimation]],
]);

// NOTE: This is custom to Transformers.js, and is necessary because certain models
// (e.g., CLIP) are split into vision and text components
const MODEL_FOR_IMAGE_FEATURE_EXTRACTION_MAPPING_NAMES = new Map([
    ['clip', ['CLIPVisionModelWithProjection', CLIPVisionModelWithProjection]],
    ['siglip', ['SiglipVisionModel', SiglipVisionModel]],
    ['jina_clip', ['JinaCLIPVisionModel', JinaCLIPVisionModel]],
]);

const MODEL_CLASS_TYPE_MAPPING = [
    // MODEL_MAPPING_NAMES:
    [MODEL_MAPPING_NAMES_ENCODER_ONLY, MODEL_TYPES.EncoderOnly],
    [MODEL_MAPPING_NAMES_ENCODER_DECODER, MODEL_TYPES.EncoderDecoder],
    [MODEL_MAPPING_NAMES_DECODER_ONLY, MODEL_TYPES.DecoderOnly],
    [MODEL_MAPPING_NAMES_AUTO_ENCODER, MODEL_TYPES.AutoEncoder],

    [MODEL_FOR_SEQUENCE_CLASSIFICATION_MAPPING_NAMES, MODEL_TYPES.EncoderOnly],
    [MODEL_FOR_TOKEN_CLASSIFICATION_MAPPING_NAMES, MODEL_TYPES.EncoderOnly],
    [MODEL_FOR_SEQ_TO_SEQ_CAUSAL_LM_MAPPING_NAMES, MODEL_TYPES.Seq2Seq],
    [MODEL_FOR_SPEECH_SEQ_2_SEQ_MAPPING_NAMES, MODEL_TYPES.Seq2Seq],
    [MODEL_FOR_CAUSAL_LM_MAPPING_NAMES, MODEL_TYPES.DecoderOnly],
    [MODEL_FOR_MULTIMODALITY_MAPPING_NAMES, MODEL_TYPES.MultiModality],
    [MODEL_FOR_MASKED_LM_MAPPING_NAMES, MODEL_TYPES.EncoderOnly],
    [MODEL_FOR_QUESTION_ANSWERING_MAPPING_NAMES, MODEL_TYPES.EncoderOnly],
    [MODEL_FOR_VISION_2_SEQ_MAPPING_NAMES, MODEL_TYPES.Vision2Seq],
    [MODEL_FOR_IMAGE_TEXT_TO_TEXT_MAPPING_NAMES, MODEL_TYPES.ImageTextToText],
    [MODEL_FOR_AUDIO_TEXT_TO_TEXT_MAPPING_NAMES, MODEL_TYPES.AudioTextToText],
    [MODEL_FOR_IMAGE_CLASSIFICATION_MAPPING_NAMES, MODEL_TYPES.EncoderOnly],
    [MODEL_FOR_IMAGE_SEGMENTATION_MAPPING_NAMES, MODEL_TYPES.EncoderOnly],
    [MODEL_FOR_UNIVERSAL_SEGMENTATION_MAPPING_NAMES, MODEL_TYPES.EncoderOnly],
    [MODEL_FOR_SEMANTIC_SEGMENTATION_MAPPING_NAMES, MODEL_TYPES.EncoderOnly],
    [MODEL_FOR_IMAGE_MATTING_MAPPING_NAMES, MODEL_TYPES.EncoderOnly],
    [MODEL_FOR_TIME_SERIES_PREDICTION_MAPPING_NAMES, MODEL_TYPES.EncoderOnly],
    [MODEL_FOR_IMAGE_TO_IMAGE_MAPPING_NAMES, MODEL_TYPES.EncoderOnly],
    [MODEL_FOR_DEPTH_ESTIMATION_MAPPING_NAMES, MODEL_TYPES.EncoderOnly],
    [MODEL_FOR_NORMAL_ESTIMATION_MAPPING_NAMES, MODEL_TYPES.EncoderOnly],
    [MODEL_FOR_POSE_ESTIMATION_MAPPING_NAMES, MODEL_TYPES.EncoderOnly],
    [MODEL_FOR_OBJECT_DETECTION_MAPPING_NAMES, MODEL_TYPES.EncoderOnly],
    [MODEL_FOR_ZERO_SHOT_OBJECT_DETECTION_MAPPING_NAMES, MODEL_TYPES.EncoderOnly],
    [MODEL_FOR_MASK_GENERATION_MAPPING_NAMES, MODEL_TYPES.MaskGeneration],
    [MODEL_FOR_CTC_MAPPING_NAMES, MODEL_TYPES.EncoderOnly],
    [MODEL_FOR_AUDIO_CLASSIFICATION_MAPPING_NAMES, MODEL_TYPES.EncoderOnly],
    [MODEL_FOR_TEXT_TO_SPECTROGRAM_MAPPING_NAMES, MODEL_TYPES.Seq2Seq],
    [MODEL_FOR_TEXT_TO_WAVEFORM_MAPPING_NAMES, MODEL_TYPES.EncoderOnly],
    [MODEL_FOR_AUDIO_XVECTOR_MAPPING_NAMES, MODEL_TYPES.EncoderOnly],
    [MODEL_FOR_AUDIO_FRAME_CLASSIFICATION_MAPPING_NAMES, MODEL_TYPES.EncoderOnly],

    // Custom:
    [MODEL_FOR_IMAGE_FEATURE_EXTRACTION_MAPPING_NAMES, MODEL_TYPES.EncoderOnly],
];

for (const [mappings, type] of MODEL_CLASS_TYPE_MAPPING) {
    // @ts-ignore
    for (const [name, model] of mappings.values()) {
        MODEL_TYPE_MAPPING.set(name, type);
        MODEL_CLASS_TO_NAME_MAPPING.set(model, name);
        MODEL_NAME_TO_CLASS_MAPPING.set(name, model);
    }
}

const CUSTOM_MAPPING = [
    // OVERRIDE:
    // TODO: Refactor to allow class to specify model
    ['MusicgenForConditionalGeneration', MusicgenForConditionalGeneration, MODEL_TYPES.Musicgen],
    ['Phi3VForCausalLM', Phi3VForCausalLM, MODEL_TYPES.Phi3V],

    ['CLIPTextModelWithProjection', CLIPTextModelWithProjection, MODEL_TYPES.EncoderOnly],
    ['SiglipTextModel', SiglipTextModel, MODEL_TYPES.EncoderOnly],
    ['JinaCLIPTextModel', JinaCLIPTextModel, MODEL_TYPES.EncoderOnly],
    ['ClapTextModelWithProjection', ClapTextModelWithProjection, MODEL_TYPES.EncoderOnly],
    ['ClapAudioModelWithProjection', ClapAudioModelWithProjection, MODEL_TYPES.EncoderOnly],

    ['DacEncoderModel', DacEncoderModel, MODEL_TYPES.EncoderOnly],
    ['DacDecoderModel', DacDecoderModel, MODEL_TYPES.EncoderOnly],
    ['MimiEncoderModel', MimiEncoderModel, MODEL_TYPES.EncoderOnly],
    ['MimiDecoderModel', MimiDecoderModel, MODEL_TYPES.EncoderOnly],
    ['SnacEncoderModel', SnacEncoderModel, MODEL_TYPES.EncoderOnly],
    ['SnacDecoderModel', SnacDecoderModel, MODEL_TYPES.EncoderOnly],

    ['Gemma3nForConditionalGeneration', Gemma3nForConditionalGeneration, MODEL_TYPES.ImageAudioTextToText],
];
for (const [name, model, type] of CUSTOM_MAPPING) {
    MODEL_TYPE_MAPPING.set(name, type);
    MODEL_CLASS_TO_NAME_MAPPING.set(model, name);
    MODEL_NAME_TO_CLASS_MAPPING.set(name, model);
}

const CUSTOM_ARCHITECTURES = new Map([
    ['modnet', MODEL_FOR_IMAGE_SEGMENTATION_MAPPING_NAMES],
    ['birefnet', MODEL_FOR_IMAGE_SEGMENTATION_MAPPING_NAMES],
    ['isnet', MODEL_FOR_IMAGE_SEGMENTATION_MAPPING_NAMES],
    ['ben', MODEL_FOR_IMAGE_SEGMENTATION_MAPPING_NAMES],
]);
for (const [name, mapping] of CUSTOM_ARCHITECTURES.entries()) {
    mapping.set(name, ['PreTrainedModel', PreTrainedModel]);
    MODEL_TYPE_MAPPING.set(name, MODEL_TYPES.EncoderOnly);
    MODEL_CLASS_TO_NAME_MAPPING.set(PreTrainedModel, name);
    MODEL_NAME_TO_CLASS_MAPPING.set(name, PreTrainedModel);
}

/**
 * Helper class which is used to instantiate pretrained models with the `from_pretrained` function.
 * The chosen model class is determined by the type specified in the model config.
 *
 * @example
 * let model = await AutoModel.from_pretrained('Xenova/bert-base-uncased');
 */
export class AutoModel extends PretrainedMixin {
    /** @type {Map<string, Object>[]} */
    // @ts-ignore
    static MODEL_CLASS_MAPPINGS = MODEL_CLASS_TYPE_MAPPING.map((x) => x[0]);
    static BASE_IF_FAIL = true;
}

/**
 * Helper class which is used to instantiate pretrained sequence classification models with the `from_pretrained` function.
 * The chosen model class is determined by the type specified in the model config.
 *
 * @example
 * let model = await AutoModelForSequenceClassification.from_pretrained('Xenova/distilbert-base-uncased-finetuned-sst-2-english');
 */
export class AutoModelForSequenceClassification extends PretrainedMixin {
    static MODEL_CLASS_MAPPINGS = [MODEL_FOR_SEQUENCE_CLASSIFICATION_MAPPING_NAMES];
}

/**
 * Helper class which is used to instantiate pretrained token classification models with the `from_pretrained` function.
 * The chosen model class is determined by the type specified in the model config.
 *
 * @example
 * let model = await AutoModelForTokenClassification.from_pretrained('Xenova/distilbert-base-multilingual-cased-ner-hrl');
 */
export class AutoModelForTokenClassification extends PretrainedMixin {
    static MODEL_CLASS_MAPPINGS = [MODEL_FOR_TOKEN_CLASSIFICATION_MAPPING_NAMES];
}

/**
 * Helper class which is used to instantiate pretrained sequence-to-sequence models with the `from_pretrained` function.
 * The chosen model class is determined by the type specified in the model config.
 *
 * @example
 * let model = await AutoModelForSeq2SeqLM.from_pretrained('Xenova/t5-small');
 */
export class AutoModelForSeq2SeqLM extends PretrainedMixin {
    static MODEL_CLASS_MAPPINGS = [MODEL_FOR_SEQ_TO_SEQ_CAUSAL_LM_MAPPING_NAMES];
}

/**
 * Helper class which is used to instantiate pretrained sequence-to-sequence speech-to-text models with the `from_pretrained` function.
 * The chosen model class is determined by the type specified in the model config.
 *
 * @example
 * let model = await AutoModelForSpeechSeq2Seq.from_pretrained('openai/whisper-tiny.en');
 */
export class AutoModelForSpeechSeq2Seq extends PretrainedMixin {
    static MODEL_CLASS_MAPPINGS = [MODEL_FOR_SPEECH_SEQ_2_SEQ_MAPPING_NAMES];
}

/**
 * Helper class which is used to instantiate pretrained sequence-to-sequence text-to-spectrogram models with the `from_pretrained` function.
 * The chosen model class is determined by the type specified in the model config.
 *
 * @example
 * let model = await AutoModelForTextToSpectrogram.from_pretrained('microsoft/speecht5_tts');
 */
export class AutoModelForTextToSpectrogram extends PretrainedMixin {
    static MODEL_CLASS_MAPPINGS = [MODEL_FOR_TEXT_TO_SPECTROGRAM_MAPPING_NAMES];
}

/**
 * Helper class which is used to instantiate pretrained text-to-waveform models with the `from_pretrained` function.
 * The chosen model class is determined by the type specified in the model config.
 *
 * @example
 * let model = await AutoModelForTextToSpectrogram.from_pretrained('facebook/mms-tts-eng');
 */
export class AutoModelForTextToWaveform extends PretrainedMixin {
    static MODEL_CLASS_MAPPINGS = [MODEL_FOR_TEXT_TO_WAVEFORM_MAPPING_NAMES];
}

/**
 * Helper class which is used to instantiate pretrained causal language models with the `from_pretrained` function.
 * The chosen model class is determined by the type specified in the model config.
 *
 * @example
 * let model = await AutoModelForCausalLM.from_pretrained('Xenova/gpt2');
 */
export class AutoModelForCausalLM extends PretrainedMixin {
    static MODEL_CLASS_MAPPINGS = [MODEL_FOR_CAUSAL_LM_MAPPING_NAMES];
}

/**
 * Helper class which is used to instantiate pretrained masked language models with the `from_pretrained` function.
 * The chosen model class is determined by the type specified in the model config.
 *
 * @example
 * let model = await AutoModelForMaskedLM.from_pretrained('Xenova/bert-base-uncased');
 */
export class AutoModelForMaskedLM extends PretrainedMixin {
    static MODEL_CLASS_MAPPINGS = [MODEL_FOR_MASKED_LM_MAPPING_NAMES];
}

/**
 * Helper class which is used to instantiate pretrained question answering models with the `from_pretrained` function.
 * The chosen model class is determined by the type specified in the model config.
 *
 * @example
 * let model = await AutoModelForQuestionAnswering.from_pretrained('Xenova/distilbert-base-cased-distilled-squad');
 */
export class AutoModelForQuestionAnswering extends PretrainedMixin {
    static MODEL_CLASS_MAPPINGS = [MODEL_FOR_QUESTION_ANSWERING_MAPPING_NAMES];
}

/**
 * Helper class which is used to instantiate pretrained vision-to-sequence models with the `from_pretrained` function.
 * The chosen model class is determined by the type specified in the model config.
 *
 * @example
 * let model = await AutoModelForVision2Seq.from_pretrained('Xenova/vit-gpt2-image-captioning');
 */
export class AutoModelForVision2Seq extends PretrainedMixin {
    static MODEL_CLASS_MAPPINGS = [MODEL_FOR_VISION_2_SEQ_MAPPING_NAMES];
}

/**
 * Helper class which is used to instantiate pretrained image classification models with the `from_pretrained` function.
 * The chosen model class is determined by the type specified in the model config.
 *
 * @example
 * let model = await AutoModelForImageClassification.from_pretrained('Xenova/vit-base-patch16-224');
 */
export class AutoModelForImageClassification extends PretrainedMixin {
    static MODEL_CLASS_MAPPINGS = [MODEL_FOR_IMAGE_CLASSIFICATION_MAPPING_NAMES];
}

/**
 * Helper class which is used to instantiate pretrained image segmentation models with the `from_pretrained` function.
 * The chosen model class is determined by the type specified in the model config.
 *
 * @example
 * let model = await AutoModelForImageSegmentation.from_pretrained('Xenova/detr-resnet-50-panoptic');
 */
export class AutoModelForImageSegmentation extends PretrainedMixin {
    static MODEL_CLASS_MAPPINGS = [MODEL_FOR_IMAGE_SEGMENTATION_MAPPING_NAMES];
}

/**
 * Helper class which is used to instantiate pretrained image segmentation models with the `from_pretrained` function.
 * The chosen model class is determined by the type specified in the model config.
 *
 * @example
 * let model = await AutoModelForSemanticSegmentation.from_pretrained('nvidia/segformer-b3-finetuned-cityscapes-1024-1024');
 */
export class AutoModelForSemanticSegmentation extends PretrainedMixin {
    static MODEL_CLASS_MAPPINGS = [MODEL_FOR_SEMANTIC_SEGMENTATION_MAPPING_NAMES];
}

/**
 * Helper class which is used to instantiate pretrained universal image segmentation models with the `from_pretrained` function.
 * The chosen model class is determined by the type specified in the model config.
 *
 * @example
 * let model = await AutoModelForUniversalSegmentation.from_pretrained('hf-internal-testing/tiny-random-MaskFormerForInstanceSegmentation');
 */
export class AutoModelForUniversalSegmentation extends PretrainedMixin {
    static MODEL_CLASS_MAPPINGS = [MODEL_FOR_UNIVERSAL_SEGMENTATION_MAPPING_NAMES];
}

/**
 * Helper class which is used to instantiate pretrained object detection models with the `from_pretrained` function.
 * The chosen model class is determined by the type specified in the model config.
 *
 * @example
 * let model = await AutoModelForObjectDetection.from_pretrained('Xenova/detr-resnet-50');
 */
export class AutoModelForObjectDetection extends PretrainedMixin {
    static MODEL_CLASS_MAPPINGS = [MODEL_FOR_OBJECT_DETECTION_MAPPING_NAMES];
}

export class AutoModelForZeroShotObjectDetection extends PretrainedMixin {
    static MODEL_CLASS_MAPPINGS = [MODEL_FOR_ZERO_SHOT_OBJECT_DETECTION_MAPPING_NAMES];
}

/**
 * Helper class which is used to instantiate pretrained mask generation models with the `from_pretrained` function.
 * The chosen model class is determined by the type specified in the model config.
 *
 * @example
 * let model = await AutoModelForMaskGeneration.from_pretrained('Xenova/sam-vit-base');
 */
export class AutoModelForMaskGeneration extends PretrainedMixin {
    static MODEL_CLASS_MAPPINGS = [MODEL_FOR_MASK_GENERATION_MAPPING_NAMES];
}

export class AutoModelForCTC extends PretrainedMixin {
    static MODEL_CLASS_MAPPINGS = [MODEL_FOR_CTC_MAPPING_NAMES];
}

export class AutoModelForAudioClassification extends PretrainedMixin {
    static MODEL_CLASS_MAPPINGS = [MODEL_FOR_AUDIO_CLASSIFICATION_MAPPING_NAMES];
}

export class AutoModelForXVector extends PretrainedMixin {
    static MODEL_CLASS_MAPPINGS = [MODEL_FOR_AUDIO_XVECTOR_MAPPING_NAMES];
}

export class AutoModelForAudioFrameClassification extends PretrainedMixin {
    static MODEL_CLASS_MAPPINGS = [MODEL_FOR_AUDIO_FRAME_CLASSIFICATION_MAPPING_NAMES];
}

export class AutoModelForDocumentQuestionAnswering extends PretrainedMixin {
    static MODEL_CLASS_MAPPINGS = [MODEL_FOR_DOCUMENT_QUESTION_ANSWERING_MAPPING_NAMES];
}

export class AutoModelForImageMatting extends PretrainedMixin {
    static MODEL_CLASS_MAPPINGS = [MODEL_FOR_IMAGE_MATTING_MAPPING_NAMES];
}

export class AutoModelForImageToImage extends PretrainedMixin {
    static MODEL_CLASS_MAPPINGS = [MODEL_FOR_IMAGE_TO_IMAGE_MAPPING_NAMES];
}

export class AutoModelForDepthEstimation extends PretrainedMixin {
    static MODEL_CLASS_MAPPINGS = [MODEL_FOR_DEPTH_ESTIMATION_MAPPING_NAMES];
}

export class AutoModelForNormalEstimation extends PretrainedMixin {
    static MODEL_CLASS_MAPPINGS = [MODEL_FOR_NORMAL_ESTIMATION_MAPPING_NAMES];
}

export class AutoModelForPoseEstimation extends PretrainedMixin {
    static MODEL_CLASS_MAPPINGS = [MODEL_FOR_POSE_ESTIMATION_MAPPING_NAMES];
}

export class AutoModelForImageFeatureExtraction extends PretrainedMixin {
    static MODEL_CLASS_MAPPINGS = [MODEL_FOR_IMAGE_FEATURE_EXTRACTION_MAPPING_NAMES];
}

export class AutoModelForImageTextToText extends PretrainedMixin {
    static MODEL_CLASS_MAPPINGS = [MODEL_FOR_IMAGE_TEXT_TO_TEXT_MAPPING_NAMES];
}

export class AutoModelForAudioTextToText extends PretrainedMixin {
    static MODEL_CLASS_MAPPINGS = [MODEL_FOR_AUDIO_TEXT_TO_TEXT_MAPPING_NAMES];
}

//////////////////////////////////////////////////

//////////////////////////////////////////////////
export class Seq2SeqLMOutput extends ModelOutput {
    /**
     * @param {Object} output The output of the model.
     * @param {Tensor} output.logits The output logits of the model.
     * @param {Tensor} output.past_key_values An tensor of key/value pairs that represent the previous state of the model.
     * @param {Tensor} output.encoder_outputs The output of the encoder in a sequence-to-sequence model.
     * @param {Tensor} [output.decoder_attentions] Attentions weights of the decoder, after the attention softmax, used to compute the weighted average in the self-attention heads.
     * @param {Tensor} [output.cross_attentions] Attentions weights of the decoder's cross-attention layer, after the attention softmax, used to compute the weighted average in the cross-attention heads.
     */
    constructor({ logits, past_key_values, encoder_outputs, decoder_attentions = null, cross_attentions = null }) {
        super();
        this.logits = logits;
        this.past_key_values = past_key_values;
        this.encoder_outputs = encoder_outputs;
        this.decoder_attentions = decoder_attentions;
        this.cross_attentions = cross_attentions;
    }
}

/**
 * Base class for outputs of sentence classification models.
 */
export class SequenceClassifierOutput extends ModelOutput {
    /**
     * @param {Object} output The output of the model.
     * @param {Tensor} output.logits classification (or regression if config.num_labels==1) scores (before SoftMax).
     * @param {Record<string, Tensor>} [output.attentions] Object of `torch.FloatTensor` (one for each layer) of shape `(batch_size, num_heads, sequence_length, sequence_length)`.
     * Attentions weights after the attention softmax, used to compute the weighted average in the self-attention heads.
     */
    constructor({ logits, ...attentions }) {
        super();
        this.logits = logits;
        const attentions_list = Object.values(attentions);
        if (attentions_list.length > 0) {
            // Only set attentions if they are not empty
            this.attentions = attentions_list;
        }
    }
}

/**
 * Base class for outputs of XVector models.
 */
export class XVectorOutput extends ModelOutput {
    /**
     * @param {Object} output The output of the model.
     * @param {Tensor} output.logits Classification hidden states before AMSoftmax, of shape `(batch_size, config.xvector_output_dim)`.
     * @param {Tensor} output.embeddings Utterance embeddings used for vector similarity-based retrieval, of shape `(batch_size, config.xvector_output_dim)`.
     */
    constructor({ logits, embeddings }) {
        super();
        this.logits = logits;
        this.embeddings = embeddings;
    }
}

/**
 * Base class for outputs of token classification models.
 */
export class TokenClassifierOutput extends ModelOutput {
    /**
     * @param {Object} output The output of the model.
     * @param {Tensor} output.logits Classification scores (before SoftMax).
     */
    constructor({ logits }) {
        super();
        this.logits = logits;
    }
}

/**
 * Base class for masked language models outputs.
 */
export class MaskedLMOutput extends ModelOutput {
    /**
     * @param {Object} output The output of the model.
     * @param {Tensor} output.logits Prediction scores of the language modeling head (scores for each vocabulary token before SoftMax).
     */
    constructor({ logits }) {
        super();
        this.logits = logits;
    }
}

/**
 * Base class for outputs of question answering models.
 */
export class QuestionAnsweringModelOutput extends ModelOutput {
    /**
     * @param {Object} output The output of the model.
     * @param {Tensor} output.start_logits Span-start scores (before SoftMax).
     * @param {Tensor} output.end_logits Span-end scores (before SoftMax).
     */
    constructor({ start_logits, end_logits }) {
        super();
        this.start_logits = start_logits;
        this.end_logits = end_logits;
    }
}

/**
 * Base class for causal language model (or autoregressive) outputs.
 */
export class CausalLMOutput extends ModelOutput {
    /**
     * @param {Object} output The output of the model.
     * @param {Tensor} output.logits Prediction scores of the language modeling head (scores for each vocabulary token before softmax).
     */
    constructor({ logits }) {
        super();
        this.logits = logits;
    }
}

/**
 * Base class for causal language model (or autoregressive) outputs.
 */
export class CausalLMOutputWithPast extends ModelOutput {
    /**
     * @param {Object} output The output of the model.
     * @param {Tensor} output.logits Prediction scores of the language modeling head (scores for each vocabulary token before softmax).
     * @param {Tensor} output.past_key_values Contains pre-computed hidden-states (key and values in the self-attention blocks)
     * that can be used (see `past_key_values` input) to speed up sequential decoding.
     */
    constructor({ logits, past_key_values }) {
        super();
        this.logits = logits;
        this.past_key_values = past_key_values;
    }
}

export class ImageMattingOutput extends ModelOutput {
    /**
     * @param {Object} output The output of the model.
     * @param {Tensor} output.alphas Estimated alpha values, of shape `(batch_size, num_channels, height, width)`.
     */
    constructor({ alphas }) {
        super();
        this.alphas = alphas;
    }
}

/**
 * Describes the outputs for the VITS model.
 */
export class VitsModelOutput extends ModelOutput {
    /**
     * @param {Object} output The output of the model.
     * @param {Tensor} output.waveform The final audio waveform predicted by the model, of shape `(batch_size, sequence_length)`.
     * @param {Tensor} output.spectrogram The log-mel spectrogram predicted at the output of the flow model.
     * This spectrogram is passed to the Hi-Fi GAN decoder model to obtain the final audio waveform.
     */
    constructor({ waveform, spectrogram }) {
        super();
        this.waveform = waveform;
        this.spectrogram = spectrogram;
    }
}<|MERGE_RESOLUTION|>--- conflicted
+++ resolved
@@ -39,9 +39,6 @@
 
 import { AutoConfig, getCacheShapes } from './configs.js';
 
-<<<<<<< HEAD
-import { deviceToExecutionProviders, createInferenceSession, isONNXTensor, isONNXProxy } from './backends/onnx.js';
-=======
 import {
     deviceToExecutionProviders,
     createInferenceSession,
@@ -49,7 +46,6 @@
     isONNXProxy,
     runInferenceSession,
 } from './backends/onnx.js';
->>>>>>> 699dcb56
 import {
     DATA_TYPES,
     DEFAULT_DEVICE_DTYPE_MAPPING,
@@ -451,14 +447,7 @@
     try {
         // pass the original ort tensor
         const ortFeed = Object.fromEntries(Object.entries(checkedInputs).map(([k, v]) => [k, v.ort_tensor]));
-<<<<<<< HEAD
-        const run = () => session.run(ortFeed);
-        const output = await (apis.IS_BROWSER_ENV || apis.IS_WEBWORKER_ENV
-            ? (webInferenceChain = webInferenceChain.then(run))
-            : run());
-=======
         const output = await runInferenceSession(session, ortFeed);
->>>>>>> 699dcb56
         return replaceTensors(output);
     } catch (e) {
         // Error messages can be long (nested) and uninformative. For this reason,
@@ -4808,8 +4797,6 @@
 export class Gemma2ForCausalLM extends Gemma2PreTrainedModel {}
 //////////////////////////////////////////////////
 
-<<<<<<< HEAD
-=======
 //////////////////////////////////////////////////
 // VaultGemma models
 export class VaultGemmaPreTrainedModel extends PreTrainedModel { }
@@ -4817,7 +4804,6 @@
 export class VaultGemmaForCausalLM extends VaultGemmaPreTrainedModel { }
 //////////////////////////////////////////////////
 
->>>>>>> 699dcb56
 //////////////////////////////////////////////////
 // Gemma3 models
 
@@ -5944,25 +5930,20 @@
     }
 }
 //////////////////////////////////////////////////
-<<<<<<< HEAD
+
+//////////////////////////////////////////////////
+export class DINOv3ViTPreTrainedModel extends PreTrainedModel { }
+export class DINOv3ViTModel extends DINOv3ViTPreTrainedModel { }
+//////////////////////////////////////////////////
+
+//////////////////////////////////////////////////
+export class DINOv3ConvNextPreTrainedModel extends PreTrainedModel { }
+export class DINOv3ConvNextModel extends DINOv3ConvNextPreTrainedModel { }
+//////////////////////////////////////////////////
+
+//////////////////////////////////////////////////
 export class GroundingDinoPreTrainedModel extends PreTrainedModel {}
 export class GroundingDinoForObjectDetection extends GroundingDinoPreTrainedModel {}
-=======
-
-//////////////////////////////////////////////////
-export class DINOv3ViTPreTrainedModel extends PreTrainedModel { }
-export class DINOv3ViTModel extends DINOv3ViTPreTrainedModel { }
-//////////////////////////////////////////////////
-
-//////////////////////////////////////////////////
-export class DINOv3ConvNextPreTrainedModel extends PreTrainedModel { }
-export class DINOv3ConvNextModel extends DINOv3ConvNextPreTrainedModel { }
-//////////////////////////////////////////////////
-
-//////////////////////////////////////////////////
-export class GroundingDinoPreTrainedModel extends PreTrainedModel { }
-export class GroundingDinoForObjectDetection extends GroundingDinoPreTrainedModel { }
->>>>>>> 699dcb56
 
 //////////////////////////////////////////////////
 export class YolosPreTrainedModel extends PreTrainedModel {}
