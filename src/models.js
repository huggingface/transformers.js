--- conflicted
+++ resolved
@@ -325,13 +325,8 @@
         }
     }
 
-<<<<<<< HEAD
     if (is_decoder && selectedDevice === 'webgpu') {
-        const shapes = getKeyValueShapes(options.config, {
-=======
-    if (selectedDevice === 'webgpu') {
         const shapes = getCacheShapes(options.config, {
->>>>>>> 1d08e91e
             prefix: 'present',
         });
         if (Object.keys(shapes).length > 0 && !isONNXProxy()) {
