--- conflicted
+++ resolved
@@ -1,11 +1,5 @@
-<<<<<<< HEAD
-import { createInferenceSession, isONNXProxy } from '../backends/onnx.js';
-import { Tensor } from '../utils/tensor.js';
-import { apis } from '../env.js';
-=======
 import { createInferenceSession, runInferenceSession, isONNXProxy } from "../backends/onnx.js";
 import { Tensor } from "../utils/tensor.js";
->>>>>>> 699dcb56
 
 /**
  * Asynchronously creates a wrapper function for running an ONNX inference session.
@@ -21,26 +15,6 @@
 const wrap = async (session_bytes, session_options, names) => {
     const session = await createInferenceSession(new Uint8Array(session_bytes), session_options);
 
-<<<<<<< HEAD
-    /** @type {Promise<any>} */
-    let chain = Promise.resolve();
-
-    return /** @type {any} */ (
-        async (/** @type {Record<string, Tensor>} */ inputs) => {
-            const proxied = isONNXProxy();
-            const ortFeed = Object.fromEntries(
-                Object.entries(inputs).map(([k, v]) => [k, (proxied ? v.clone() : v).ort_tensor]),
-            );
-
-            // When running in-browser via WASM, we need to chain calls to session.run to avoid "Error: Session already started"
-            const outputs = await (chain = IS_WEB_ENV ? chain.then(() => session.run(ortFeed)) : session.run(ortFeed));
-
-            if (Array.isArray(names)) {
-                return names.map((n) => new Tensor(outputs[n]));
-            } else {
-                return new Tensor(outputs[/** @type {string} */ (names)]);
-            }
-=======
     return /** @type {any} */(async (/** @type {Record<string, Tensor>} */ inputs) => {
         const proxied = isONNXProxy();
         const ortFeed = Object.fromEntries(Object.entries(inputs).map(([k, v]) => [k, (proxied ? v.clone() : v).ort_tensor]));
@@ -49,7 +23,6 @@
             return names.map((n) => new Tensor(outputs[n]));
         } else {
             return new Tensor(outputs[/** @type {string} */(names)]);
->>>>>>> 699dcb56
         }
     );
 };
