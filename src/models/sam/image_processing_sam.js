import { ImageProcessor } from '../../base/image_processors_utils.js';
import { calculateDimensions } from '../../utils/core.js';

import { interpolate_4d, Tensor } from '../../utils/tensor.js';

/**
 * @typedef {object} SamImageProcessorResult
 * @property {Tensor} pixel_values
 * @property {import("../../base/image_processors_utils.js").HeightWidth[]} original_sizes
 * @property {import("../../base/image_processors_utils.js").HeightWidth[]} reshaped_input_sizes
 * @property {Tensor} [input_points]
 * @property {Tensor} [input_labels]
 * @property {Tensor} [input_boxes]
 */

export class SamImageProcessor extends ImageProcessor {
    /**
     *
     * @param {any} input_points
     * @param {import("../../base/image_processors_utils.js").HeightWidth[]} original_sizes
     * @param {import("../../base/image_processors_utils.js").HeightWidth[]} reshaped_input_sizes
     * @returns {Tensor}
     */
    reshape_input_points(input_points, original_sizes, reshaped_input_sizes, is_bounding_box = false) {
        // Make deep copy to avoid altering user's input
        input_points = structuredClone(input_points);
        let shape = calculateDimensions(input_points);

        // TODO: add support for 2D input_points
        if (shape.length === 3) {
            // Correct user's input
            if (!is_bounding_box) {
                shape = [1, ...shape];
            }
            input_points = [input_points];
        } else if (shape.length !== 4) {
            throw Error(
                'The input_points must be a 4D tensor of shape `batch_size`, `point_batch_size`, `nb_points_per_image`, `2`.',
            );
        }

        // Reshape input points
<<<<<<< HEAD
        for (let i = 0; i < input_points.length; ++i) {
            // batch_size
            let originalImageSize = original_sizes[i];
            let reshapedImageSize = reshaped_input_sizes[i];

            let resizeFactors = [
                reshapedImageSize[0] / originalImageSize[0],
                reshapedImageSize[1] / originalImageSize[1],
            ];

            for (let j = 0; j < input_points[i].length; ++j) {
                // point_batch_size
                for (let k = 0; k < input_points[i][j].length; ++k) {
                    // nb_points_per_image
                    for (let w = 0; w < input_points[i][j][k].length; ++w) {
                        // 2 or 4
=======
        for (let i = 0; i < input_points.length; ++i) { // batch_size
            const [originalHeight, originalWidth] = original_sizes[i];
            const [reshapedHeight, reshapedWidth] = reshaped_input_sizes[i];

            const resizeFactors = [
                reshapedWidth / originalWidth,
                reshapedHeight / originalHeight,
            ]

            for (let j = 0; j < input_points[i].length; ++j) { // point_batch_size
                for (let k = 0; k < input_points[i][j].length; ++k) { // nb_points_per_image
                    for (let w = 0; w < input_points[i][j][k].length; ++w) { // 2 or 4
>>>>>>> 8337acc6
                        input_points[i][j][k][w] *= resizeFactors[w % 2];
                    }
                }
            }
        }

        return new Tensor('float32', Float32Array.from(input_points.flat(Infinity)), shape);
    }

    /**
     *
     * @param {any} input_labels
     * @param {Tensor} input_points
     * @returns {Tensor}
     */
    add_input_labels(input_labels, input_points) {
        let shape = calculateDimensions(input_labels);
        if (shape.length === 2) {
            // Correct user's input
            shape = [1, ...shape];
            input_labels = [input_labels];
        } else if (shape.length !== 3) {
            throw Error(
                'The input_points must be a 4D tensor of shape `batch_size`, `point_batch_size`, `nb_points_per_image`, `2`.',
            );
        }

        if (shape.some((x, i) => x !== input_points.dims[i])) {
            throw Error(`The first ${shape.length} dimensions of 'input_points' and 'input_labels' must be the same.`);
        }
        return new Tensor('int64', input_labels.flat(Infinity).map(BigInt), shape);
    }
    /**
     * @param {any[]} images The URL(s) of the image(s) to extract features from.
     * @param {Object} [options] Additional options for the processor.
     * @param {any} [options.input_points=null] A 3D or 4D array, representing the input points provided by the user.
     * - 3D: `[point_batch_size, nb_points_per_image, 2]`. In this case, `batch_size` is assumed to be 1.
     * - 4D: `[batch_size, point_batch_size, nb_points_per_image, 2]`.
     * @param {any} [options.input_labels=null] A 2D or 3D array, representing the input labels for the points, used by the prompt encoder to encode the prompt.
     * - 2D: `[point_batch_size, nb_points_per_image]`. In this case, `batch_size` is assumed to be 1.
     * - 3D: `[batch_size, point_batch_size, nb_points_per_image]`.
     * @param {number[][][]} [options.input_boxes=null] A 3D array of shape `(batch_size, num_boxes, 4)`, representing the input boxes provided by the user.
     * This is used by the prompt encoder to encode the prompt. Generally yields to much better generated masks.
     * The processor will generate a tensor, with each dimension corresponding respectively to the image batch size,
     * the number of boxes per image and the coordinates of the top left and botton right point of the box.
     * In the order (`x1`, `y1`, `x2`, `y2`):
     * - `x1`: the x coordinate of the top left point of the input box
     * - `y1`: the y coordinate of the top left point of the input box
     * - `x2`: the x coordinate of the bottom right point of the input box
     * - `y2`: the y coordinate of the bottom right point of the input box
     * @returns {Promise<SamImageProcessorResult>}
     */
    async _call(images, { input_points = null, input_labels = null, input_boxes = null } = {}) {
        // TODO allow user to use preprocessed images
        /** @type {SamImageProcessorResult} */
        const processed = await super._call(images);

        if (input_points) {
            processed.input_points = this.reshape_input_points(
                input_points,
                processed.original_sizes,
                processed.reshaped_input_sizes,
            );
        }

        if (input_labels) {
            if (!processed.input_points) {
                throw Error('`input_points` must be provided if `input_labels` are provided.');
            }
            processed.input_labels = this.add_input_labels(input_labels, processed.input_points);
        }

        if (input_boxes) {
            processed.input_boxes = this.reshape_input_points(
                input_boxes,
                processed.original_sizes,
                processed.reshaped_input_sizes,
                true,
            );
        }

        return processed;
    }

    /**
     * Remove padding and upscale masks to the original image size.
     * @param {Tensor} masks Batched masks from the mask_decoder in (batch_size, num_channels, height, width) format.
     * @param {[number, number][]} original_sizes The original sizes of each image before it was resized to the model's expected input shape, in (height, width) format.
     * @param {[number, number][]} reshaped_input_sizes The size of each image as it is fed to the model, in (height, width) format. Used to remove padding.
     * @param {Object} options Optional parameters for post-processing.
     * @param {number} [options.mask_threshold] The threshold to use for binarizing the masks.
     * @param {boolean} [options.binarize] Whether to binarize the masks.
     * @param {Object} [options.pad_size] The target size the images were padded to before being passed to the model. If `null`, the target size is assumed to be the processor's `pad_size`.
     * @param {number} [options.pad_size.height] The height the images were padded to.
     * @param {number} [options.pad_size.width] The width the images were padded to.
     * @returns {Promise<Tensor[]>} Batched masks in batch_size, num_channels, height, width) format, where (height, width) is given by original_size.
     */
    async post_process_masks(
        masks,
        original_sizes,
        reshaped_input_sizes,
        { mask_threshold = 0.0, binarize = true, pad_size = null } = {},
    ) {
        // masks: [1, 1, 3, 256, 256]

        const output_masks = [];

        pad_size = pad_size ?? this.pad_size ?? this.size;

        /** @type {[number, number]} */
        const target_image_size = [pad_size.height, pad_size.width];

        for (let i = 0; i < original_sizes.length; ++i) {
            const original_size = original_sizes[i];
            const reshaped_input_size = reshaped_input_sizes[i];

            // Upscale mask to padded size
            let interpolated_mask = await interpolate_4d(masks[i], { mode: 'bilinear', size: target_image_size });

            // Crop mask
            interpolated_mask = interpolated_mask.slice(
                null,
                null,
                [0, reshaped_input_size[0]],
                [0, reshaped_input_size[1]],
            );

            // Downscale mask
            interpolated_mask = await interpolate_4d(interpolated_mask, { mode: 'bilinear', size: original_size });

            if (binarize) {
                const data = interpolated_mask.data;
                const binarizedMaskData = new Uint8Array(data.length);
                for (let i = 0; i < data.length; ++i) {
                    if (data[i] > mask_threshold) {
                        binarizedMaskData[i] = 1;
                    }
                }
                interpolated_mask = new Tensor('bool', binarizedMaskData, interpolated_mask.dims);
            }

            output_masks.push(interpolated_mask);
        }

        return output_masks;
    }

    /**
     * Generates a list of crop boxes of different sizes. Each layer has (2**i)**2 boxes for the ith layer.
     * @param {import("../../utils/image.js").RawImage} image Input original image
     * @param {number} target_size Target size of the resized image
     * @param {Object} options Options for generating crop boxes
     * @param {number} [options.crop_n_layers] If >0, mask prediction will be run again on crops of the image.
     * Sets the number of layers to run, where each layer has 2**i_layer number of image crops.
     * @param {number} [options.overlap_ratio] Sets the degree to which crops overlap. In the first crop layer,
     * crops will overlap by this fraction of the image length. Later layers with more crops scale down this overlap.
     * @param {number} [options.points_per_crop] Number of points to sample from each crop.
     * @param {number} [options.crop_n_points_downscale_factor] The number of points-per-side sampled in layer n is
     * scaled down by crop_n_points_downscale_factor**n.
     * @returns {Object} An object containing the crop boxes, number of points per crop, cropped images, and input labels.
     */
    generate_crop_boxes(
        image,
        target_size,
        {
            crop_n_layers = 0,
            overlap_ratio = 512 / 1500,
            points_per_crop = 32,
            crop_n_points_downscale_factor = 1,
        } = {},
    ) {
        // TODO: Implement
        // return { crop_boxes, points_per_crop, cropped_images, input_labels }
    }
}<|MERGE_RESOLUTION|>--- conflicted
+++ resolved
@@ -40,16 +40,14 @@
         }
 
         // Reshape input points
-<<<<<<< HEAD
-        for (let i = 0; i < input_points.length; ++i) {
-            // batch_size
-            let originalImageSize = original_sizes[i];
-            let reshapedImageSize = reshaped_input_sizes[i];
-
-            let resizeFactors = [
-                reshapedImageSize[0] / originalImageSize[0],
-                reshapedImageSize[1] / originalImageSize[1],
-            ];
+        for (let i = 0; i < input_points.length; ++i) { // batch_size
+            const [originalHeight, originalWidth] = original_sizes[i];
+            const [reshapedHeight, reshapedWidth] = reshaped_input_sizes[i];
+
+            const resizeFactors = [
+                reshapedWidth / originalWidth,
+                reshapedHeight / originalHeight,
+            ]
 
             for (let j = 0; j < input_points[i].length; ++j) {
                 // point_batch_size
@@ -57,20 +55,6 @@
                     // nb_points_per_image
                     for (let w = 0; w < input_points[i][j][k].length; ++w) {
                         // 2 or 4
-=======
-        for (let i = 0; i < input_points.length; ++i) { // batch_size
-            const [originalHeight, originalWidth] = original_sizes[i];
-            const [reshapedHeight, reshapedWidth] = reshaped_input_sizes[i];
-
-            const resizeFactors = [
-                reshapedWidth / originalWidth,
-                reshapedHeight / originalHeight,
-            ]
-
-            for (let j = 0; j < input_points[i].length; ++j) { // point_batch_size
-                for (let k = 0; k < input_points[i][j].length; ++k) { // nb_points_per_image
-                    for (let w = 0; w < input_points[i][j][k].length; ++w) { // 2 or 4
->>>>>>> 8337acc6
                         input_points[i][j][k][w] *= resizeFactors[w % 2];
                     }
                 }
