/**
 * @file Handler file for choosing the correct version of ONNX Runtime, based on the environment.
 * Ideally, we could import the `onnxruntime-web` and `onnxruntime-node` packages only when needed,
 * but dynamic imports don't seem to work with the current webpack version and/or configuration.
 * This is possibly due to the experimental nature of top-level await statements.
 * So, we just import both packages, and use the appropriate one based on the environment:
 *   - When running in node, we use `onnxruntime-node`.
 *   - When running in the browser, we use `onnxruntime-web` (`onnxruntime-node` is not bundled).
 * 
 * This module is not directly exported, but can be accessed through the environment variables:
 * ```javascript
 * import { env } from '@xenova/transformers';
 * console.log(env.backends.onnx);
 * ```
 * 
 * @module backends/onnx
 */

// NOTE: Import order matters here. We need to import `onnxruntime-node` before `onnxruntime-web`.
<<<<<<< HEAD
import * as ONNX_COMMON from 'onnxruntime-common';

export const ONNX = ONNX_COMMON?.default ?? ONNX_COMMON;
=======
// In either case, we select the default export if it exists, otherwise we use the named export.
import * as ONNX_NODE from 'onnxruntime-node';
import * as ONNX_WEB from 'onnxruntime-web';

/** @type {module} The ONNX runtime module. */
export let ONNX;
>>>>>>> 55d6ef41

export const executionProviders = [
    // 'webgpu',
    'wasm'
];

if (typeof navigator !== 'undefined' && navigator.product === 'ReactNative') {
    // Running in a react native environment.
    import('onnxruntime-react-native');
    executionProviders.unshift('cpu');

} else if (typeof process !== 'undefined' && process?.release?.name === 'node') {
    // Running in a node-like environment.
<<<<<<< HEAD
    import('onnxruntime-node');
    import('onnxruntime-web');
=======
    ONNX = ONNX_NODE.default ?? ONNX_NODE;
>>>>>>> 55d6ef41

    // Add `cpu` execution provider, with higher precedence that `wasm`.
    executionProviders.unshift('cpu');
} else {
    // Running in a browser-environment
<<<<<<< HEAD
    import('onnxruntime-web');
=======
    ONNX = ONNX_WEB.default ?? ONNX_WEB;
>>>>>>> 55d6ef41

    // SIMD for WebAssembly does not operate correctly in recent versions of iOS (>= 16.4).
    // As a temporary fix, we disable it for now.
    // For more information, see: https://github.com/microsoft/onnxruntime/issues/15644
    const isIOS = typeof navigator !== 'undefined' && /iP(hone|od|ad)/.test(navigator.userAgent);
    if (isIOS) {
        ONNX_COMMON.env.wasm.simd = false;
    }
}<|MERGE_RESOLUTION|>--- conflicted
+++ resolved
@@ -16,19 +16,10 @@
  * @module backends/onnx
  */
 
-// NOTE: Import order matters here. We need to import `onnxruntime-node` before `onnxruntime-web`.
-<<<<<<< HEAD
 import * as ONNX_COMMON from 'onnxruntime-common';
 
+/** @type {module} The ONNX runtime module. */
 export const ONNX = ONNX_COMMON?.default ?? ONNX_COMMON;
-=======
-// In either case, we select the default export if it exists, otherwise we use the named export.
-import * as ONNX_NODE from 'onnxruntime-node';
-import * as ONNX_WEB from 'onnxruntime-web';
-
-/** @type {module} The ONNX runtime module. */
-export let ONNX;
->>>>>>> 55d6ef41
 
 export const executionProviders = [
     // 'webgpu',
@@ -42,22 +33,14 @@
 
 } else if (typeof process !== 'undefined' && process?.release?.name === 'node') {
     // Running in a node-like environment.
-<<<<<<< HEAD
     import('onnxruntime-node');
     import('onnxruntime-web');
-=======
-    ONNX = ONNX_NODE.default ?? ONNX_NODE;
->>>>>>> 55d6ef41
 
     // Add `cpu` execution provider, with higher precedence that `wasm`.
     executionProviders.unshift('cpu');
 } else {
     // Running in a browser-environment
-<<<<<<< HEAD
     import('onnxruntime-web');
-=======
-    ONNX = ONNX_WEB.default ?? ONNX_WEB;
->>>>>>> 55d6ef41
 
     // SIMD for WebAssembly does not operate correctly in recent versions of iOS (>= 16.4).
     // As a temporary fix, we disable it for now.
