
import { env, AutoProcessor, RawImage } from '../src/transformers.js';
import { m, MAX_TEST_EXECUTION_TIME } from './init.js';
import { compare } from './test_utils.js';

// Initialise the testing environment
env.allowLocalModels = false;
env.useFSCache = false;

const avg = (array) => {
    return Number(array.reduce((a, b) => a + b, array instanceof BigInt64Array ? 0n : 0)) / array.length;
}

describe('Processors', () => {

    describe('Image processors', () => {

        const IMAGE_CACHE = new Map();
        const load_image = async (url) => {
            const cached = IMAGE_CACHE.get(url);
            if (cached) {
                return cached;
            }
            const image = await RawImage.fromURL(url);
            IMAGE_CACHE.set(url, image);
            return image;
        }

        const MODELS = {
            swin2sr: 'caidas/swin2SR-classical-sr-x2-64',
            sam: 'facebook/sam-vit-base',
            'donut-swin': 'naver-clova-ix/donut-base-finetuned-cord-v2',
            resnet: 'microsoft/resnet-50',
            vit: 'google/vit-base-patch16-224',
            mobilevit: 'apple/mobilevit-small',
            mobilevit_2: 'Xenova/quickdraw-mobilevit-small',
            deit: 'facebook/deit-tiny-distilled-patch16-224',
            beit: 'microsoft/beit-base-patch16-224-pt22k-ft22k',
            detr: 'facebook/detr-resnet-50',
            yolos: 'hustvl/yolos-small-300',
<<<<<<< HEAD
            nougat: 'facebook/nougat-small',
=======
            owlvit: 'google/owlvit-base-patch32',
>>>>>>> 7cf8a2c4
            clip: 'openai/clip-vit-base-patch16',
        }

        const TEST_IMAGES = {
            pattern_3x3: 'https://huggingface.co/datasets/Xenova/transformers.js-docs/resolve/main/pattern_3x3.png',
            checkerboard_8x8: 'https://huggingface.co/datasets/Xenova/transformers.js-docs/resolve/main/checkerboard_8x8.png',
            receipt: 'https://huggingface.co/datasets/Xenova/transformers.js-docs/resolve/main/receipt.png',
            tiger: 'https://huggingface.co/datasets/Xenova/transformers.js-docs/resolve/main/tiger.jpg',
<<<<<<< HEAD
            paper: 'https://huggingface.co/datasets/Xenova/transformers.js-docs/resolve/main/nougat_paper.png',
=======
            cats: 'https://huggingface.co/datasets/Xenova/transformers.js-docs/resolve/main/cats.jpg',
>>>>>>> 7cf8a2c4

            // grayscale image
            skateboard: 'https://huggingface.co/datasets/huggingface/documentation-images/resolve/main/blog/ml-web-games/skateboard.png',
        }

        // Swin2SRImageProcessor
        //  - tests when padding is a number (do_pad=true, pad_size=8)
        it(MODELS.swin2sr, async () => {
            const processor = await AutoProcessor.from_pretrained(m(MODELS.swin2sr))

            { // Pad to multiple of 8 (3x3 -> 8x8)
                const image = await load_image(TEST_IMAGES.pattern_3x3);
                const { pixel_values } = await processor(image);

                compare(pixel_values.dims, [1, 3, 8, 8]);
                compare(avg(pixel_values.data), 0.5458333368102709);
            }

            { // Do not pad if already a multiple of 8 (8x8 -> 8x8)
                const image = await load_image(TEST_IMAGES.checkerboard_8x8);
                const { pixel_values } = await processor(image);
                compare(pixel_values.dims, [1, 3, 8, 8]);
                compare(avg(pixel_values.data), 0.5);
            }
        }, MAX_TEST_EXECUTION_TIME);

        // SamProcessor/SamImageProcessor
        //  - tests normal padding (do_pad=true, pad_size={"height":1024,"width":1024})
        //  - In addition to the image, pass in a list of points
        it(MODELS.sam, async () => {
            const processor = await AutoProcessor.from_pretrained(m(MODELS.sam))

            { // Basic test
                const image = await load_image(TEST_IMAGES.pattern_3x3);
                const { pixel_values } = await processor(image, [[[0, 0]]]);
                compare(pixel_values.dims, [1, 3, 1024, 1024]);
                compare(avg(pixel_values.data), -0.4505715670146813);
            }
        }, MAX_TEST_EXECUTION_TIME);

        // DonutProcessor/DonutFeatureExtractor
        //  - tests thumbnail resizing (do_thumbnail=true, size=[960, 1280])
        //  - tests padding after normalization (image_mean=image_std=0.5)
        it(MODELS['donut-swin'], async () => {
            const processor = await AutoProcessor.from_pretrained(m(MODELS['donut-swin']))

            {
                const image = await load_image(TEST_IMAGES.receipt);
                const { pixel_values, original_sizes, reshaped_input_sizes } = await processor(image);

                compare(pixel_values.dims, [1, 3, 1280, 960]);
                compare(avg(pixel_values.data), 0.1229388610053704);

                compare(original_sizes, [[864, 576]]);
                compare(reshaped_input_sizes, [[1280, 853]]);
            }
        }, MAX_TEST_EXECUTION_TIME);

        // ConvNextFeatureExtractor
        it(MODELS.resnet, async () => {
            const processor = await AutoProcessor.from_pretrained(m(MODELS.resnet))

            {
                const image = await load_image(TEST_IMAGES.tiger);
                const { pixel_values, original_sizes, reshaped_input_sizes } = await processor(image);

                compare(pixel_values.dims, [1, 3, 224, 336]);
                compare(avg(pixel_values.data), -0.27736667280600913);

                compare(original_sizes, [[408, 612]]);
                compare(reshaped_input_sizes, [[224, 336]]);
            }
        }, MAX_TEST_EXECUTION_TIME);

        // ViTFeatureExtractor
        it(MODELS.vit, async () => {
            const processor = await AutoProcessor.from_pretrained(m(MODELS.vit))

            {
                const image = await load_image(TEST_IMAGES.tiger);
                const { pixel_values, original_sizes, reshaped_input_sizes } = await processor(image);

                compare(pixel_values.dims, [1, 3, 224, 224]);
                compare(avg(pixel_values.data), -0.22706867939852762);

                compare(original_sizes, [[408, 612]]);
                compare(reshaped_input_sizes, [[224, 224]]);
            }
        }, MAX_TEST_EXECUTION_TIME);

        // MobileViTFeatureExtractor
        it(MODELS.mobilevit, async () => {
            const processor = await AutoProcessor.from_pretrained(m(MODELS.mobilevit))

            {
                const image = await load_image(TEST_IMAGES.tiger);
                const { pixel_values, original_sizes, reshaped_input_sizes } = await processor(image);

                compare(pixel_values.dims, [1, 3, 256, 256]);
                compare(avg(pixel_values.data), 0.4599160496887033);

                compare(original_sizes, [[408, 612]]);
                compare(reshaped_input_sizes, [[256, 256]]);
            }
        }, MAX_TEST_EXECUTION_TIME);

        // MobileViTFeatureExtractor
        //  - tests not converting to rgb (do_convert_rgb=false)
        it(MODELS.mobilevit_2, async () => {
            const processor = await AutoProcessor.from_pretrained(m(MODELS.mobilevit_2))

            { // Tests grayscale image
                const image = await load_image(TEST_IMAGES.skateboard);
                const { pixel_values, original_sizes, reshaped_input_sizes } = await processor(image);

                compare(pixel_values.dims, [1, 1, 28, 28]);
                compare(avg(pixel_values.data), 0.08558923671585128);

                compare(original_sizes, [[28, 28]]);
                compare(reshaped_input_sizes, [[28, 28]]);
            }
        }, MAX_TEST_EXECUTION_TIME);

        // DeiTFeatureExtractor
        it(MODELS.deit, async () => {
            const processor = await AutoProcessor.from_pretrained(m(MODELS.deit))

            {
                const image = await load_image(TEST_IMAGES.tiger);
                const { pixel_values, original_sizes, reshaped_input_sizes } = await processor(image);

                compare(pixel_values.dims, [1, 3, 224, 224]);
                compare(avg(pixel_values.data), -0.2760336682859463);

                compare(original_sizes, [[408, 612]]);
                compare(reshaped_input_sizes, [[224, 224]]);
            }
        }, MAX_TEST_EXECUTION_TIME);

        // BeitFeatureExtractor
        it(MODELS.beit, async () => {
            const processor = await AutoProcessor.from_pretrained(m(MODELS.beit))

            {
                const image = await load_image(TEST_IMAGES.tiger);
                const { pixel_values, original_sizes, reshaped_input_sizes } = await processor(image);

                compare(pixel_values.dims, [1, 3, 224, 224]);
                compare(avg(pixel_values.data), -0.22706867939852762);

                compare(original_sizes, [[408, 612]]);
                compare(reshaped_input_sizes, [[224, 224]]);
            }
        }, MAX_TEST_EXECUTION_TIME);


        // DetrFeatureExtractor
        it(MODELS.detr, async () => {
            const processor = await AutoProcessor.from_pretrained(m(MODELS.detr))

            {
                const image = await load_image(TEST_IMAGES.tiger);
                const { pixel_values, original_sizes, reshaped_input_sizes, pixel_mask } = await processor(image);

                compare(pixel_values.dims, [1, 3, 888, 1333]);
                compare(avg(pixel_values.data), -0.27840224131001773);

                compare(original_sizes, [[408, 612]]);
                compare(reshaped_input_sizes, [[888, 1333]]);

                compare(pixel_mask.dims, [1, 64, 64]);
                compare(avg(pixel_mask.data), 1);

            }
        }, MAX_TEST_EXECUTION_TIME);


        // YolosFeatureExtractor
        it(MODELS.yolos, async () => {
            const processor = await AutoProcessor.from_pretrained(m(MODELS.yolos))

            {
                const image = await load_image(TEST_IMAGES.tiger);
                const { pixel_values, original_sizes, reshaped_input_sizes } = await processor(image);

                compare(pixel_values.dims, [1, 3, 888, 1333]);
                compare(avg(pixel_values.data), -0.27840224131001773);

                compare(original_sizes, [[408, 612]]);
                compare(reshaped_input_sizes, [[888, 1333]]);
            }
        }, MAX_TEST_EXECUTION_TIME);

<<<<<<< HEAD
        // NougatImageProcessor
        //  - tests padding after normalization (image_mean != 0.5, image_std != 0.5)
        it(MODELS.nougat, async () => {
            const processor = await AutoProcessor.from_pretrained(m(MODELS.nougat))

            {
                const image = await load_image(TEST_IMAGES.paper);
                const { pixel_values, original_sizes, reshaped_input_sizes } = await processor(image);

                compare(pixel_values.dims, [1, 3, 896, 672]);
                compare(avg(pixel_values.data), 1.8447155005897355);

                compare(original_sizes, [[850, 685]]);
                compare(reshaped_input_sizes, [[833, 672]]);
            }
        }, MAX_TEST_EXECUTION_TIME);
=======

        // OwlViTFeatureExtractor
        it(MODELS.owlvit, async () => {
            const processor = await AutoProcessor.from_pretrained(m(MODELS.owlvit))

            {
                const image = await load_image(TEST_IMAGES.cats);
                const { pixel_values, original_sizes, reshaped_input_sizes } = await processor(image);

                compare(pixel_values.dims, [1, 3, 768, 768]);
                compare(avg(pixel_values.data), 0.250620447910435);

                compare(original_sizes, [[480, 640]]);
                compare(reshaped_input_sizes, [[768, 768]]);
            }
        });
>>>>>>> 7cf8a2c4

        // CLIPFeatureExtractor
        //  - tests center crop (do_center_crop=true, crop_size=224)
        it(MODELS.clip, async () => {
            const processor = await AutoProcessor.from_pretrained(m(MODELS.clip))

            {
                const image = await load_image(TEST_IMAGES.tiger);
                const { pixel_values, original_sizes, reshaped_input_sizes } = await processor(image);

                compare(pixel_values.dims, [1, 3, 224, 224]);
                compare(avg(pixel_values.data), -0.06678297738282096);

                compare(original_sizes, [[408, 612]]);
                compare(reshaped_input_sizes, [[224, 224]]);
            }
        }, MAX_TEST_EXECUTION_TIME);
    });
});<|MERGE_RESOLUTION|>--- conflicted
+++ resolved
@@ -38,11 +38,8 @@
             beit: 'microsoft/beit-base-patch16-224-pt22k-ft22k',
             detr: 'facebook/detr-resnet-50',
             yolos: 'hustvl/yolos-small-300',
-<<<<<<< HEAD
             nougat: 'facebook/nougat-small',
-=======
             owlvit: 'google/owlvit-base-patch32',
->>>>>>> 7cf8a2c4
             clip: 'openai/clip-vit-base-patch16',
         }
 
@@ -51,11 +48,8 @@
             checkerboard_8x8: 'https://huggingface.co/datasets/Xenova/transformers.js-docs/resolve/main/checkerboard_8x8.png',
             receipt: 'https://huggingface.co/datasets/Xenova/transformers.js-docs/resolve/main/receipt.png',
             tiger: 'https://huggingface.co/datasets/Xenova/transformers.js-docs/resolve/main/tiger.jpg',
-<<<<<<< HEAD
             paper: 'https://huggingface.co/datasets/Xenova/transformers.js-docs/resolve/main/nougat_paper.png',
-=======
             cats: 'https://huggingface.co/datasets/Xenova/transformers.js-docs/resolve/main/cats.jpg',
->>>>>>> 7cf8a2c4
 
             // grayscale image
             skateboard: 'https://huggingface.co/datasets/huggingface/documentation-images/resolve/main/blog/ml-web-games/skateboard.png',
@@ -249,7 +243,6 @@
             }
         }, MAX_TEST_EXECUTION_TIME);
 
-<<<<<<< HEAD
         // NougatImageProcessor
         //  - tests padding after normalization (image_mean != 0.5, image_std != 0.5)
         it(MODELS.nougat, async () => {
@@ -266,7 +259,6 @@
                 compare(reshaped_input_sizes, [[833, 672]]);
             }
         }, MAX_TEST_EXECUTION_TIME);
-=======
 
         // OwlViTFeatureExtractor
         it(MODELS.owlvit, async () => {
@@ -283,7 +275,6 @@
                 compare(reshaped_input_sizes, [[768, 768]]);
             }
         });
->>>>>>> 7cf8a2c4
 
         // CLIPFeatureExtractor
         //  - tests center crop (do_center_crop=true, crop_size=224)
