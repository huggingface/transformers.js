--- conflicted
+++ resolved
@@ -38,11 +38,8 @@
             beit: 'microsoft/beit-base-patch16-224-pt22k-ft22k',
             detr: 'facebook/detr-resnet-50',
             yolos: 'hustvl/yolos-small-300',
-<<<<<<< HEAD
             nougat: 'facebook/nougat-small',
-=======
             clip: 'openai/clip-vit-base-patch16',
->>>>>>> 4e4148cb
         }
 
         const TEST_IMAGES = {
@@ -244,7 +241,6 @@
             }
         }, MAX_TEST_EXECUTION_TIME);
 
-<<<<<<< HEAD
         // NougatImageProcessor
         //  - tests padding after normalization (image_mean != 0.5, image_std != 0.5)
         it(MODELS.nougat, async () => {
@@ -262,7 +258,6 @@
             }
         }, MAX_TEST_EXECUTION_TIME);
 
-=======
         // CLIPFeatureExtractor
         //  - tests center crop (do_center_crop=true, crop_size=224)
         it(MODELS.clip, async () => {
@@ -279,6 +274,5 @@
                 compare(reshaped_input_sizes, [[224, 224]]);
             }
         }, MAX_TEST_EXECUTION_TIME);
->>>>>>> 4e4148cb
     });
 });