import { init } from "./init.js";
import { collect_and_execute_tests } from "./test_utils.js";

init();
<<<<<<< HEAD

// Collect all unit tests, which can be found in files of the form:
// `tests/models/<model_type>/test_image_processors_<model_type>.js`
const __filename = fileURLToPath(import.meta.url);
const __dirname = path.dirname(__filename);
const models_dir = path.join(__dirname, "models");
const model_types = fs.readdirSync(models_dir);
for (const model_type of model_types) {
  const dir = path.join(models_dir, model_type);

  if (!fs.existsSync(dir) || !fs.statSync(dir).isDirectory()) {
    continue;
  }

  const file = path.join(dir, `test_image_processing_${model_type}.js`);
  if (!fs.existsSync(file)) {
    continue;
  }

  const { default: tests } = await import(file);
  describe(model_type, tests);
}

const sum = (array) => Number(array.reduce((a, b) => a + b, array instanceof BigInt64Array ? 0n : 0));
const avg = (array) => sum(array) / array.length;

const MODELS = {
  florence2: "Xenova/tiny-random-Florence2ForConditionalGeneration",
  qwen2_vl: "hf-internal-testing/tiny-random-Qwen2VLForConditionalGeneration",
  paligemma: "hf-internal-testing/tiny-random-PaliGemmaForConditionalGeneration",
  phi3_v: "onnx-community/Phi-3.5-vision-instruct",
};

describe("Processors", () => {
  describe("Audio processors", () => {
    let audio;
    beforeAll(async () => {
      const url = "https://huggingface.co/datasets/Xenova/transformers.js-docs/resolve/main/mlk.npy";
      const buffer = await (await fetch(url)).arrayBuffer();
      audio = Float32Array.from(new Float64Array(buffer));
    });

    it(
      "WhisperFeatureExtractor",
      async () => {
        const processor = await AutoProcessor.from_pretrained("Xenova/whisper-tiny.en");
        const { input_features } = await processor(audio);
        const { dims, data } = input_features;
        expect(dims).toEqual([1, 80, 3000]);
        expect(avg(data)).toBeCloseTo(-0.2813588131551941);
        expect(data[0]).toBeCloseTo(0.33168578147888184);
        expect(data[1]).toBeCloseTo(0.30986475944519043);
        expect(data[81]).toBeCloseTo(0.10727232694625854);
        expect(data[3001]).toBeCloseTo(0.2555035352706909);
      },
      MAX_TEST_TIME,
    );

    it(
      "ASTFeatureExtractor",
      async () => {
        const processor = await AutoProcessor.from_pretrained("Xenova/ast-finetuned-audioset-10-10-0.4593");
        {
          // truncation
          const { input_values } = await processor(audio);
          expect(input_values.dims).toEqual([1, 1024, 128]);

          expect(avg(input_values.data)).toBeCloseTo(-0.04054912979309085);
          expect(input_values.data[0]).toBeCloseTo(-0.5662586092948914);
          expect(input_values.data[1]).toBeCloseTo(-1.0300861597061157);
          expect(input_values.data[129]).toBeCloseTo(-1.084834098815918);
          expect(input_values.data[1025]).toBeCloseTo(-1.1204065084457397);
        }
        {
          // padding
          const { input_values } = await processor(audio.slice(0, 1000));
          expect(input_values.dims).toEqual([1, 1024, 128]); // [1, 4, 128] -> (padded to) -> [1, 1024, 128]

          expect(avg(input_values.data)).toBeCloseTo(0.4647964835166931);
          expect(input_values.data[0]).toBeCloseTo(-0.5662586092948914);
          expect(input_values.data[1]).toBeCloseTo(-1.0300861597061157);
          expect(input_values.data[129]).toBeCloseTo(-1.084834098815918);

          // padded values
          expect(input_values.data[1025]).toBeCloseTo(0.46703237295150757);
          expect(input_values.data[2049]).toBeCloseTo(0.46703237295150757);
          expect(input_values.data[10000]).toBeCloseTo(0.46703237295150757);
        }
      },
      MAX_TEST_TIME,
    );

    it(
      "SeamlessM4TFeatureExtractor",
      async () => {
        const processor = await AutoProcessor.from_pretrained("Xenova/wav2vec2-bert-CV16-en");
        {
          // normal
          const { input_features, attention_mask } = await processor(audio);
          const { dims, data } = input_features;
          expect(dims).toEqual([1, 649, 160]);
          expect(attention_mask.dims).toEqual([1, 649]);

          expect(avg(data)).toBeCloseTo(-2.938903875815413e-8);
          expect(data[0]).toBeCloseTo(1.1939343214035034);
          expect(data[1]).toBeCloseTo(0.7874255180358887);
          expect(data[160]).toBeCloseTo(-0.712975025177002);
          expect(data[161]).toBeCloseTo(0.045802414417266846);
          expect(data.at(-1)).toBeCloseTo(-1.3328346014022827);

          expect(sum(attention_mask.data)).toEqual(649);
        }
        {
          // padding (pad_to_multiple_of=2)
          const { input_features, attention_mask } = await processor(audio.slice(0, 10000));
          const { dims, data } = input_features;

          // [1, 61, 80] -> [1, 62, 80] -> [1, 31, 160]
          expect(dims).toEqual([1, 31, 160]);
          expect(attention_mask.dims).toEqual([1, 31]);

          expect(avg(data)).toBeCloseTo(0.01612919569015503);
          expect(data[0]).toBeCloseTo(0.9657132029533386);
          expect(data[1]).toBeCloseTo(0.12912897765636444);
          expect(data[160]).toBeCloseTo(-1.2364212274551392);
          expect(data[161]).toBeCloseTo(-0.9703778028488159);
          expect(data.at(-1)).toBeCloseTo(1); // padding value

          expect(sum(attention_mask.data)).toEqual(30);
        }
      },
      MAX_TEST_TIME,
    );

    it(
      "ClapFeatureExtractor",
      async () => {
        const processor = await AutoProcessor.from_pretrained("Xenova/clap-htsat-unfused");
        {
          // truncation
          // Since truncation uses a random strategy, we override
          // Math.random to ensure that the test is deterministic
          const originalRandom = Math.random;
          Math.random = () => 0.5;

          let long_audio = new Float32Array(500000);
          long_audio.set(audio);
          long_audio.set(audio, long_audio.length - audio.length);

          const { input_features } = await processor(long_audio);
          const { dims, data } = input_features;
          expect(dims).toEqual([1, 1, 1001, 64]);

          expect(avg(data)).toBeCloseTo(-37.94569396972656);
          expect(data[0]).toBeCloseTo(-53.32647705078125);
          expect(data[1]).toBeCloseTo(-47.76755142211914);
          expect(data[65]).toBeCloseTo(-36.32261276245117);
          expect(data[1002]).toBeCloseTo(-28.0314884185791);
          expect(data[10000]).toBeCloseTo(-21.905902862548828);
          expect(data[60000]).toBeCloseTo(-14.877863883972168);
          expect(data[64062]).toBeCloseTo(-37.9784049987793);
          expect(data[64063]).toBeCloseTo(-37.73963928222656);

          // Reset Math.random
          Math.random = originalRandom;
        }
        {
          // padding
          const { input_features } = await processor(audio);
          const { data, dims } = input_features;
          expect(dims).toEqual([1, 1, 1001, 64]);

          expect(avg(data)).toBeCloseTo(-34.99049377441406);
          expect(data[0]).toBeCloseTo(-21.32573890686035);
          expect(data[1]).toBeCloseTo(-26.168411254882812);
          expect(data[65]).toBeCloseTo(-29.716018676757812);
          expect(data[1002]).toBeCloseTo(-32.16273498535156);
          expect(data[10000]).toBeCloseTo(-19.9283390045166);

          // padded values
          expect(data[60000]).toBeCloseTo(-100.0);
          expect(data[64062]).toBeCloseTo(-100.0);
          expect(data[64063]).toBeCloseTo(-100.0);
        }
      },
      MAX_TEST_TIME,
    );

    it(
      "WeSpeakerFeatureExtractor",
      async () => {
        const processor = await AutoProcessor.from_pretrained("onnx-community/wespeaker-voxceleb-resnet34-LM");
        {
          // default
          const audio = new Float32Array(16000).map((_, i) => Math.sin(i / 100));
          const { input_features } = await processor(audio);
          const { dims, data } = input_features;
          expect(dims).toEqual([1, 98, 80]);

          expect(avg(data)).toBeCloseTo(5.461731689138105e-8);
          expect(data[0]).toBeCloseTo(-0.19300270080566406);
          expect(data[1]).toBeCloseTo(-0.05825042724609375);
          expect(data[78]).toBeCloseTo(0.2683420181274414);
          expect(data[79]).toBeCloseTo(0.26250171661376953);
          expect(data[80]).toBeCloseTo(0.19062232971191406);
          expect(data.at(-2)).toBeCloseTo(-0.43694400787353516);
          expect(data.at(-1)).toBeCloseTo(-0.4266204833984375);
        }

        {
          // pad to `min_num_frames`
          const audio = new Float32Array(3).map((_, i) => Math.sin(i / 100));
          const { input_features } = await processor(audio);
          const { dims, data } = input_features;
          expect(dims).toEqual([1, 9, 80]);

          expect(avg(data)).toBeCloseTo(-0.0000010093053181966146);
          expect(data[0]).toBeCloseTo(20.761859893798828);
          expect(data[1]).toBeCloseTo(21.02924346923828);
          expect(data[78]).toBeCloseTo(19.083993911743164);
          expect(data[79]).toBeCloseTo(18.003454208374023);
          expect(data[80]).toBeCloseTo(-2.595233917236328);
          expect(data.at(-2)).toBeCloseTo(-2.385499954223633);
          expect(data.at(-1)).toBeCloseTo(-2.2504329681396484);
        }
      },
      MAX_TEST_TIME,
    );
  });

  describe("Other processors", () => {
    describe(
      "FlorenceProcessor",
      () => {
        /** @type {import('../src/transformers.js').Florence2Processor} */
        let processor;
        let images = {};

        beforeAll(async () => {
          processor = await AutoProcessor.from_pretrained(MODELS.florence2);
          images = {
            beetle: await load_cached_image("beetle"),
            book_cover: await load_cached_image("book_cover"),
          };
        });

        describe("Prompt construction", () => {
          it("Construct prompt", async () => {
            const text = "<OD>";
            const prompts = processor.construct_prompts(text);
            const target = ["Locate the objects with category name in the image."];
            expect(prompts).toEqual(target);
          });

          it("Construct prompts", async () => {
            const texts = ["<MORE_DETAILED_CAPTION>", "Locate the objects with category name in the image.", "<OPEN_VOCABULARY_DETECTION>cat"];
            const prompts = processor.construct_prompts(texts);
            const target = ["Describe with a paragraph what is shown in the image.", "Locate the objects with category name in the image.", "Locate cat in the image."];
            expect(prompts).toEqual(target);
          });
        });

        describe("Post-process generation", () => {
          const TESTS = [
            {
              task: "<CAPTION>",
              generated_text: "</s><s>A green car parked in front of a yellow building.</s>",
              target: { "<CAPTION>": "A green car parked in front of a yellow building." },
              image: "beetle",
            },
            {
              task: "<DETAILED_CAPTION>",
              generated_text: "</s><s>The image shows a green Volkswagen Beetle parked in front of a yellow building with two brown doors. The sky is a mix of blue and white, and there are a few green trees in the background.</s>",
              target: { "<DETAILED_CAPTION>": "The image shows a green Volkswagen Beetle parked in front of a yellow building with two brown doors. The sky is a mix of blue and white, and there are a few green trees in the background." },
              image: "beetle",
            },
            {
              task: "<MORE_DETAILED_CAPTION>",
              generated_text: "</s><s>The image shows a vintage Volkswagen Beetle car parked on a cobblestone street in front of a yellow building with two wooden doors. The car is painted in a bright turquoise color and has a white stripe running along the side. It has two doors on either side of the car, one on top of the other, and a small window on the front. The building appears to be old and dilapidated, with peeling paint and crumbling walls. The sky is blue and there are trees in the background.</s>",
              target: { "<MORE_DETAILED_CAPTION>": "The image shows a vintage Volkswagen Beetle car parked on a cobblestone street in front of a yellow building with two wooden doors. The car is painted in a bright turquoise color and has a white stripe running along the side. It has two doors on either side of the car, one on top of the other, and a small window on the front. The building appears to be old and dilapidated, with peeling paint and crumbling walls. The sky is blue and there are trees in the background." },
              image: "beetle",
            },
            {
              task: "<OD>",
              generated_text: "</s><s><s><s>car<loc_53><loc_333><loc_933><loc_774>door<loc_712><loc_203><loc_906><loc_545>wheel<loc_704><loc_576><loc_866><loc_772><loc_149><loc_584><loc_310><loc_773></s>",
              target: {
                "<OD>": {
                  bboxes: [
                    [34.24, 160.08, 597.44, 371.76],
                    [456.0, 97.68, 580.16, 261.84],
                    [450.88, 276.72, 554.56, 370.8],
                    [95.68, 280.56, 198.72, 371.28],
                  ],
                  labels: ["car", "door", "wheel", "wheel"],
                },
              },
              image: "beetle",
            },
            {
              task: "<DENSE_REGION_CAPTION>",
              generated_text: "</s><s>turquoise Volkswagen Beetle<loc_52><loc_333><loc_932><loc_774>wheel<loc_704><loc_576><loc_864><loc_772><loc_148><loc_584><loc_308><loc_773></s>",
              target: {
                "<DENSE_REGION_CAPTION>": {
                  bboxes: [
                    [33.6, 160.08, 596.8, 371.76],
                    [450.88, 276.72, 553.28, 370.8],
                    [95.04, 280.56, 197.44, 371.28],
                  ],
                  labels: ["turquoise Volkswagen Beetle", "wheel", "wheel"],
                },
              },
              image: "beetle",
            },
            {
              task: "<REGION_PROPOSAL>",
              generated_text: "</s><s><s><s><loc_52><loc_333><loc_932><loc_774><loc_711><loc_203><loc_905><loc_545><loc_704><loc_576><loc_864><loc_772><loc_148><loc_584><loc_309><loc_773><loc_354><loc_184><loc_519><loc_342><loc_102><loc_555><loc_135><loc_616><loc_424><loc_503><loc_472><loc_514><loc_637><loc_642><loc_646><loc_668></s>",
              target: {
                "<REGION_PROPOSAL>": {
                  bboxes: [
                    [33.6, 160.08, 596.8, 371.76],
                    [455.36, 97.68, 579.52, 261.84],
                    [450.88, 276.72, 553.28, 370.8],
                    [95.04, 280.56, 198.08, 371.28],
                    [226.88, 88.56, 332.48, 164.4],
                    [65.6, 266.64, 86.72, 295.92],
                    [271.68, 241.68, 302.4, 246.96],
                    [408.0, 308.4, 413.76, 320.88],
                  ],
                  labels: ["", "", "", "", "", "", "", ""],
                },
              },
              image: "beetle",
            },
            {
              task: "<CAPTION_TO_PHRASE_GROUNDING>",
              text_input: "A green car parked in front of a yellow building.",
              generated_text: "</s><s><s><s>A green car<loc_54><loc_330><loc_911><loc_780>a yellow building<loc_0><loc_8><loc_998><loc_635></s>",
              target: {
                "<CAPTION_TO_PHRASE_GROUNDING>": {
                  bboxes: [
                    [34.88, 158.64, 583.36, 374.64],
                    [0.32, 4.08, 639.04, 305.04],
                  ],
                  labels: ["A green car", "a yellow building"],
                },
              },
              image: "beetle",
            },
            // {
            //     task: "<REFERRING_EXPRESSION_SEGMENTATION>",
            //     text_input: "a green car",
            //     generated_text: "</s><s><s><s><loc_279><loc_378><loc_282><loc_376><loc_285><loc_376><loc_293><loc_370><loc_296><loc_370><loc_301><loc_366><loc_304><loc_366><loc_309><loc_362><loc_313><loc_360><loc_318><loc_358><loc_323><loc_355><loc_327><loc_353><loc_334><loc_351><loc_340><loc_349><loc_346><loc_347><loc_353><loc_345><loc_360><loc_343><loc_370><loc_341><loc_381><loc_339><loc_395><loc_337><loc_414><loc_335><loc_486><loc_335><loc_514><loc_337><loc_528><loc_339><loc_539><loc_341><loc_547><loc_343><loc_553><loc_345><loc_560><loc_347><loc_566><loc_349><loc_572><loc_351><loc_578><loc_353><loc_583><loc_355><loc_586><loc_358><loc_589><loc_362><loc_592><loc_368><loc_594><loc_374><loc_597><loc_378><loc_600><loc_385><loc_603><loc_391><loc_605><loc_397><loc_608><loc_401><loc_609><loc_408><loc_612><loc_414><loc_616><loc_420><loc_619><loc_426><loc_622><loc_433><loc_630><loc_443><loc_634><loc_445><loc_639><loc_451><loc_644><loc_458><loc_674><loc_458><loc_675><loc_460><loc_691><loc_462><loc_713><loc_462><loc_727><loc_464><loc_738><loc_466><loc_747><loc_468><loc_757><loc_470><loc_765><loc_472><loc_771><loc_474><loc_777><loc_476><loc_783><loc_478><loc_788><loc_481><loc_793><loc_483><loc_797><loc_485><loc_802><loc_487><loc_807><loc_491><loc_810><loc_491><loc_818><loc_497><loc_821><loc_497><loc_824><loc_499><loc_827><loc_503><loc_832><loc_505><loc_837><loc_510><loc_841><loc_516><loc_846><loc_520><loc_852><loc_524><loc_857><loc_526><loc_860><loc_526><loc_865><loc_528><loc_869><loc_532><loc_872><loc_532><loc_882><loc_539><loc_885><loc_543><loc_888><loc_543><loc_891><loc_545><loc_894><loc_549><loc_896><loc_553><loc_897><loc_559><loc_897><loc_566><loc_896><loc_568><loc_894><loc_574><loc_894><loc_582><loc_896><loc_595><loc_897><loc_597><loc_899><loc_603><loc_900><loc_609><loc_902><loc_622><loc_902><loc_628><loc_900><loc_630><loc_899><loc_647><loc_899><loc_651><loc_900><loc_653><loc_902><loc_659><loc_902><loc_668><loc_897><loc_670><loc_888><loc_672><loc_874><loc_672><loc_865><loc_674><loc_863><loc_693><loc_862><loc_701><loc_860><loc_707><loc_859><loc_714><loc_857><loc_718><loc_854><loc_722><loc_852><loc_728><loc_849><loc_734><loc_846><loc_741><loc_835><loc_755><loc_830><loc_759><loc_821><loc_766><loc_816><loc_768><loc_810><loc_770><loc_774><loc_770><loc_765><loc_768><loc_760><loc_766><loc_755><loc_764><loc_749><loc_759><loc_744><loc_755><loc_738><loc_749><loc_727><loc_734><loc_724><loc_728><loc_721><loc_722><loc_719><loc_718><loc_719><loc_714><loc_716><loc_707><loc_715><loc_701><loc_715><loc_697><loc_713><loc_693><loc_710><loc_689><loc_707><loc_691><loc_700><loc_701><loc_697><loc_703><loc_666><loc_701><loc_663><loc_701><loc_661><loc_703><loc_657><loc_705><loc_647><loc_707><loc_644><loc_707><loc_642><loc_705><loc_594><loc_703><loc_339><loc_703><loc_337><loc_705><loc_329><loc_707><loc_323><loc_707><loc_318><loc_705><loc_315><loc_703><loc_312><loc_699><loc_309><loc_697><loc_304><loc_697><loc_301><loc_701><loc_299><loc_705><loc_299><loc_709><loc_298><loc_714><loc_295><loc_718><loc_293><loc_724><loc_290><loc_728><loc_288><loc_734><loc_285><loc_741><loc_276><loc_753><loc_271><loc_757><loc_266><loc_761><loc_260><loc_766><loc_255><loc_768><loc_251><loc_770><loc_240><loc_772><loc_205><loc_772><loc_199><loc_770><loc_194><loc_768><loc_185><loc_761><loc_180><loc_757><loc_174><loc_751><loc_166><loc_741><loc_163><loc_734><loc_161><loc_728><loc_158><loc_724><loc_157><loc_720><loc_155><loc_714><loc_155><loc_707><loc_154><loc_703><loc_149><loc_697><loc_146><loc_695><loc_135><loc_695><loc_125><loc_697><loc_124><loc_699><loc_116><loc_701><loc_103><loc_701><loc_99><loc_697><loc_83><loc_697><loc_78><loc_695><loc_75><loc_691><loc_75><loc_684><loc_78><loc_680><loc_80><loc_676><loc_80><loc_672><loc_69><loc_670><loc_63><loc_668><loc_60><loc_666><loc_58><loc_661><loc_56><loc_653><loc_56><loc_639><loc_60><loc_634><loc_66><loc_632><loc_72><loc_630><loc_86><loc_628><loc_102><loc_628><loc_105><loc_626><loc_108><loc_622><loc_110><loc_618><loc_110><loc_609><loc_108><loc_607><loc_107><loc_601><loc_105><loc_593><loc_105><loc_576><loc_107><loc_570><loc_108><loc_566><loc_113><loc_559><loc_116><loc_557><loc_121><loc_555><loc_124><loc_555><loc_127><loc_551><loc_125><loc_543><loc_127><loc_539><loc_130><loc_534><loc_138><loc_534><loc_141><loc_532><loc_144><loc_528><loc_144><loc_526><loc_152><loc_514><loc_179><loc_478><loc_183><loc_472><loc_191><loc_464><loc_196><loc_460><loc_197><loc_460><loc_202><loc_456><loc_208><loc_449><loc_216><loc_441><loc_224><loc_433><loc_233><loc_420><loc_240><loc_414><loc_241><loc_414><loc_246><loc_410><loc_254><loc_401><loc_263><loc_389><loc_268><loc_385><loc_276><loc_381><loc_279><loc_376></s>",
            //     target: {
            //         '<REFERRING_EXPRESSION_SEGMENTATION>': {
            //             polygons: [[[[178.88, 181.68, 180.8, 180.72, 182.72, 180.72, 187.84, 177.84, 189.76, 177.84, 192.96, 175.92, 194.88, 175.92, 198.08, 174, 200.64, 173.04, 203.84, 172.08, 207.04, 170.64, 209.6, 169.68, 214.08, 168.72, 217.92, 167.76, 221.76, 166.8, 226.24, 165.84, 230.72, 164.88, 237.12, 163.92, 244.16, 162.96, 253.12, 162, 265.28, 161.04, 311.36, 161.04, 329.28, 162, 338.24, 162.96, 345.28, 163.92, 350.4, 164.88, 354.24, 165.84, 358.72, 166.8, 362.56, 167.76, 366.4, 168.72, 370.24, 169.68, 373.44, 170.64, 375.36, 172.08, 377.28, 174, 379.2, 176.88, 380.48, 179.76, 382.4, 181.68, 384.32, 185.04, 386.24, 187.92, 387.52, 190.8, 389.44, 192.72, 390.08, 196.08, 392, 198.96, 394.56, 201.84, 396.48, 204.72, 398.4, 208.08, 403.52, 212.88, 406.08, 213.84, 409.28, 216.72, 412.48, 220.08, 431.68, 220.08, 432.32, 221.04, 442.56, 222, 456.64, 222, 465.6, 222.96, 472.64, 223.92, 478.4, 224.88, 484.8, 225.84, 489.92, 226.8, 493.76, 227.76, 497.6, 228.72, 501.44, 229.68, 504.64, 231.12, 507.84, 232.08, 510.4, 233.04, 513.6, 234, 516.8, 235.92, 518.72, 235.92, 523.84, 238.8, 525.76, 238.8, 527.68, 239.76, 529.6, 241.68, 532.8, 242.64, 536, 245.04, 538.56, 247.92, 541.76, 249.84, 545.6, 251.76, 548.8, 252.72, 550.72, 252.72, 553.92, 253.68, 556.48, 255.6, 558.4, 255.6, 564.8, 258.96, 566.72, 260.88, 568.64, 260.88, 570.56, 261.84, 572.48, 263.76, 573.76, 265.68, 574.4, 268.56, 574.4, 271.92, 573.76, 272.88, 572.48, 275.76, 572.48, 279.6, 573.76, 285.84, 574.4, 286.8, 575.68, 289.68, 576.32, 292.56, 577.6, 298.8, 577.6, 301.68, 576.32, 302.64, 575.68, 310.8, 575.68, 312.72, 576.32, 313.68, 577.6, 316.56, 577.6, 320.88, 574.4, 321.84, 568.64, 322.8, 559.68, 322.8, 553.92, 323.76, 552.64, 332.88, 552, 336.72, 550.72, 339.6, 550.08, 342.96, 548.8, 344.88, 546.88, 346.8, 545.6, 349.68, 543.68, 352.56, 541.76, 355.92, 534.72, 362.64, 531.52, 364.56, 525.76, 367.92, 522.56, 368.88, 518.72, 369.84, 495.68, 369.84, 489.92, 368.88, 486.72, 367.92, 483.52, 366.96, 479.68, 364.56, 476.48, 362.64, 472.64, 359.76, 465.6, 352.56, 463.68, 349.68, 461.76, 346.8, 460.48, 344.88, 460.48, 342.96, 458.56, 339.6, 457.92, 336.72, 457.92, 334.8, 456.64, 332.88, 454.72, 330.96, 452.8, 331.92, 448.32, 336.72, 446.4, 337.68, 426.56, 336.72, 424.64, 336.72, 423.36, 337.68, 420.8, 338.64, 414.4, 339.6, 412.48, 339.6, 411.2, 338.64, 380.48, 337.68, 217.28, 337.68, 216, 338.64, 210.88, 339.6, 207.04, 339.6, 203.84, 338.64, 201.92, 337.68, 200, 335.76, 198.08, 334.8, 194.88, 334.8, 192.96, 336.72, 191.68, 338.64, 191.68, 340.56, 191.04, 342.96, 189.12, 344.88, 187.84, 347.76, 185.92, 349.68, 184.64, 352.56, 182.72, 355.92, 176.96, 361.68, 173.76, 363.6, 170.56, 365.52, 166.72, 367.92, 163.52, 368.88, 160.96, 369.84, 153.92, 370.8, 131.52, 370.8, 127.68, 369.84, 124.48, 368.88, 118.72, 365.52, 115.52, 363.6, 111.68, 360.72, 106.56, 355.92, 104.64, 352.56, 103.36, 349.68, 101.44, 347.76, 100.8, 345.84, 99.52, 342.96, 99.52, 339.6, 98.88, 337.68, 95.68, 334.8, 93.76, 333.84, 86.72, 333.84, 80.32, 334.8, 79.68, 335.76, 74.56, 336.72, 66.24, 336.72, 63.68, 334.8, 53.44, 334.8, 50.24, 333.84, 48.32, 331.92, 48.32, 328.56, 50.24, 326.64, 51.52, 324.72, 51.52, 322.8, 44.48, 321.84, 40.64, 320.88, 38.72, 319.92, 37.44, 317.52, 36.16, 313.68, 36.16, 306.96, 38.72, 304.56, 42.56, 303.6, 46.4, 302.64, 55.36, 301.68, 65.6, 301.68, 67.52, 300.72, 69.44, 298.8, 70.72, 296.88, 70.72, 292.56, 69.44, 291.6, 68.8, 288.72, 67.52, 284.88, 67.52, 276.72, 68.8, 273.84, 69.44, 271.92, 72.64, 268.56, 74.56, 267.6, 77.76, 266.64, 79.68, 266.64, 81.6, 264.72, 80.32, 260.88, 81.6, 258.96, 83.52, 256.56, 88.64, 256.56, 90.56, 255.6, 92.48, 253.68, 92.48, 252.72, 97.6, 246.96, 114.88, 229.68, 117.44, 226.8, 122.56, 222.96, 125.76, 221.04, 126.4, 221.04, 129.6, 219.12, 133.44, 215.76, 138.56, 211.92, 143.68, 208.08, 149.44, 201.84, 153.92, 198.96, 154.56, 198.96, 157.76, 197.04, 162.88, 192.72, 168.64, 186.96, 171.84, 185.04, 176.96, 183.12, 178.88, 180.72]]]],
            //             labels: [''],
            //         }
            //     },
            //     image: 'beetle',
            // },
            // {
            //     task: "<REGION_TO_SEGMENTATION>",
            //     text_input: "<loc_702><loc_575><loc_866><loc_772>",
            //     generated_text: "</s><s><s><s><loc_734><loc_600><loc_740><loc_594><loc_745><loc_590><loc_748><loc_588><loc_751><loc_588><loc_756><loc_584><loc_760><loc_582><loc_765><loc_580><loc_773><loc_578><loc_800><loc_578><loc_804><loc_580><loc_809><loc_582><loc_814><loc_586><loc_817><loc_586><loc_820><loc_590><loc_825><loc_592><loc_829><loc_596><loc_834><loc_600><loc_848><loc_619><loc_851><loc_625><loc_854><loc_631><loc_859><loc_644><loc_861><loc_650><loc_862><loc_656><loc_864><loc_665><loc_864><loc_692><loc_862><loc_702><loc_861><loc_708><loc_859><loc_715><loc_856><loc_723><loc_853><loc_729><loc_850><loc_735><loc_845><loc_744><loc_839><loc_752><loc_831><loc_760><loc_826><loc_764><loc_823><loc_766><loc_818><loc_768><loc_814><loc_770><loc_806><loc_773><loc_782><loc_773><loc_768><loc_770><loc_762><loc_768><loc_757><loc_766><loc_748><loc_760><loc_743><loc_756><loc_737><loc_750><loc_726><loc_735><loc_723><loc_729><loc_720><loc_723><loc_718><loc_719><loc_718><loc_715><loc_715><loc_708><loc_713><loc_702><loc_712><loc_696><loc_710><loc_688><loc_710><loc_658><loc_712><loc_648><loc_713><loc_640><loc_715><loc_633><loc_718><loc_627><loc_718><loc_623><loc_720><loc_619><loc_723><loc_613></s>",
            //     target: {
            //         '<REGION_TO_SEGMENTATION>': {
            //             polygons: [[[[470.08, 288.24, 473.92, 285.36, 477.12, 283.44, 479.04, 282.48, 480.96, 282.48, 484.16, 280.56, 486.72, 279.6, 489.92, 278.64, 495.04, 277.68, 512.32, 277.68, 514.88, 278.64, 518.08, 279.6, 521.28, 281.52, 523.2, 281.52, 525.12, 283.44, 528.32, 284.4, 530.88, 286.32, 534.08, 288.24, 543.04, 297.36, 544.96, 300.24, 546.88, 303.12, 550.08, 309.36, 551.36, 312.24, 552, 315.12, 553.28, 319.44, 553.28, 332.4, 552, 337.2, 551.36, 340.08, 550.08, 343.44, 548.16, 347.28, 546.24, 350.16, 544.32, 353.04, 541.12, 357.36, 537.28, 361.2, 532.16, 365.04, 528.96, 366.96, 527.04, 367.92, 523.84, 368.88, 521.28, 369.84, 516.16, 371.28, 500.8, 371.28, 491.84, 369.84, 488, 368.88, 484.8, 367.92, 479.04, 365.04, 475.84, 363.12, 472, 360.24, 464.96, 353.04, 463.04, 350.16, 461.12, 347.28, 459.84, 345.36, 459.84, 343.44, 457.92, 340.08, 456.64, 337.2, 456, 334.32, 454.72, 330.48, 454.72, 316.08, 456, 311.28, 456.64, 307.44, 457.92, 304.08, 459.84, 301.2, 459.84, 299.28, 461.12, 297.36, 463.04, 294.48]]]],
            //             labels: [''],
            //         }
            //     },
            //     image: 'beetle',
            // },
            // {
            //     task: "<OPEN_VOCABULARY_DETECTION>",
            //     text_input: "a green car",
            //     generated_text: "</s><s><s>a green car<loc_53><loc_330><loc_910><loc_779></s>",
            //     target: {
            //         '<OPEN_VOCABULARY_DETECTION>': {
            //             bboxes: [[34.24, 158.64, 582.72, 374.16]],
            //             bboxes_labels: ['a green car'],
            //             polygons: [],
            //             polygons_labels: [],
            //         }
            //     },
            //     image: 'beetle',
            // },
            {
              task: "<REGION_TO_CATEGORY>",
              text_input: "<loc_52><loc_332><loc_932><loc_774>",
              generated_text: "</s><s>car<loc_52><loc_332><loc_932><loc_774></s>",
              target: { "<REGION_TO_CATEGORY>": "car<loc_52><loc_332><loc_932><loc_774>" },
              image: "beetle",
            },
            {
              task: "<REGION_TO_DESCRIPTION>",
              text_input: "<loc_52><loc_332><loc_932><loc_774>",
              generated_text: "</s><s>turquoise Volkswagen Beetle<loc_52><loc_332><loc_932><loc_774></s>",
              target: { "<REGION_TO_DESCRIPTION>": "turquoise Volkswagen Beetle<loc_52><loc_332><loc_932><loc_774>" },
              image: "beetle",
            },
            {
              task: "<OCR>",
              generated_text: "</s><s>CUDAFOR ENGINEERSAn Introduction to High-PerformanceParallel ComputingDUANE STORTIMETE YURTOGLU</s>",
              target: { "<OCR>": "CUDAFOR ENGINEERSAn Introduction to High-PerformanceParallel ComputingDUANE STORTIMETE YURTOGLU" },
              image: "book_cover",
            },
            {
              task: "<OCR_WITH_REGION>",
              generated_text: "</s><s><s><s>CUDA<loc_414><loc_100><loc_932><loc_100><loc_932><loc_229><loc_414><loc_229>FOR ENGINEERS<loc_359><loc_241><loc_932><loc_241><loc_932><loc_298><loc_359><loc_298>An Introduction to High-Performance<loc_287><loc_330><loc_934><loc_332><loc_934><loc_368><loc_287><loc_366>Parallel Computing<loc_595><loc_368><loc_934><loc_372><loc_934><loc_408><loc_595><loc_404>DUANE STORTI<loc_660><loc_882><loc_934><loc_882><loc_934><loc_912><loc_660><loc_912>METE YURTOGLU<loc_625><loc_920><loc_934><loc_920><loc_934><loc_950><loc_625><loc_950></s>",
              target: {
                "<OCR_WITH_REGION>": {
                  quad_boxes: [
                    [167.0435028076172, 50.25, 375.7974853515625, 50.25, 375.7974853515625, 114.75, 167.0435028076172, 114.75],
                    [144.8784942626953, 120.75, 375.7974853515625, 120.75, 375.7974853515625, 149.25, 144.8784942626953, 149.25],
                    [115.86249542236328, 165.25, 376.6034851074219, 166.25, 376.6034851074219, 184.25, 115.86249542236328, 183.25],
                    [239.9864959716797, 184.25, 376.6034851074219, 186.25, 376.6034851074219, 204.25, 239.9864959716797, 202.25],
                    [266.1814880371094, 441.25, 376.6034851074219, 441.25, 376.6034851074219, 456.25, 266.1814880371094, 456.25],
                    [252.0764923095703, 460.25, 376.6034851074219, 460.25, 376.6034851074219, 475.25, 252.0764923095703, 475.25],
                  ],

                  // NOTE: Python version has a bug here, it should be "CUDA" instead of "</s>CUDA"
                  labels: [/* '</s>CUDA' */ "CUDA", "FOR ENGINEERS", "An Introduction to High-Performance", "Parallel Computing", "DUANE STORTI", "METE YURTOGLU"],
                },
              },
              image: "book_cover",
            },
          ];

          for (const { task, generated_text, target, image } of TESTS) {
            it(task, () => {
              const result = processor.post_process_generation(generated_text, task, images[image].size);
              expect(result).toBeCloseToNested(target, 4);
            });
          }
        });
      },
      MAX_TEST_TIME,
    );

    describe(
      "Qwen2VLProcessor",
      () => {
        /** @type {import('../src/transformers.js').Qwen2VLProcessor} */
        let processor;
        let images = {};

        beforeAll(async () => {
          processor = await AutoProcessor.from_pretrained(MODELS.qwen2_vl);
          images = {
            white_image: await load_cached_image("white_image"),
          };
        });

        it("Image and text", async () => {
          const conversation = [
            {
              role: "user",
              content: [{ type: "image" }, { type: "text", text: "Describe this image." }],
            },
          ];

          const text = processor.apply_chat_template(conversation, {
            add_generation_prompt: true,
          });
          const { input_ids, attention_mask, pixel_values, image_grid_thw } = await processor(text, images.white_image);

          expect(input_ids.dims).toEqual([1, 89]);
          expect(attention_mask.dims).toEqual([1, 89]);
          expect(pixel_values.dims).toEqual([256, 1176]);
          expect(image_grid_thw.dims).toEqual([1, 3]);
        });
      },
      MAX_TEST_TIME,
    );

    describe(
      "PaliGemmaProcessor",
      () => {
        /** @type {import('../src/transformers.js').PaliGemmaProcessor} */
        let processor;
        let images = {};

        beforeAll(async () => {
          processor = await AutoProcessor.from_pretrained(MODELS.paligemma);
          images = {
            white_image: await load_cached_image("white_image"),
          };
        });

        it("Image-only (default text)", async () => {
          const { input_ids, pixel_values } = await processor(images.white_image);
          expect(input_ids.dims).toEqual([1, 258]);
          expect(pixel_values.dims).toEqual([1, 3, 224, 224]);
        });

        it("Single image & text", async () => {
          const { input_ids, pixel_values } = await processor(images.white_image, "<image>What is on the flower?");
          expect(input_ids.dims).toEqual([1, 264]);
          expect(pixel_values.dims).toEqual([1, 3, 224, 224]);
        });

        it("Multiple images & text", async () => {
          const { input_ids, pixel_values } = await processor([images.white_image, images.white_image], "<image><image>Describe the images.");
          expect(input_ids.dims).toEqual([1, 518]);
          expect(pixel_values.dims).toEqual([2, 3, 224, 224]);
        });
      },
      MAX_TEST_TIME,
    );

    describe(
      "Phi3VProcessor",
      () => {
        /** @type {import('../src/transformers.js').Phi3VProcessor} */
        let processor;
        let images = {};

        beforeAll(async () => {
          processor = await AutoProcessor.from_pretrained(MODELS.phi3_v, {
            // Use legacy to match python version
            legacy: true,
          });
          images = {
            white_image: await load_cached_image("white_image"),
          };
        });

        const create_prompt = (text, images = []) => {
          const placeholder = images.map((_, i) => `<|image_${i + 1}|>\n`).join("");
          const messages = [{ role: "user", content: placeholder + text }];
          const prompt = processor.tokenizer.apply_chat_template(messages, { tokenize: false, add_generation_prompt: true });
          return prompt;
        };

        it("Text-only", async () => {
          const prompt = create_prompt("Hi there.");
          const { input_ids, pixel_values } = await processor(prompt);
          expect(input_ids.dims).toEqual([1, 11]);
          expect(pixel_values).toBeUndefined();
        });

        it("Single image & text", async () => {
          const imgs = [images.white_image];
          const prompt = create_prompt("Describe this image.", imgs);
          const { input_ids, attention_mask, pixel_values, image_sizes } = await processor(prompt, imgs);
          expect(input_ids.dims).toEqual([1, /* 773 */ 770]);
          expect(attention_mask.dims).toEqual(input_ids.dims);
          expect(pixel_values.dims).toEqual([1, 5, 3, 336, 336]);
          expect(image_sizes.tolist()).toEqual([[672n, 672n]]);
        });

        it("Single image (num_crops=16) & text", async () => {
          const imgs = [images.white_image];
          const prompt = create_prompt("Describe this image.", imgs);
          const { input_ids, attention_mask, pixel_values, image_sizes } = await processor(prompt, imgs, { num_crops: 16 });
          expect(input_ids.dims).toEqual([1, /* 2525 */ 2522]);
          expect(attention_mask.dims).toEqual(input_ids.dims);
          expect(pixel_values.dims).toEqual([1, 17, 3, 336, 336]);
          expect(image_sizes.tolist()).toEqual([[1344n, 1344n]]);
        });

        it("Multiple images & text", async () => {
          const imgs = [images.white_image, images.white_image];
          const prompt = create_prompt("Describe these images.", imgs);
          const { input_ids, attention_mask, pixel_values, image_sizes } = await processor(prompt, imgs);
          expect(input_ids.dims).toEqual([1, /* 1533 */ 1527]);
          expect(attention_mask.dims).toEqual(input_ids.dims);
          expect(pixel_values.dims).toEqual([2, 5, 3, 336, 336]);
          expect(image_sizes.tolist()).toEqual([
            [672n, 672n],
            [672n, 672n],
          ]);
        });
      },
      MAX_TEST_TIME,
    );
  });
});
=======
await collect_and_execute_tests("Processors", "processor");
>>>>>>> 63d9c3b2
<|MERGE_RESOLUTION|>--- conflicted
+++ resolved
@@ -2,585 +2,4 @@
 import { collect_and_execute_tests } from "./test_utils.js";
 
 init();
-<<<<<<< HEAD
-
-// Collect all unit tests, which can be found in files of the form:
-// `tests/models/<model_type>/test_image_processors_<model_type>.js`
-const __filename = fileURLToPath(import.meta.url);
-const __dirname = path.dirname(__filename);
-const models_dir = path.join(__dirname, "models");
-const model_types = fs.readdirSync(models_dir);
-for (const model_type of model_types) {
-  const dir = path.join(models_dir, model_type);
-
-  if (!fs.existsSync(dir) || !fs.statSync(dir).isDirectory()) {
-    continue;
-  }
-
-  const file = path.join(dir, `test_image_processing_${model_type}.js`);
-  if (!fs.existsSync(file)) {
-    continue;
-  }
-
-  const { default: tests } = await import(file);
-  describe(model_type, tests);
-}
-
-const sum = (array) => Number(array.reduce((a, b) => a + b, array instanceof BigInt64Array ? 0n : 0));
-const avg = (array) => sum(array) / array.length;
-
-const MODELS = {
-  florence2: "Xenova/tiny-random-Florence2ForConditionalGeneration",
-  qwen2_vl: "hf-internal-testing/tiny-random-Qwen2VLForConditionalGeneration",
-  paligemma: "hf-internal-testing/tiny-random-PaliGemmaForConditionalGeneration",
-  phi3_v: "onnx-community/Phi-3.5-vision-instruct",
-};
-
-describe("Processors", () => {
-  describe("Audio processors", () => {
-    let audio;
-    beforeAll(async () => {
-      const url = "https://huggingface.co/datasets/Xenova/transformers.js-docs/resolve/main/mlk.npy";
-      const buffer = await (await fetch(url)).arrayBuffer();
-      audio = Float32Array.from(new Float64Array(buffer));
-    });
-
-    it(
-      "WhisperFeatureExtractor",
-      async () => {
-        const processor = await AutoProcessor.from_pretrained("Xenova/whisper-tiny.en");
-        const { input_features } = await processor(audio);
-        const { dims, data } = input_features;
-        expect(dims).toEqual([1, 80, 3000]);
-        expect(avg(data)).toBeCloseTo(-0.2813588131551941);
-        expect(data[0]).toBeCloseTo(0.33168578147888184);
-        expect(data[1]).toBeCloseTo(0.30986475944519043);
-        expect(data[81]).toBeCloseTo(0.10727232694625854);
-        expect(data[3001]).toBeCloseTo(0.2555035352706909);
-      },
-      MAX_TEST_TIME,
-    );
-
-    it(
-      "ASTFeatureExtractor",
-      async () => {
-        const processor = await AutoProcessor.from_pretrained("Xenova/ast-finetuned-audioset-10-10-0.4593");
-        {
-          // truncation
-          const { input_values } = await processor(audio);
-          expect(input_values.dims).toEqual([1, 1024, 128]);
-
-          expect(avg(input_values.data)).toBeCloseTo(-0.04054912979309085);
-          expect(input_values.data[0]).toBeCloseTo(-0.5662586092948914);
-          expect(input_values.data[1]).toBeCloseTo(-1.0300861597061157);
-          expect(input_values.data[129]).toBeCloseTo(-1.084834098815918);
-          expect(input_values.data[1025]).toBeCloseTo(-1.1204065084457397);
-        }
-        {
-          // padding
-          const { input_values } = await processor(audio.slice(0, 1000));
-          expect(input_values.dims).toEqual([1, 1024, 128]); // [1, 4, 128] -> (padded to) -> [1, 1024, 128]
-
-          expect(avg(input_values.data)).toBeCloseTo(0.4647964835166931);
-          expect(input_values.data[0]).toBeCloseTo(-0.5662586092948914);
-          expect(input_values.data[1]).toBeCloseTo(-1.0300861597061157);
-          expect(input_values.data[129]).toBeCloseTo(-1.084834098815918);
-
-          // padded values
-          expect(input_values.data[1025]).toBeCloseTo(0.46703237295150757);
-          expect(input_values.data[2049]).toBeCloseTo(0.46703237295150757);
-          expect(input_values.data[10000]).toBeCloseTo(0.46703237295150757);
-        }
-      },
-      MAX_TEST_TIME,
-    );
-
-    it(
-      "SeamlessM4TFeatureExtractor",
-      async () => {
-        const processor = await AutoProcessor.from_pretrained("Xenova/wav2vec2-bert-CV16-en");
-        {
-          // normal
-          const { input_features, attention_mask } = await processor(audio);
-          const { dims, data } = input_features;
-          expect(dims).toEqual([1, 649, 160]);
-          expect(attention_mask.dims).toEqual([1, 649]);
-
-          expect(avg(data)).toBeCloseTo(-2.938903875815413e-8);
-          expect(data[0]).toBeCloseTo(1.1939343214035034);
-          expect(data[1]).toBeCloseTo(0.7874255180358887);
-          expect(data[160]).toBeCloseTo(-0.712975025177002);
-          expect(data[161]).toBeCloseTo(0.045802414417266846);
-          expect(data.at(-1)).toBeCloseTo(-1.3328346014022827);
-
-          expect(sum(attention_mask.data)).toEqual(649);
-        }
-        {
-          // padding (pad_to_multiple_of=2)
-          const { input_features, attention_mask } = await processor(audio.slice(0, 10000));
-          const { dims, data } = input_features;
-
-          // [1, 61, 80] -> [1, 62, 80] -> [1, 31, 160]
-          expect(dims).toEqual([1, 31, 160]);
-          expect(attention_mask.dims).toEqual([1, 31]);
-
-          expect(avg(data)).toBeCloseTo(0.01612919569015503);
-          expect(data[0]).toBeCloseTo(0.9657132029533386);
-          expect(data[1]).toBeCloseTo(0.12912897765636444);
-          expect(data[160]).toBeCloseTo(-1.2364212274551392);
-          expect(data[161]).toBeCloseTo(-0.9703778028488159);
-          expect(data.at(-1)).toBeCloseTo(1); // padding value
-
-          expect(sum(attention_mask.data)).toEqual(30);
-        }
-      },
-      MAX_TEST_TIME,
-    );
-
-    it(
-      "ClapFeatureExtractor",
-      async () => {
-        const processor = await AutoProcessor.from_pretrained("Xenova/clap-htsat-unfused");
-        {
-          // truncation
-          // Since truncation uses a random strategy, we override
-          // Math.random to ensure that the test is deterministic
-          const originalRandom = Math.random;
-          Math.random = () => 0.5;
-
-          let long_audio = new Float32Array(500000);
-          long_audio.set(audio);
-          long_audio.set(audio, long_audio.length - audio.length);
-
-          const { input_features } = await processor(long_audio);
-          const { dims, data } = input_features;
-          expect(dims).toEqual([1, 1, 1001, 64]);
-
-          expect(avg(data)).toBeCloseTo(-37.94569396972656);
-          expect(data[0]).toBeCloseTo(-53.32647705078125);
-          expect(data[1]).toBeCloseTo(-47.76755142211914);
-          expect(data[65]).toBeCloseTo(-36.32261276245117);
-          expect(data[1002]).toBeCloseTo(-28.0314884185791);
-          expect(data[10000]).toBeCloseTo(-21.905902862548828);
-          expect(data[60000]).toBeCloseTo(-14.877863883972168);
-          expect(data[64062]).toBeCloseTo(-37.9784049987793);
-          expect(data[64063]).toBeCloseTo(-37.73963928222656);
-
-          // Reset Math.random
-          Math.random = originalRandom;
-        }
-        {
-          // padding
-          const { input_features } = await processor(audio);
-          const { data, dims } = input_features;
-          expect(dims).toEqual([1, 1, 1001, 64]);
-
-          expect(avg(data)).toBeCloseTo(-34.99049377441406);
-          expect(data[0]).toBeCloseTo(-21.32573890686035);
-          expect(data[1]).toBeCloseTo(-26.168411254882812);
-          expect(data[65]).toBeCloseTo(-29.716018676757812);
-          expect(data[1002]).toBeCloseTo(-32.16273498535156);
-          expect(data[10000]).toBeCloseTo(-19.9283390045166);
-
-          // padded values
-          expect(data[60000]).toBeCloseTo(-100.0);
-          expect(data[64062]).toBeCloseTo(-100.0);
-          expect(data[64063]).toBeCloseTo(-100.0);
-        }
-      },
-      MAX_TEST_TIME,
-    );
-
-    it(
-      "WeSpeakerFeatureExtractor",
-      async () => {
-        const processor = await AutoProcessor.from_pretrained("onnx-community/wespeaker-voxceleb-resnet34-LM");
-        {
-          // default
-          const audio = new Float32Array(16000).map((_, i) => Math.sin(i / 100));
-          const { input_features } = await processor(audio);
-          const { dims, data } = input_features;
-          expect(dims).toEqual([1, 98, 80]);
-
-          expect(avg(data)).toBeCloseTo(5.461731689138105e-8);
-          expect(data[0]).toBeCloseTo(-0.19300270080566406);
-          expect(data[1]).toBeCloseTo(-0.05825042724609375);
-          expect(data[78]).toBeCloseTo(0.2683420181274414);
-          expect(data[79]).toBeCloseTo(0.26250171661376953);
-          expect(data[80]).toBeCloseTo(0.19062232971191406);
-          expect(data.at(-2)).toBeCloseTo(-0.43694400787353516);
-          expect(data.at(-1)).toBeCloseTo(-0.4266204833984375);
-        }
-
-        {
-          // pad to `min_num_frames`
-          const audio = new Float32Array(3).map((_, i) => Math.sin(i / 100));
-          const { input_features } = await processor(audio);
-          const { dims, data } = input_features;
-          expect(dims).toEqual([1, 9, 80]);
-
-          expect(avg(data)).toBeCloseTo(-0.0000010093053181966146);
-          expect(data[0]).toBeCloseTo(20.761859893798828);
-          expect(data[1]).toBeCloseTo(21.02924346923828);
-          expect(data[78]).toBeCloseTo(19.083993911743164);
-          expect(data[79]).toBeCloseTo(18.003454208374023);
-          expect(data[80]).toBeCloseTo(-2.595233917236328);
-          expect(data.at(-2)).toBeCloseTo(-2.385499954223633);
-          expect(data.at(-1)).toBeCloseTo(-2.2504329681396484);
-        }
-      },
-      MAX_TEST_TIME,
-    );
-  });
-
-  describe("Other processors", () => {
-    describe(
-      "FlorenceProcessor",
-      () => {
-        /** @type {import('../src/transformers.js').Florence2Processor} */
-        let processor;
-        let images = {};
-
-        beforeAll(async () => {
-          processor = await AutoProcessor.from_pretrained(MODELS.florence2);
-          images = {
-            beetle: await load_cached_image("beetle"),
-            book_cover: await load_cached_image("book_cover"),
-          };
-        });
-
-        describe("Prompt construction", () => {
-          it("Construct prompt", async () => {
-            const text = "<OD>";
-            const prompts = processor.construct_prompts(text);
-            const target = ["Locate the objects with category name in the image."];
-            expect(prompts).toEqual(target);
-          });
-
-          it("Construct prompts", async () => {
-            const texts = ["<MORE_DETAILED_CAPTION>", "Locate the objects with category name in the image.", "<OPEN_VOCABULARY_DETECTION>cat"];
-            const prompts = processor.construct_prompts(texts);
-            const target = ["Describe with a paragraph what is shown in the image.", "Locate the objects with category name in the image.", "Locate cat in the image."];
-            expect(prompts).toEqual(target);
-          });
-        });
-
-        describe("Post-process generation", () => {
-          const TESTS = [
-            {
-              task: "<CAPTION>",
-              generated_text: "</s><s>A green car parked in front of a yellow building.</s>",
-              target: { "<CAPTION>": "A green car parked in front of a yellow building." },
-              image: "beetle",
-            },
-            {
-              task: "<DETAILED_CAPTION>",
-              generated_text: "</s><s>The image shows a green Volkswagen Beetle parked in front of a yellow building with two brown doors. The sky is a mix of blue and white, and there are a few green trees in the background.</s>",
-              target: { "<DETAILED_CAPTION>": "The image shows a green Volkswagen Beetle parked in front of a yellow building with two brown doors. The sky is a mix of blue and white, and there are a few green trees in the background." },
-              image: "beetle",
-            },
-            {
-              task: "<MORE_DETAILED_CAPTION>",
-              generated_text: "</s><s>The image shows a vintage Volkswagen Beetle car parked on a cobblestone street in front of a yellow building with two wooden doors. The car is painted in a bright turquoise color and has a white stripe running along the side. It has two doors on either side of the car, one on top of the other, and a small window on the front. The building appears to be old and dilapidated, with peeling paint and crumbling walls. The sky is blue and there are trees in the background.</s>",
-              target: { "<MORE_DETAILED_CAPTION>": "The image shows a vintage Volkswagen Beetle car parked on a cobblestone street in front of a yellow building with two wooden doors. The car is painted in a bright turquoise color and has a white stripe running along the side. It has two doors on either side of the car, one on top of the other, and a small window on the front. The building appears to be old and dilapidated, with peeling paint and crumbling walls. The sky is blue and there are trees in the background." },
-              image: "beetle",
-            },
-            {
-              task: "<OD>",
-              generated_text: "</s><s><s><s>car<loc_53><loc_333><loc_933><loc_774>door<loc_712><loc_203><loc_906><loc_545>wheel<loc_704><loc_576><loc_866><loc_772><loc_149><loc_584><loc_310><loc_773></s>",
-              target: {
-                "<OD>": {
-                  bboxes: [
-                    [34.24, 160.08, 597.44, 371.76],
-                    [456.0, 97.68, 580.16, 261.84],
-                    [450.88, 276.72, 554.56, 370.8],
-                    [95.68, 280.56, 198.72, 371.28],
-                  ],
-                  labels: ["car", "door", "wheel", "wheel"],
-                },
-              },
-              image: "beetle",
-            },
-            {
-              task: "<DENSE_REGION_CAPTION>",
-              generated_text: "</s><s>turquoise Volkswagen Beetle<loc_52><loc_333><loc_932><loc_774>wheel<loc_704><loc_576><loc_864><loc_772><loc_148><loc_584><loc_308><loc_773></s>",
-              target: {
-                "<DENSE_REGION_CAPTION>": {
-                  bboxes: [
-                    [33.6, 160.08, 596.8, 371.76],
-                    [450.88, 276.72, 553.28, 370.8],
-                    [95.04, 280.56, 197.44, 371.28],
-                  ],
-                  labels: ["turquoise Volkswagen Beetle", "wheel", "wheel"],
-                },
-              },
-              image: "beetle",
-            },
-            {
-              task: "<REGION_PROPOSAL>",
-              generated_text: "</s><s><s><s><loc_52><loc_333><loc_932><loc_774><loc_711><loc_203><loc_905><loc_545><loc_704><loc_576><loc_864><loc_772><loc_148><loc_584><loc_309><loc_773><loc_354><loc_184><loc_519><loc_342><loc_102><loc_555><loc_135><loc_616><loc_424><loc_503><loc_472><loc_514><loc_637><loc_642><loc_646><loc_668></s>",
-              target: {
-                "<REGION_PROPOSAL>": {
-                  bboxes: [
-                    [33.6, 160.08, 596.8, 371.76],
-                    [455.36, 97.68, 579.52, 261.84],
-                    [450.88, 276.72, 553.28, 370.8],
-                    [95.04, 280.56, 198.08, 371.28],
-                    [226.88, 88.56, 332.48, 164.4],
-                    [65.6, 266.64, 86.72, 295.92],
-                    [271.68, 241.68, 302.4, 246.96],
-                    [408.0, 308.4, 413.76, 320.88],
-                  ],
-                  labels: ["", "", "", "", "", "", "", ""],
-                },
-              },
-              image: "beetle",
-            },
-            {
-              task: "<CAPTION_TO_PHRASE_GROUNDING>",
-              text_input: "A green car parked in front of a yellow building.",
-              generated_text: "</s><s><s><s>A green car<loc_54><loc_330><loc_911><loc_780>a yellow building<loc_0><loc_8><loc_998><loc_635></s>",
-              target: {
-                "<CAPTION_TO_PHRASE_GROUNDING>": {
-                  bboxes: [
-                    [34.88, 158.64, 583.36, 374.64],
-                    [0.32, 4.08, 639.04, 305.04],
-                  ],
-                  labels: ["A green car", "a yellow building"],
-                },
-              },
-              image: "beetle",
-            },
-            // {
-            //     task: "<REFERRING_EXPRESSION_SEGMENTATION>",
-            //     text_input: "a green car",
-            //     generated_text: "</s><s><s><s><loc_279><loc_378><loc_282><loc_376><loc_285><loc_376><loc_293><loc_370><loc_296><loc_370><loc_301><loc_366><loc_304><loc_366><loc_309><loc_362><loc_313><loc_360><loc_318><loc_358><loc_323><loc_355><loc_327><loc_353><loc_334><loc_351><loc_340><loc_349><loc_346><loc_347><loc_353><loc_345><loc_360><loc_343><loc_370><loc_341><loc_381><loc_339><loc_395><loc_337><loc_414><loc_335><loc_486><loc_335><loc_514><loc_337><loc_528><loc_339><loc_539><loc_341><loc_547><loc_343><loc_553><loc_345><loc_560><loc_347><loc_566><loc_349><loc_572><loc_351><loc_578><loc_353><loc_583><loc_355><loc_586><loc_358><loc_589><loc_362><loc_592><loc_368><loc_594><loc_374><loc_597><loc_378><loc_600><loc_385><loc_603><loc_391><loc_605><loc_397><loc_608><loc_401><loc_609><loc_408><loc_612><loc_414><loc_616><loc_420><loc_619><loc_426><loc_622><loc_433><loc_630><loc_443><loc_634><loc_445><loc_639><loc_451><loc_644><loc_458><loc_674><loc_458><loc_675><loc_460><loc_691><loc_462><loc_713><loc_462><loc_727><loc_464><loc_738><loc_466><loc_747><loc_468><loc_757><loc_470><loc_765><loc_472><loc_771><loc_474><loc_777><loc_476><loc_783><loc_478><loc_788><loc_481><loc_793><loc_483><loc_797><loc_485><loc_802><loc_487><loc_807><loc_491><loc_810><loc_491><loc_818><loc_497><loc_821><loc_497><loc_824><loc_499><loc_827><loc_503><loc_832><loc_505><loc_837><loc_510><loc_841><loc_516><loc_846><loc_520><loc_852><loc_524><loc_857><loc_526><loc_860><loc_526><loc_865><loc_528><loc_869><loc_532><loc_872><loc_532><loc_882><loc_539><loc_885><loc_543><loc_888><loc_543><loc_891><loc_545><loc_894><loc_549><loc_896><loc_553><loc_897><loc_559><loc_897><loc_566><loc_896><loc_568><loc_894><loc_574><loc_894><loc_582><loc_896><loc_595><loc_897><loc_597><loc_899><loc_603><loc_900><loc_609><loc_902><loc_622><loc_902><loc_628><loc_900><loc_630><loc_899><loc_647><loc_899><loc_651><loc_900><loc_653><loc_902><loc_659><loc_902><loc_668><loc_897><loc_670><loc_888><loc_672><loc_874><loc_672><loc_865><loc_674><loc_863><loc_693><loc_862><loc_701><loc_860><loc_707><loc_859><loc_714><loc_857><loc_718><loc_854><loc_722><loc_852><loc_728><loc_849><loc_734><loc_846><loc_741><loc_835><loc_755><loc_830><loc_759><loc_821><loc_766><loc_816><loc_768><loc_810><loc_770><loc_774><loc_770><loc_765><loc_768><loc_760><loc_766><loc_755><loc_764><loc_749><loc_759><loc_744><loc_755><loc_738><loc_749><loc_727><loc_734><loc_724><loc_728><loc_721><loc_722><loc_719><loc_718><loc_719><loc_714><loc_716><loc_707><loc_715><loc_701><loc_715><loc_697><loc_713><loc_693><loc_710><loc_689><loc_707><loc_691><loc_700><loc_701><loc_697><loc_703><loc_666><loc_701><loc_663><loc_701><loc_661><loc_703><loc_657><loc_705><loc_647><loc_707><loc_644><loc_707><loc_642><loc_705><loc_594><loc_703><loc_339><loc_703><loc_337><loc_705><loc_329><loc_707><loc_323><loc_707><loc_318><loc_705><loc_315><loc_703><loc_312><loc_699><loc_309><loc_697><loc_304><loc_697><loc_301><loc_701><loc_299><loc_705><loc_299><loc_709><loc_298><loc_714><loc_295><loc_718><loc_293><loc_724><loc_290><loc_728><loc_288><loc_734><loc_285><loc_741><loc_276><loc_753><loc_271><loc_757><loc_266><loc_761><loc_260><loc_766><loc_255><loc_768><loc_251><loc_770><loc_240><loc_772><loc_205><loc_772><loc_199><loc_770><loc_194><loc_768><loc_185><loc_761><loc_180><loc_757><loc_174><loc_751><loc_166><loc_741><loc_163><loc_734><loc_161><loc_728><loc_158><loc_724><loc_157><loc_720><loc_155><loc_714><loc_155><loc_707><loc_154><loc_703><loc_149><loc_697><loc_146><loc_695><loc_135><loc_695><loc_125><loc_697><loc_124><loc_699><loc_116><loc_701><loc_103><loc_701><loc_99><loc_697><loc_83><loc_697><loc_78><loc_695><loc_75><loc_691><loc_75><loc_684><loc_78><loc_680><loc_80><loc_676><loc_80><loc_672><loc_69><loc_670><loc_63><loc_668><loc_60><loc_666><loc_58><loc_661><loc_56><loc_653><loc_56><loc_639><loc_60><loc_634><loc_66><loc_632><loc_72><loc_630><loc_86><loc_628><loc_102><loc_628><loc_105><loc_626><loc_108><loc_622><loc_110><loc_618><loc_110><loc_609><loc_108><loc_607><loc_107><loc_601><loc_105><loc_593><loc_105><loc_576><loc_107><loc_570><loc_108><loc_566><loc_113><loc_559><loc_116><loc_557><loc_121><loc_555><loc_124><loc_555><loc_127><loc_551><loc_125><loc_543><loc_127><loc_539><loc_130><loc_534><loc_138><loc_534><loc_141><loc_532><loc_144><loc_528><loc_144><loc_526><loc_152><loc_514><loc_179><loc_478><loc_183><loc_472><loc_191><loc_464><loc_196><loc_460><loc_197><loc_460><loc_202><loc_456><loc_208><loc_449><loc_216><loc_441><loc_224><loc_433><loc_233><loc_420><loc_240><loc_414><loc_241><loc_414><loc_246><loc_410><loc_254><loc_401><loc_263><loc_389><loc_268><loc_385><loc_276><loc_381><loc_279><loc_376></s>",
-            //     target: {
-            //         '<REFERRING_EXPRESSION_SEGMENTATION>': {
-            //             polygons: [[[[178.88, 181.68, 180.8, 180.72, 182.72, 180.72, 187.84, 177.84, 189.76, 177.84, 192.96, 175.92, 194.88, 175.92, 198.08, 174, 200.64, 173.04, 203.84, 172.08, 207.04, 170.64, 209.6, 169.68, 214.08, 168.72, 217.92, 167.76, 221.76, 166.8, 226.24, 165.84, 230.72, 164.88, 237.12, 163.92, 244.16, 162.96, 253.12, 162, 265.28, 161.04, 311.36, 161.04, 329.28, 162, 338.24, 162.96, 345.28, 163.92, 350.4, 164.88, 354.24, 165.84, 358.72, 166.8, 362.56, 167.76, 366.4, 168.72, 370.24, 169.68, 373.44, 170.64, 375.36, 172.08, 377.28, 174, 379.2, 176.88, 380.48, 179.76, 382.4, 181.68, 384.32, 185.04, 386.24, 187.92, 387.52, 190.8, 389.44, 192.72, 390.08, 196.08, 392, 198.96, 394.56, 201.84, 396.48, 204.72, 398.4, 208.08, 403.52, 212.88, 406.08, 213.84, 409.28, 216.72, 412.48, 220.08, 431.68, 220.08, 432.32, 221.04, 442.56, 222, 456.64, 222, 465.6, 222.96, 472.64, 223.92, 478.4, 224.88, 484.8, 225.84, 489.92, 226.8, 493.76, 227.76, 497.6, 228.72, 501.44, 229.68, 504.64, 231.12, 507.84, 232.08, 510.4, 233.04, 513.6, 234, 516.8, 235.92, 518.72, 235.92, 523.84, 238.8, 525.76, 238.8, 527.68, 239.76, 529.6, 241.68, 532.8, 242.64, 536, 245.04, 538.56, 247.92, 541.76, 249.84, 545.6, 251.76, 548.8, 252.72, 550.72, 252.72, 553.92, 253.68, 556.48, 255.6, 558.4, 255.6, 564.8, 258.96, 566.72, 260.88, 568.64, 260.88, 570.56, 261.84, 572.48, 263.76, 573.76, 265.68, 574.4, 268.56, 574.4, 271.92, 573.76, 272.88, 572.48, 275.76, 572.48, 279.6, 573.76, 285.84, 574.4, 286.8, 575.68, 289.68, 576.32, 292.56, 577.6, 298.8, 577.6, 301.68, 576.32, 302.64, 575.68, 310.8, 575.68, 312.72, 576.32, 313.68, 577.6, 316.56, 577.6, 320.88, 574.4, 321.84, 568.64, 322.8, 559.68, 322.8, 553.92, 323.76, 552.64, 332.88, 552, 336.72, 550.72, 339.6, 550.08, 342.96, 548.8, 344.88, 546.88, 346.8, 545.6, 349.68, 543.68, 352.56, 541.76, 355.92, 534.72, 362.64, 531.52, 364.56, 525.76, 367.92, 522.56, 368.88, 518.72, 369.84, 495.68, 369.84, 489.92, 368.88, 486.72, 367.92, 483.52, 366.96, 479.68, 364.56, 476.48, 362.64, 472.64, 359.76, 465.6, 352.56, 463.68, 349.68, 461.76, 346.8, 460.48, 344.88, 460.48, 342.96, 458.56, 339.6, 457.92, 336.72, 457.92, 334.8, 456.64, 332.88, 454.72, 330.96, 452.8, 331.92, 448.32, 336.72, 446.4, 337.68, 426.56, 336.72, 424.64, 336.72, 423.36, 337.68, 420.8, 338.64, 414.4, 339.6, 412.48, 339.6, 411.2, 338.64, 380.48, 337.68, 217.28, 337.68, 216, 338.64, 210.88, 339.6, 207.04, 339.6, 203.84, 338.64, 201.92, 337.68, 200, 335.76, 198.08, 334.8, 194.88, 334.8, 192.96, 336.72, 191.68, 338.64, 191.68, 340.56, 191.04, 342.96, 189.12, 344.88, 187.84, 347.76, 185.92, 349.68, 184.64, 352.56, 182.72, 355.92, 176.96, 361.68, 173.76, 363.6, 170.56, 365.52, 166.72, 367.92, 163.52, 368.88, 160.96, 369.84, 153.92, 370.8, 131.52, 370.8, 127.68, 369.84, 124.48, 368.88, 118.72, 365.52, 115.52, 363.6, 111.68, 360.72, 106.56, 355.92, 104.64, 352.56, 103.36, 349.68, 101.44, 347.76, 100.8, 345.84, 99.52, 342.96, 99.52, 339.6, 98.88, 337.68, 95.68, 334.8, 93.76, 333.84, 86.72, 333.84, 80.32, 334.8, 79.68, 335.76, 74.56, 336.72, 66.24, 336.72, 63.68, 334.8, 53.44, 334.8, 50.24, 333.84, 48.32, 331.92, 48.32, 328.56, 50.24, 326.64, 51.52, 324.72, 51.52, 322.8, 44.48, 321.84, 40.64, 320.88, 38.72, 319.92, 37.44, 317.52, 36.16, 313.68, 36.16, 306.96, 38.72, 304.56, 42.56, 303.6, 46.4, 302.64, 55.36, 301.68, 65.6, 301.68, 67.52, 300.72, 69.44, 298.8, 70.72, 296.88, 70.72, 292.56, 69.44, 291.6, 68.8, 288.72, 67.52, 284.88, 67.52, 276.72, 68.8, 273.84, 69.44, 271.92, 72.64, 268.56, 74.56, 267.6, 77.76, 266.64, 79.68, 266.64, 81.6, 264.72, 80.32, 260.88, 81.6, 258.96, 83.52, 256.56, 88.64, 256.56, 90.56, 255.6, 92.48, 253.68, 92.48, 252.72, 97.6, 246.96, 114.88, 229.68, 117.44, 226.8, 122.56, 222.96, 125.76, 221.04, 126.4, 221.04, 129.6, 219.12, 133.44, 215.76, 138.56, 211.92, 143.68, 208.08, 149.44, 201.84, 153.92, 198.96, 154.56, 198.96, 157.76, 197.04, 162.88, 192.72, 168.64, 186.96, 171.84, 185.04, 176.96, 183.12, 178.88, 180.72]]]],
-            //             labels: [''],
-            //         }
-            //     },
-            //     image: 'beetle',
-            // },
-            // {
-            //     task: "<REGION_TO_SEGMENTATION>",
-            //     text_input: "<loc_702><loc_575><loc_866><loc_772>",
-            //     generated_text: "</s><s><s><s><loc_734><loc_600><loc_740><loc_594><loc_745><loc_590><loc_748><loc_588><loc_751><loc_588><loc_756><loc_584><loc_760><loc_582><loc_765><loc_580><loc_773><loc_578><loc_800><loc_578><loc_804><loc_580><loc_809><loc_582><loc_814><loc_586><loc_817><loc_586><loc_820><loc_590><loc_825><loc_592><loc_829><loc_596><loc_834><loc_600><loc_848><loc_619><loc_851><loc_625><loc_854><loc_631><loc_859><loc_644><loc_861><loc_650><loc_862><loc_656><loc_864><loc_665><loc_864><loc_692><loc_862><loc_702><loc_861><loc_708><loc_859><loc_715><loc_856><loc_723><loc_853><loc_729><loc_850><loc_735><loc_845><loc_744><loc_839><loc_752><loc_831><loc_760><loc_826><loc_764><loc_823><loc_766><loc_818><loc_768><loc_814><loc_770><loc_806><loc_773><loc_782><loc_773><loc_768><loc_770><loc_762><loc_768><loc_757><loc_766><loc_748><loc_760><loc_743><loc_756><loc_737><loc_750><loc_726><loc_735><loc_723><loc_729><loc_720><loc_723><loc_718><loc_719><loc_718><loc_715><loc_715><loc_708><loc_713><loc_702><loc_712><loc_696><loc_710><loc_688><loc_710><loc_658><loc_712><loc_648><loc_713><loc_640><loc_715><loc_633><loc_718><loc_627><loc_718><loc_623><loc_720><loc_619><loc_723><loc_613></s>",
-            //     target: {
-            //         '<REGION_TO_SEGMENTATION>': {
-            //             polygons: [[[[470.08, 288.24, 473.92, 285.36, 477.12, 283.44, 479.04, 282.48, 480.96, 282.48, 484.16, 280.56, 486.72, 279.6, 489.92, 278.64, 495.04, 277.68, 512.32, 277.68, 514.88, 278.64, 518.08, 279.6, 521.28, 281.52, 523.2, 281.52, 525.12, 283.44, 528.32, 284.4, 530.88, 286.32, 534.08, 288.24, 543.04, 297.36, 544.96, 300.24, 546.88, 303.12, 550.08, 309.36, 551.36, 312.24, 552, 315.12, 553.28, 319.44, 553.28, 332.4, 552, 337.2, 551.36, 340.08, 550.08, 343.44, 548.16, 347.28, 546.24, 350.16, 544.32, 353.04, 541.12, 357.36, 537.28, 361.2, 532.16, 365.04, 528.96, 366.96, 527.04, 367.92, 523.84, 368.88, 521.28, 369.84, 516.16, 371.28, 500.8, 371.28, 491.84, 369.84, 488, 368.88, 484.8, 367.92, 479.04, 365.04, 475.84, 363.12, 472, 360.24, 464.96, 353.04, 463.04, 350.16, 461.12, 347.28, 459.84, 345.36, 459.84, 343.44, 457.92, 340.08, 456.64, 337.2, 456, 334.32, 454.72, 330.48, 454.72, 316.08, 456, 311.28, 456.64, 307.44, 457.92, 304.08, 459.84, 301.2, 459.84, 299.28, 461.12, 297.36, 463.04, 294.48]]]],
-            //             labels: [''],
-            //         }
-            //     },
-            //     image: 'beetle',
-            // },
-            // {
-            //     task: "<OPEN_VOCABULARY_DETECTION>",
-            //     text_input: "a green car",
-            //     generated_text: "</s><s><s>a green car<loc_53><loc_330><loc_910><loc_779></s>",
-            //     target: {
-            //         '<OPEN_VOCABULARY_DETECTION>': {
-            //             bboxes: [[34.24, 158.64, 582.72, 374.16]],
-            //             bboxes_labels: ['a green car'],
-            //             polygons: [],
-            //             polygons_labels: [],
-            //         }
-            //     },
-            //     image: 'beetle',
-            // },
-            {
-              task: "<REGION_TO_CATEGORY>",
-              text_input: "<loc_52><loc_332><loc_932><loc_774>",
-              generated_text: "</s><s>car<loc_52><loc_332><loc_932><loc_774></s>",
-              target: { "<REGION_TO_CATEGORY>": "car<loc_52><loc_332><loc_932><loc_774>" },
-              image: "beetle",
-            },
-            {
-              task: "<REGION_TO_DESCRIPTION>",
-              text_input: "<loc_52><loc_332><loc_932><loc_774>",
-              generated_text: "</s><s>turquoise Volkswagen Beetle<loc_52><loc_332><loc_932><loc_774></s>",
-              target: { "<REGION_TO_DESCRIPTION>": "turquoise Volkswagen Beetle<loc_52><loc_332><loc_932><loc_774>" },
-              image: "beetle",
-            },
-            {
-              task: "<OCR>",
-              generated_text: "</s><s>CUDAFOR ENGINEERSAn Introduction to High-PerformanceParallel ComputingDUANE STORTIMETE YURTOGLU</s>",
-              target: { "<OCR>": "CUDAFOR ENGINEERSAn Introduction to High-PerformanceParallel ComputingDUANE STORTIMETE YURTOGLU" },
-              image: "book_cover",
-            },
-            {
-              task: "<OCR_WITH_REGION>",
-              generated_text: "</s><s><s><s>CUDA<loc_414><loc_100><loc_932><loc_100><loc_932><loc_229><loc_414><loc_229>FOR ENGINEERS<loc_359><loc_241><loc_932><loc_241><loc_932><loc_298><loc_359><loc_298>An Introduction to High-Performance<loc_287><loc_330><loc_934><loc_332><loc_934><loc_368><loc_287><loc_366>Parallel Computing<loc_595><loc_368><loc_934><loc_372><loc_934><loc_408><loc_595><loc_404>DUANE STORTI<loc_660><loc_882><loc_934><loc_882><loc_934><loc_912><loc_660><loc_912>METE YURTOGLU<loc_625><loc_920><loc_934><loc_920><loc_934><loc_950><loc_625><loc_950></s>",
-              target: {
-                "<OCR_WITH_REGION>": {
-                  quad_boxes: [
-                    [167.0435028076172, 50.25, 375.7974853515625, 50.25, 375.7974853515625, 114.75, 167.0435028076172, 114.75],
-                    [144.8784942626953, 120.75, 375.7974853515625, 120.75, 375.7974853515625, 149.25, 144.8784942626953, 149.25],
-                    [115.86249542236328, 165.25, 376.6034851074219, 166.25, 376.6034851074219, 184.25, 115.86249542236328, 183.25],
-                    [239.9864959716797, 184.25, 376.6034851074219, 186.25, 376.6034851074219, 204.25, 239.9864959716797, 202.25],
-                    [266.1814880371094, 441.25, 376.6034851074219, 441.25, 376.6034851074219, 456.25, 266.1814880371094, 456.25],
-                    [252.0764923095703, 460.25, 376.6034851074219, 460.25, 376.6034851074219, 475.25, 252.0764923095703, 475.25],
-                  ],
-
-                  // NOTE: Python version has a bug here, it should be "CUDA" instead of "</s>CUDA"
-                  labels: [/* '</s>CUDA' */ "CUDA", "FOR ENGINEERS", "An Introduction to High-Performance", "Parallel Computing", "DUANE STORTI", "METE YURTOGLU"],
-                },
-              },
-              image: "book_cover",
-            },
-          ];
-
-          for (const { task, generated_text, target, image } of TESTS) {
-            it(task, () => {
-              const result = processor.post_process_generation(generated_text, task, images[image].size);
-              expect(result).toBeCloseToNested(target, 4);
-            });
-          }
-        });
-      },
-      MAX_TEST_TIME,
-    );
-
-    describe(
-      "Qwen2VLProcessor",
-      () => {
-        /** @type {import('../src/transformers.js').Qwen2VLProcessor} */
-        let processor;
-        let images = {};
-
-        beforeAll(async () => {
-          processor = await AutoProcessor.from_pretrained(MODELS.qwen2_vl);
-          images = {
-            white_image: await load_cached_image("white_image"),
-          };
-        });
-
-        it("Image and text", async () => {
-          const conversation = [
-            {
-              role: "user",
-              content: [{ type: "image" }, { type: "text", text: "Describe this image." }],
-            },
-          ];
-
-          const text = processor.apply_chat_template(conversation, {
-            add_generation_prompt: true,
-          });
-          const { input_ids, attention_mask, pixel_values, image_grid_thw } = await processor(text, images.white_image);
-
-          expect(input_ids.dims).toEqual([1, 89]);
-          expect(attention_mask.dims).toEqual([1, 89]);
-          expect(pixel_values.dims).toEqual([256, 1176]);
-          expect(image_grid_thw.dims).toEqual([1, 3]);
-        });
-      },
-      MAX_TEST_TIME,
-    );
-
-    describe(
-      "PaliGemmaProcessor",
-      () => {
-        /** @type {import('../src/transformers.js').PaliGemmaProcessor} */
-        let processor;
-        let images = {};
-
-        beforeAll(async () => {
-          processor = await AutoProcessor.from_pretrained(MODELS.paligemma);
-          images = {
-            white_image: await load_cached_image("white_image"),
-          };
-        });
-
-        it("Image-only (default text)", async () => {
-          const { input_ids, pixel_values } = await processor(images.white_image);
-          expect(input_ids.dims).toEqual([1, 258]);
-          expect(pixel_values.dims).toEqual([1, 3, 224, 224]);
-        });
-
-        it("Single image & text", async () => {
-          const { input_ids, pixel_values } = await processor(images.white_image, "<image>What is on the flower?");
-          expect(input_ids.dims).toEqual([1, 264]);
-          expect(pixel_values.dims).toEqual([1, 3, 224, 224]);
-        });
-
-        it("Multiple images & text", async () => {
-          const { input_ids, pixel_values } = await processor([images.white_image, images.white_image], "<image><image>Describe the images.");
-          expect(input_ids.dims).toEqual([1, 518]);
-          expect(pixel_values.dims).toEqual([2, 3, 224, 224]);
-        });
-      },
-      MAX_TEST_TIME,
-    );
-
-    describe(
-      "Phi3VProcessor",
-      () => {
-        /** @type {import('../src/transformers.js').Phi3VProcessor} */
-        let processor;
-        let images = {};
-
-        beforeAll(async () => {
-          processor = await AutoProcessor.from_pretrained(MODELS.phi3_v, {
-            // Use legacy to match python version
-            legacy: true,
-          });
-          images = {
-            white_image: await load_cached_image("white_image"),
-          };
-        });
-
-        const create_prompt = (text, images = []) => {
-          const placeholder = images.map((_, i) => `<|image_${i + 1}|>\n`).join("");
-          const messages = [{ role: "user", content: placeholder + text }];
-          const prompt = processor.tokenizer.apply_chat_template(messages, { tokenize: false, add_generation_prompt: true });
-          return prompt;
-        };
-
-        it("Text-only", async () => {
-          const prompt = create_prompt("Hi there.");
-          const { input_ids, pixel_values } = await processor(prompt);
-          expect(input_ids.dims).toEqual([1, 11]);
-          expect(pixel_values).toBeUndefined();
-        });
-
-        it("Single image & text", async () => {
-          const imgs = [images.white_image];
-          const prompt = create_prompt("Describe this image.", imgs);
-          const { input_ids, attention_mask, pixel_values, image_sizes } = await processor(prompt, imgs);
-          expect(input_ids.dims).toEqual([1, /* 773 */ 770]);
-          expect(attention_mask.dims).toEqual(input_ids.dims);
-          expect(pixel_values.dims).toEqual([1, 5, 3, 336, 336]);
-          expect(image_sizes.tolist()).toEqual([[672n, 672n]]);
-        });
-
-        it("Single image (num_crops=16) & text", async () => {
-          const imgs = [images.white_image];
-          const prompt = create_prompt("Describe this image.", imgs);
-          const { input_ids, attention_mask, pixel_values, image_sizes } = await processor(prompt, imgs, { num_crops: 16 });
-          expect(input_ids.dims).toEqual([1, /* 2525 */ 2522]);
-          expect(attention_mask.dims).toEqual(input_ids.dims);
-          expect(pixel_values.dims).toEqual([1, 17, 3, 336, 336]);
-          expect(image_sizes.tolist()).toEqual([[1344n, 1344n]]);
-        });
-
-        it("Multiple images & text", async () => {
-          const imgs = [images.white_image, images.white_image];
-          const prompt = create_prompt("Describe these images.", imgs);
-          const { input_ids, attention_mask, pixel_values, image_sizes } = await processor(prompt, imgs);
-          expect(input_ids.dims).toEqual([1, /* 1533 */ 1527]);
-          expect(attention_mask.dims).toEqual(input_ids.dims);
-          expect(pixel_values.dims).toEqual([2, 5, 3, 336, 336]);
-          expect(image_sizes.tolist()).toEqual([
-            [672n, 672n],
-            [672n, 672n],
-          ]);
-        });
-      },
-      MAX_TEST_TIME,
-    );
-  });
-});
-=======
-await collect_and_execute_tests("Processors", "processor");
->>>>>>> 63d9c3b2
+await collect_and_execute_tests("Processors", "processor");