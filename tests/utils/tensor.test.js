import { Tensor, cat, mean, stack, layer_norm, slice } from "../../src/transformers.js";
import { init } from "../init.js";
import { compare } from "../test_utils.js";

init();

describe("Tensor operations", () => {
  describe("cat", () => {
    it("should concatenate on dim=0", async () => {
      const t1 = new Tensor("float32", [1, 2, 3], [1, 3]);
      const t2 = new Tensor("float32", [4, 5, 6, 7, 8, 9], [2, 3]);
      const t3 = new Tensor("float32", [10, 11, 12], [1, 3]);

      const target1 = new Tensor("float32", [1, 2, 3, 4, 5, 6, 7, 8, 9], [3, 3]);
      const target2 = new Tensor("float32", [1, 2, 3, 4, 5, 6, 7, 8, 9, 10, 11, 12], [4, 3]);

      // 2 tensors
      const concatenated1 = cat([t1, t2], 0);
      compare(concatenated1, target1, 1e-3);

      // 3 tensors
      const concatenated2 = cat([t1, t2, t3], 0);
      compare(concatenated2, target2, 1e-3);
    });

    it("should concatenate on dim=1", async () => {
      const t1 = new Tensor("float32", [1, 2, 3, -1, -2, -3], [2, 3, 1]);
      const t2 = new Tensor("float32", [4, -4], [2, 1, 1]);
      const t3 = new Tensor("float32", [5, 6, -5, -6], [2, 2, 1]);

      const target1 = new Tensor("float32", [1, 2, 3, 4, -1, -2, -3, -4], [2, 4, 1]);
      const target2 = new Tensor("float32", [1, 2, 3, 4, 5, 6, -1, -2, -3, -4, -5, -6], [2, 6, 1]);

      // 2 tensors
      const concatenated1 = cat([t1, t2], 1);
      compare(concatenated1, target1, 1e-3);

      // 3 tensors
      const concatenated2 = cat([t1, t2, t3], 1);
      compare(concatenated2, target2, 1e-3);
    });

    it("should concatenate on dim=-2", async () => {
      const t1 = new Tensor("float32", [1, 2, 3, 4, 5, 6, 11, 12, 13, 14, 15, 16], [2, 1, 3, 2]);
      const t2 = new Tensor("float32", [7, 8, 9, 10, 17, 18, 19, 20], [2, 1, 2, 2]);

      const target = new Tensor("float32", [1, 2, 3, 4, 5, 6, 7, 8, 9, 10, 11, 12, 13, 14, 15, 16, 17, 18, 19, 20], [2, 1, 5, 2]);

      const concatenated = cat([t1, t2], -2);

      compare(concatenated, target, 1e-3);
    });

    // TODO add tests for errors
  });

  describe("slice", () => {
    it("should return a given row dim", async () => {
      const t1 = new Tensor("float32", [1, 2, 3, 4, 5, 6], [3, 2]);
      const t2 = t1.slice(1);
      const target = new Tensor("float32", [3, 4], [2]);

      compare(t2, target);
    });

    it("should return a range of rows", async () => {
      const t1 = new Tensor("float32", [1, 2, 3, 4, 5, 6], [3, 2]);
      const t2 = t1.slice([1, 3]);
      const target = new Tensor("float32", [3, 4, 5, 6], [2, 2]);

      compare(t2, target);
    });

    it("should return a crop", async () => {
      const t1 = new Tensor(
        "float32",
        Array.from({ length: 28 }, (_, i) => i + 1),
        [4, 7],
      );
      const t2 = t1.slice([1, -1], [1, -1]);

      const target = new Tensor("float32", [9, 10, 11, 12, 13, 16, 17, 18, 19, 20], [2, 5]);

      compare(t2, target);
    });
  });

  describe("stack", () => {
    const t1 = new Tensor("float32", [0, 1, 2, 3, 4, 5], [1, 3, 2]);

    it("should stack on dim=0", async () => {
      const target1 = new Tensor("float32", [0, 1, 2, 3, 4, 5, 0, 1, 2, 3, 4, 5], [2, 1, 3, 2]);
      const target2 = new Tensor("float32", [0, 1, 2, 3, 4, 5, 0, 1, 2, 3, 4, 5, 0, 1, 2, 3, 4, 5], [3, 1, 3, 2]);

      // 2 tensors
      const stacked1 = stack([t1, t1], 0);
      compare(stacked1, target1, 1e-3);

      // 3 tensors
      const stacked2 = stack([t1, t1, t1], 0);
      compare(stacked2, target2, 1e-3);
    });

    it("should stack on dim=1", async () => {
      const target1 = new Tensor("float32", [0, 1, 2, 3, 4, 5, 0, 1, 2, 3, 4, 5], [1, 2, 3, 2]);
      const target2 = new Tensor("float32", [0, 1, 2, 3, 4, 5, 0, 1, 2, 3, 4, 5, 0, 1, 2, 3, 4, 5], [1, 3, 3, 2]);

      // 2 tensors
      const stacked1 = stack([t1, t1], 1);
      compare(stacked1, target1, 1e-3);

      // 3 tensors
      const stacked2 = stack([t1, t1, t1], 1);
      compare(stacked2, target2, 1e-3);
    });

    it("should stack on dim=-1", async () => {
      const target1 = new Tensor("float32", [0, 0, 1, 1, 2, 2, 3, 3, 4, 4, 5, 5], [1, 3, 2, 2]);
      const target2 = new Tensor("float32", [0, 0, 0, 1, 1, 1, 2, 2, 2, 3, 3, 3, 4, 4, 4, 5, 5, 5], [1, 3, 2, 3]);

      // 2 tensors
      const stacked1 = stack([t1, t1], -1);
      compare(stacked1, target1, 1e-3);

      // 3 tensors
      const stacked2 = stack([t1, t1, t1], -1);
      compare(stacked2, target2, 1e-3);
    });
  });

  describe("permute", () => {
    it("should permute", async () => {
      const x = new Tensor("float32", [0, 1, 2, 3, 4, 5, 6, 7, 8, 9, 10, 11, 12, 13, 14, 15, 16, 17, 18, 19, 20, 21, 22, 23], [2, 3, 4]);
      // Permute axes to (0, 1, 2) - No change
      const permuted_1 = x.permute(0, 1, 2);
      const target_1 = x;
      compare(permuted_1, target_1, 1e-3);

      // Permute axes to (0, 2, 1)
      const permuted_2 = x.permute(0, 2, 1);
      const target_2 = new Tensor("float32", [0, 4, 8, 1, 5, 9, 2, 6, 10, 3, 7, 11, 12, 16, 20, 13, 17, 21, 14, 18, 22, 15, 19, 23], [2, 4, 3]);
      compare(permuted_2, target_2, 1e-3);

      // Permute axes to (1, 0, 2)
      const permuted_3 = x.permute(1, 0, 2);
      const target_3 = new Tensor("float32", [0, 1, 2, 3, 12, 13, 14, 15, 4, 5, 6, 7, 16, 17, 18, 19, 8, 9, 10, 11, 20, 21, 22, 23], [3, 2, 4]);
      compare(permuted_3, target_3, 1e-3);

      // Permute axes to (1, 2, 0)
      const permuted_4 = x.permute(1, 2, 0);
      const target_4 = new Tensor("float32", [0, 12, 1, 13, 2, 14, 3, 15, 4, 16, 5, 17, 6, 18, 7, 19, 8, 20, 9, 21, 10, 22, 11, 23], [3, 4, 2]);
      compare(permuted_4, target_4, 1e-3);

      // Permute axes to (2, 0, 1)
      const permuted_5 = x.permute(2, 0, 1);
      const target_5 = new Tensor("float32", [0, 4, 8, 12, 16, 20, 1, 5, 9, 13, 17, 21, 2, 6, 10, 14, 18, 22, 3, 7, 11, 15, 19, 23], [4, 2, 3]);
      compare(permuted_5, target_5, 1e-3);

      // Permute axes to (2, 1, 0)
      const permuted_6 = x.permute(2, 1, 0);
      const target_6 = new Tensor("float32", [0, 12, 4, 16, 8, 20, 1, 13, 5, 17, 9, 21, 2, 14, 6, 18, 10, 22, 3, 15, 7, 19, 11, 23], [4, 3, 2]);
      compare(permuted_6, target_6, 1e-3);
    });
  });

  describe("map", () => {
    it("should double", async () => {
      const original = new Tensor("float32", [1, 2, 3, 4, 5, 6], [2, 3]);
      const target = new Tensor("float32", [2, 4, 6, 8, 10, 12], [2, 3]);

      const doubled = original.map((x) => x * 2);
      compare(doubled, target, 1e-3);
    });
  });

  describe("mean", () => {
    it("should calculate mean", async () => {
      const t1 = new Tensor("float32", [1, 2, 3, 4, 5, 6], [2, 3, 1]);

      const target = new Tensor("float32", [3.5], []);

      const target0 = new Tensor("float32", [2.5, 3.5, 4.5], [3, 1]);
      const target1 = new Tensor("float32", [2, 5], [2, 1]);
      const target2 = new Tensor("float32", [1, 2, 3, 4, 5, 6], [2, 3]);

      let avg = mean(t1);
      compare(avg, target, 1e-3);

      let avg0 = mean(t1, 0);
      compare(avg0, target0, 1e-3);

      let avg1 = mean(t1, 1);
      compare(avg1, target1, 1e-3);

      let avg2 = mean(t1, 2);
      compare(avg2, target2, 1e-3);
    });
  });

  describe("layer_norm", () => {
    it("should calculate layer norm", async () => {
      const t1 = new Tensor("float32", [1, 2, 3, 4, 5, 6], [2, 3]);

      const target = new Tensor("float32", [-1.2247356176376343, 0.0, 1.2247356176376343, -1.2247357368469238, -1.1920928955078125e-7, 1.2247354984283447], [2, 3]);

      const norm = layer_norm(t1, [t1.dims.at(-1)]);
      compare(norm, target, 1e-3);
    });
  });

<<<<<<< HEAD
  describe("slice", () => {
    it("should slice", async () => {
      const input = new Tensor('float32', [
        1, 2, 3,
        4, 5, 6,
        7, 8, 9,
      ], [3, 3]);

      const target = new Tensor('float32', [
        1, 2,
        4, 5,
      ], [2, 2]);

      const starts = [0, 0];
      const ends = [2, 2];
      const axes = [0, 1];
      const steps = [1, 1];

      const sliced = await slice(input, starts, ends, axes, steps);
      compare(sliced, target, 1e-3);
    });
  })
=======
  describe("to", () => {
    it("float32 to int32 (number to number)", async () => {
      const t1 = new Tensor("float32", [1, 2, 3, 4, 5, 6], [2, 3]);

      const target = new Tensor("int32", [1, 2, 3, 4, 5, 6], [2, 3]);

      const t2 = t1.to("int32");
      compare(t2, target);
    });
    it("float32 to int64 (number to bigint)", async () => {
      const t1 = new Tensor("float32", [1, 2, 3, 4, 5, 6], [2, 3]);

      const target = new Tensor("int64", [1n, 2n, 3n, 4n, 5n, 6n], [2, 3]);

      const t2 = t1.to("int64");
      compare(t2, target);
    });
    it("int64 to float32 (bigint to number)", async () => {
      const t1 = new Tensor("int64", [1n, 2n, 3n, 4n, 5n, 6n], [2, 3]);

      const target = new Tensor("float32", [1, 2, 3, 4, 5, 6], [2, 3]);

      const t2 = t1.to("float32");
      compare(t2, target);
    });
    it("int32 to uint32", async () => {
      const t1 = new Tensor("int32", [-1, 2, -3, 4, -5, 6], [2, 3]);

      const target = new Tensor("uint32", [4294967295, 2, 4294967293, 4, 4294967291, 6], [2, 3]);

      const t2 = t1.to("uint32");
      compare(t2, target);
    });
    it("int16 to int8 (overflow)", async () => {
      const t1 = new Tensor("int16", [0, 1, 128, 256, 257, 512], [2, 3]);

      const target = new Tensor("int8", [0, 1, -128, 0, 1, 0], [2, 3]);

      const t2 = t1.to("int8");
      compare(t2, target);
    });
  });
>>>>>>> effa9a9e
});<|MERGE_RESOLUTION|>--- conflicted
+++ resolved
@@ -208,7 +208,6 @@
     });
   });
 
-<<<<<<< HEAD
   describe("slice", () => {
     it("should slice", async () => {
       const input = new Tensor('float32', [
@@ -231,7 +230,6 @@
       compare(sliced, target, 1e-3);
     });
   })
-=======
   describe("to", () => {
     it("float32 to int32 (number to number)", async () => {
       const t1 = new Tensor("float32", [1, 2, 3, 4, 5, 6], [2, 3]);
@@ -274,5 +272,4 @@
       compare(t2, target);
     });
   });
->>>>>>> effa9a9e
 });