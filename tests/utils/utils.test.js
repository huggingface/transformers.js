import { AutoProcessor, hamming, hanning, mel_filter_bank } from "../../src/transformers.js";
import { getFile } from "../../src/utils/hub.js";
import { RawImage } from "../../src/utils/image.js";

import { MAX_TEST_EXECUTION_TIME } from "../init.js";
import { compare } from "../test_utils.js";

describe("Utilities", () => {
  describe("Audio utilities", () => {
    it(
      "should calculate MEL filters",
      async () => {
        // NOTE: Uses official HF implementation as reference:
        const processor = await AutoProcessor.from_pretrained("openai/whisper-tiny.en");
        const config = processor.feature_extractor.config;

        // True MEL filters
        const original_mel_filters = config.mel_filters;

        // Calculated MEL filters
        const calculated_mel_filters = mel_filter_bank(
          Math.floor(1 + config.n_fft / 2), // num_frequency_bins
          config.feature_size, // num_mel_filters
          0.0, // min_frequency
          8000.0, // max_frequency
          config.sampling_rate, // sampling_rate
          "slaney", // norm
          "slaney", // mel_scale
        );

        const original = original_mel_filters.flat();
        const calculated = calculated_mel_filters.flat();

        // Compute max difference
        const maxdiff = original.reduce((maxdiff, _, i) => {
          const diff = Math.abs(original[i] - calculated[i]);
          return Math.max(maxdiff, diff);
        }, -Infinity);
        expect(maxdiff).toBeGreaterThanOrEqual(0);
        expect(maxdiff).toBeLessThan(1e-6);
      },
      MAX_TEST_EXECUTION_TIME,
    );

    it(
      "should calculate window",
      async () => {
        compare(hanning(10), new Float64Array([0.0, 0.11697777844051105, 0.41317591116653485, 0.75, 0.9698463103929542, 0.9698463103929542, 0.75, 0.41317591116653485, 0.11697777844051105, 0.0]));
        compare(hamming(10), new Float64Array([0.08000000000000002, 0.1876195561652702, 0.46012183827321207, 0.7700000000000001, 0.9722586055615179, 0.9722586055615179, 0.7700000000000001, 0.46012183827321207, 0.1876195561652702, 0.08000000000000002]));
      },
      MAX_TEST_EXECUTION_TIME,
    );
  });

  describe("Hub utilities", () => {
    it("Read data from blob", async () => {
      const blob = new Blob(["Hello, world!"], { type: "text/plain" });
      const blobUrl = URL.createObjectURL(blob);
      const data = await getFile(blobUrl);
      expect(await data.text()).toBe("Hello, world!");
    });
  });

  describe("Image utilities", () => {
<<<<<<< HEAD
    const [width, height, channels] = [2, 2, 3];
    const data = Uint8Array.from({ length: width * height * channels }, (_, i) => i % 5);
    const image = new RawImage(data, width, height, channels);

    it("Can split image into separate channels", async () => {
      const image_data = image.split()

      const target = [
        new Uint8Array([0, 3, 1, 4]),  // Reds
        new Uint8Array([1, 4, 2, 0]), // Greens
        new Uint8Array([2, 0, 3, 1]), // Blues
      ];

      compare(image_data, target);
    });

    it("Can splits channels for grayscale", async () => {
      const image_data = image.grayscale().split();
      const target = [new Uint8Array([1, 3, 2, 1])];

      compare(image_data, target);
=======
    let image;
    beforeAll(async () => {
      image = await RawImage.fromURL("https://picsum.photos/300/200");
    });

    it("Read image from URL", async () => {
      expect(image.width).toBe(300);
      expect(image.height).toBe(200);
      expect(image.channels).toBe(3);
    });

    it("Can resize image", async () => {
      const resized = await image.resize(150, 100);
      expect(resized.width).toBe(150);
      expect(resized.height).toBe(100);
    });

    it("Can resize with aspect ratio", async () => {
      const resized = await image.resize(150, null);
      expect(resized.width).toBe(150);
      expect(resized.height).toBe(100);
    });

    it("Returns original image if width and height are null", async () => {
      const resized = await image.resize(null, null);
      expect(resized.width).toBe(300);
      expect(resized.height).toBe(200);
>>>>>>> 1768b8be
    });
  });
});<|MERGE_RESOLUTION|>--- conflicted
+++ resolved
@@ -62,13 +62,17 @@
   });
 
   describe("Image utilities", () => {
-<<<<<<< HEAD
     const [width, height, channels] = [2, 2, 3];
     const data = Uint8Array.from({ length: width * height * channels }, (_, i) => i % 5);
-    const image = new RawImage(data, width, height, channels);
+    const tiny_image = new RawImage(data, width, height, channels);
+    
+    let image;
+    beforeAll(async () => {
+      image = await RawImage.fromURL("https://picsum.photos/300/200");
+    });
 
     it("Can split image into separate channels", async () => {
-      const image_data = image.split()
+      const image_data = tiny_image.split()
 
       const target = [
         new Uint8Array([0, 3, 1, 4]),  // Reds
@@ -80,14 +84,10 @@
     });
 
     it("Can splits channels for grayscale", async () => {
-      const image_data = image.grayscale().split();
+      const image_data = tiny_image.grayscale().split();
       const target = [new Uint8Array([1, 3, 2, 1])];
 
       compare(image_data, target);
-=======
-    let image;
-    beforeAll(async () => {
-      image = await RawImage.fromURL("https://picsum.photos/300/200");
     });
 
     it("Read image from URL", async () => {
@@ -112,7 +112,6 @@
       const resized = await image.resize(null, null);
       expect(resized.width).toBe(300);
       expect(resized.height).toBe(200);
->>>>>>> 1768b8be
     });
   });
 });