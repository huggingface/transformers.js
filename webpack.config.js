--- conflicted
+++ resolved
@@ -1,86 +1,11 @@
-<<<<<<< HEAD
-import CopyWebpackPlugin from 'copy-webpack-plugin';
-import TerserPlugin from 'terser-webpack-plugin';
-import { fileURLToPath } from 'url';
-import path from 'path';
-import { RuntimeTypeInspectorPlugin } from '@runtime-type-inspector/plugin-webpack5';
-=======
 import TerserPlugin from "terser-webpack-plugin";
 import { fileURLToPath } from "url";
 import path from "path";
->>>>>>> bd839b98
+import { RuntimeTypeInspectorPlugin } from '@runtime-type-inspector/plugin-webpack5';
 
 const __dirname = path.dirname(fileURLToPath(import.meta.url));
 
 /**
-<<<<<<< HEAD
- * Build a target that webpack is supposed to build.
- *
- * @param {'release'|'rti'} buildType - The build type.
- * @returns {import('webpack').Configuration} One webpack target.
- */
-function buildTarget(buildType) {
-    let entry = {
-        // include dist in entry point so that when running dev server,
-        // we can access the files with /dist/...
-        'dist/transformers': './src/transformers.js',
-        'dist/transformers.min': './src/transformers.js',
-    };
-    let plugins = [
-        // Copy .wasm files to dist folder
-        new CopyWebpackPlugin({
-            patterns: [
-                {
-                    from: 'node_modules/onnxruntime-web/dist/*.wasm',
-                    to: 'dist/[name][ext]'
-                },
-            ],
-        })
-    ];
-    let devtool = 'source-map';
-    if (buildType === 'rti') {
-        entry = {
-            'dist/transformers.rti': './src/transformers.rti.js',
-        };
-        plugins = [
-            new RuntimeTypeInspectorPlugin()
-        ];
-        devtool = false;
-    }
-    return {
-        mode: 'development',
-        devtool,
-        entry,
-        output: {
-            filename: '[name].js',
-            path: __dirname,
-            library: {
-                type: 'module',
-            },
-        },
-        plugins,
-        optimization: {
-            minimize: buildType === 'release',
-            minimizer: [new TerserPlugin({
-                test: /\.min\.js$/,
-                extractComments: false,
-            })],
-        },
-        devServer: {
-            static: {
-                directory: __dirname
-            },
-            port: 8080
-        },
-        experiments: {
-            outputModule: true,
-        },
-    };
-}
-export default [
-    buildTarget('release'),
-    buildTarget('rti'),
-=======
  * Helper function to create webpack configurations.
  * @param {Object} options Options for creating a webpack target.
  * @param {string} options.name Name of output file.
@@ -104,15 +29,25 @@
       return [module, false];
     }),
   );
-
+  const plugins = [];
+  let devtool = 'source-map';
+  let entry = {
+    [`transformers${name}`]: './src/transformers.js',
+    [`transformers${name}.min`]: './src/transformers.js',
+  };
+  const buildType = 'rti';
+  if (buildType === 'rti') {
+    entry = {
+      [`transformers${name}.rti`]: './src/transformers.rti.js',
+    };
+    plugins.push(new RuntimeTypeInspectorPlugin());
+    devtool = false;
+  }
   /** @type {import('webpack').Configuration} */
   const config = {
     mode: 'development',
-    devtool: 'source-map',
-    entry: {
-      [`transformers${name}`]: './src/transformers.js',
-      [`transformers${name}.min`]: './src/transformers.js',
-    },
+    devtool,
+    entry,
     output: {
       filename: `[name]${suffix}`,
       path: path.join(__dirname, 'dist'),
@@ -122,6 +57,7 @@
       assetModuleFilename: '[name][ext]',
       chunkFormat: 'module',
     },
+    plugins,
     optimization: {
       minimize: true,
       minimizer: [new TerserPlugin({
@@ -189,5 +125,4 @@
     ignoreModules: NODE_IGNORE_MODULES,
     externalModules: NODE_EXTERNAL_MODULES,
   }),
->>>>>>> bd839b98
 ];