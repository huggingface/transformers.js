import { fileURLToPath } from "node:url";
import path from "node:path";
import fs from "node:fs";
import webpack from "webpack";
import TerserPlugin from "terser-webpack-plugin";
<<<<<<< HEAD
import { fileURLToPath } from "url";
import webpack from "webpack";
import path from "path";
import fs from "fs";
=======
>>>>>>> 4b7a3aad

const __dirname = path.dirname(fileURLToPath(import.meta.url));

/**
 * Plugin to strip the "node:" prefix from module requests.
 * 
 * This is necessary to ensure both web and node builds work correctly,
 * otherwise we would get an error like:
 * ```
 * Module build failed: UnhandledSchemeError: Reading from "node:path" is not handled by plugins (Unhandled scheme).
 * Webpack supports "data:" and "file:" URIs by default.
 * You may need an additional plugin to handle "node:" URIs.
 * ```
 * 
 * NOTE: We then do not need to use the `node:` prefix in the resolve.alias configuration.
 */
class StripNodePrefixPlugin extends webpack.NormalModuleReplacementPlugin {
  constructor() {
    super(
      /^node:(.+)$/,
      resource => {
        resource.request = resource.request.replace(/^node:/, '');
      }
    );
  }
}

/**
 * Plugin to post-process build files. Required to solve certain issues with ESM module output.
 * See https://github.com/webpack/webpack/issues/17121 for more information.
 * 
 * @see https://webpack.js.org/contribute/writing-a-plugin/
 */
class PostBuildPlugin {

  apply(compiler) {
    compiler.hooks.done.tap('PostBuildPlugin', () => {
      const dist = path.join(__dirname, 'dist');
      const ORT_JSEP_FILE = 'ort-wasm-simd-threaded.jsep.mjs';
      const ORT_BUNDLE_FILE = 'ort.bundle.min.mjs';

      // 1. Remove unnecessary files
      {
        const file = path.join(dist, ORT_BUNDLE_FILE);
        if (fs.existsSync(file)) fs.unlinkSync(file);
      }

      // 2. Copy unbundled JSEP file
      {
        const src = path.join(__dirname, 'node_modules/onnxruntime-web/dist', ORT_JSEP_FILE);
        const dest = path.join(dist, ORT_JSEP_FILE);
        fs.copyFileSync(src, dest);
      }
    });
  }
}

/**
 * Helper function to create webpack configurations.
 * @param {Object} options Options for creating a webpack target.
 * @param {string} options.name Name of output file.
 * @param {string} options.suffix Suffix of output file.
 * @param {string} options.type Type of library.
 * @param {string} options.ignoreModules The list of modules to ignore.
 * @param {string} options.externalModules The list of modules to set as external.
 * @param {Object[]} options.plugins List of plugins to use.
 * @returns {import('webpack').Configuration} One webpack target.
 */
function buildConfig({
  name = "",
  suffix = ".js",
  type = "module", // 'module' | 'commonjs'
  ignoreModules = [],
  externalModules = [],
  plugins = [],
} = {}) {
  const outputModule = type === "module";
  const alias = Object.fromEntries(
    ignoreModules.map((module) => [module, false]),
  );

  /** @type {import('webpack').Configuration} */
  const config = {
    mode: "development",
    devtool: "source-map",
    entry: {
      [`transformers${name}`]: "./src/transformers.js",
      [`transformers${name}.min`]: "./src/transformers.js",
    },
    output: {
      filename: `[name]${suffix}`,
      path: path.join(__dirname, "dist"),
      library: {
        type,
      },
      assetModuleFilename: "[name][ext]",
      chunkFormat: false,
    },
    optimization: {
      minimize: true,
      minimizer: [
        new TerserPlugin({
          test: new RegExp(`\\.min\\${suffix}$`),

          // Do not bundle with comments.
          // See https://webpack.js.org/plugins/terser-webpack-plugin/#remove-comments for more information.
          terserOptions: {
            output: {
              comments: false,
            },
          },
          extractComments: false,
        }),
      ],
    },
    experiments: {
      outputModule,
    },
    resolve: { alias },

    externals: externalModules,

    // Development server
    devServer: {
      static: {
        directory: __dirname,
      },
      port: 8080,
    },
    plugins,
  };

  if (outputModule) {
    config.module = {
      parser: {
        javascript: {
          importMeta: false,
        },
      },
    };

    config.plugins = [
      new webpack.DefinePlugin({
        __filename: 'new URL(import.meta.url).pathname',
      }),
    ];
  } else {
    config.externalsType = "commonjs";
  }

  return config;
}

// Do not bundle onnxruntime-web when packaging for Node.js.
// Instead, we use the native library (onnxruntime-node).
const NODE_IGNORE_MODULES = ["onnxruntime-web", "native-universal-fs", "react-native"];

// Do not bundle the following modules with webpack (mark as external)
// NOTE: This is necessary for both type="module" and type="commonjs",
// and will be ignored when building for web (only used for node/deno)
const NODE_EXTERNAL_MODULES = [
  "onnxruntime-common",
  "onnxruntime-node",
  "sharp",
  "node:fs",
  "node:path",
  "node:url",
];

// Do not bundle node-only packages when bundling for the web.
// NOTE: We can exclude the "node:" prefix for built-in modules here,
// since we apply the `StripNodePrefixPlugin` to strip it.
const WEB_IGNORE_MODULES = ["onnxruntime-node", "sharp", "fs", "path", "url"];

// Do not bundle the following modules with webpack (mark as external)
const WEB_EXTERNAL_MODULES = [
  "onnxruntime-common",
  "onnxruntime-web",
];

// Web-only build
const WEB_BUILD = buildConfig({
  name: ".web",
  type: "module",
  ignoreModules: WEB_IGNORE_MODULES,
  externalModules: WEB_EXTERNAL_MODULES,
  plugins: [
    new StripNodePrefixPlugin()
  ]
});

// Web-only build, bundled with onnxruntime-web
const BUNDLE_BUILD = buildConfig({
  type: "module",
  ignoreModules: WEB_IGNORE_MODULES,
  plugins: [
    new StripNodePrefixPlugin(),
    new PostBuildPlugin(),
  ],
});

// Node-compatible builds
const NODE_BUILDS = [
  buildConfig({
    name: ".node",
    suffix: ".mjs",
    type: "module",
    ignoreModules: NODE_IGNORE_MODULES,
    externalModules: NODE_EXTERNAL_MODULES,
  }),
  buildConfig({
    name: ".node",
    suffix: ".cjs",
    type: "commonjs",
    ignoreModules: NODE_IGNORE_MODULES,
    externalModules: NODE_EXTERNAL_MODULES,
  }),
];

// When running with `webpack serve`, only build the web target.
const BUILDS = process.env.WEBPACK_SERVE
  ? [BUNDLE_BUILD]
  : [BUNDLE_BUILD, WEB_BUILD, ...NODE_BUILDS];
export default BUILDS;<|MERGE_RESOLUTION|>--- conflicted
+++ resolved
@@ -3,13 +3,6 @@
 import fs from "node:fs";
 import webpack from "webpack";
 import TerserPlugin from "terser-webpack-plugin";
-<<<<<<< HEAD
-import { fileURLToPath } from "url";
-import webpack from "webpack";
-import path from "path";
-import fs from "fs";
-=======
->>>>>>> 4b7a3aad
 
 const __dirname = path.dirname(fileURLToPath(import.meta.url));
 
