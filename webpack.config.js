--- conflicted
+++ resolved
@@ -67,16 +67,6 @@
       },
       port: 8080,
     },
-<<<<<<< HEAD
-    resolve: {
-        alias: {
-            'image-decode': false,
-            'image-encode': false,
-            'onnxruntime-react-native': false,
-        },
-    },
-};
-=======
   };
 
   if (outputModule) {
@@ -123,5 +113,4 @@
     ignoreModules: NODE_IGNORE_MODULES,
     externalModules: NODE_EXTERNAL_MODULES,
   }),
-];
->>>>>>> 7ebd50ce
+];