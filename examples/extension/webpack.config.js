
import path from 'path';
import { fileURLToPath } from 'url';
import CopyPlugin from 'copy-webpack-plugin';

const __dirname = path.dirname(fileURLToPath(import.meta.url));

const config = {
    mode: 'development',
    devtool: 'inline-source-map',
    entry: {
        background: './src/background.js',
<<<<<<< HEAD
        popup: './src/popup.js',
        content: './src/content.js',
        offscreen: './src/offscreen.js',
=======
        sidepanel: './src/sidepanel.js',
>>>>>>> 76c193c4
        sandbox: './src/sandbox.js'
    },
    output: {
        path: path.resolve(__dirname, 'build'),
        filename: '[name].js',
    },
    plugins: [
        new CopyPlugin({
            patterns: [
                {
                    from: "public",
                    to: "." // Copies to build folder
                }
            ]
        })
    ],
};

export default config;<|MERGE_RESOLUTION|>--- conflicted
+++ resolved
@@ -10,13 +10,7 @@
     devtool: 'inline-source-map',
     entry: {
         background: './src/background.js',
-<<<<<<< HEAD
-        popup: './src/popup.js',
-        content: './src/content.js',
-        offscreen: './src/offscreen.js',
-=======
         sidepanel: './src/sidepanel.js',
->>>>>>> 76c193c4
         sandbox: './src/sandbox.js'
     },
     output: {
