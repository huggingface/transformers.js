{
  "manifest_version": 3,
  "name": "extension",
  "description": "Transformers.js | Sample browser extension",
  "version": "0.0.1",
  "permissions": [
    "activeTab",
    "scripting",
    "contextMenus",
    "storage",
    "unlimitedStorage",
<<<<<<< HEAD
    "offscreen"
=======
    "sidePanel"
>>>>>>> 76c193c4
  ],
  "background": {
    "service_worker": "background.js"
  },
  "minimum_chrome_version": "92",
  "action": {
    "default_icon": {
      "16": "icons/icon.png",
      "24": "icons/icon.png",
      "32": "icons/icon.png"
    },
    "default_title": "Transformers.js"
  },
  "content_security_policy": {
    "extension_pages": "script-src 'self' 'wasm-unsafe-eval'"
  },
  "sandbox": {
    "pages": [
      "sandbox.html"
    ]
  },
  "icons": {
    "16": "icons/icon.png",
    "48": "icons/icon.png",
    "128": "icons/icon.png"
  },
  "side_panel": {
    "default_path": "sidepanel.html"
  },
  "sandbox": {
    "pages": [
      "sandbox.html"
    ]
  }
}<|MERGE_RESOLUTION|>--- conflicted
+++ resolved
@@ -9,11 +9,7 @@
     "contextMenus",
     "storage",
     "unlimitedStorage",
-<<<<<<< HEAD
-    "offscreen"
-=======
     "sidePanel"
->>>>>>> 76c193c4
   ],
   "background": {
     "service_worker": "background.js"
