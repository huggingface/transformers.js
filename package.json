--- conflicted
+++ resolved
@@ -59,12 +59,8 @@
     "image-codecs": "^0.1.0",
     "node-wav": "^0.0.2",
     "onnxruntime-node": "1.20.1",
-<<<<<<< HEAD
-    "onnxruntime-web": "1.21.0-dev.20241205-d27fecd3d3",
+    "onnxruntime-web": "1.21.0-dev.20250114-228dd16893",
     "onnxruntime-react-native": "1.20.1",
-=======
-    "onnxruntime-web": "1.21.0-dev.20250114-228dd16893",
->>>>>>> e1753ac0
     "sharp": "^0.33.5"
   },
   "optionalDependencies": {
