{
  "name": "@huggingface/transformers",
  "version": "3.0.2",
  "description": "State-of-the-art Machine Learning for the web. Run 🤗 Transformers directly in your browser, with no need for a server!",
  "main": "./src/transformers.js",
  "types": "./types/transformers.d.ts",
  "type": "module",
  "exports": {
    "node": {
      "import": {
        "types": "./types/transformers.d.ts",
        "default": "./dist/transformers.mjs"
      },
      "require": {
        "types": "./types/transformers.d.ts",
        "default": "./dist/transformers.cjs"
      }
    },
    "default": {
      "types": "./types/transformers.d.ts",
      "default": "./dist/transformers.js"
    }
  },
  "imports": {
    "#onnxruntime-webgpu": {
      "node": "onnxruntime-web",
      "default": "onnxruntime-web/webgpu"
    }
  },
  "scripts": {
    "format": "prettier --write .",
    "format:check": "prettier --check .",
    "typegen": "tsc ./src/transformers.js --allowJs --declaration --emitDeclarationOnly --declarationMap --outDir types",
    "dev": "webpack serve --no-client-overlay",
    "build": "webpack && npm run typegen",
    "test": "node --experimental-vm-modules node_modules/jest/bin/jest.js --verbose",
    "readme": "python ./docs/scripts/build_readme.py",
    "docs-api": "node ./docs/scripts/generate.js",
    "docs-preview": "doc-builder preview transformers.js ./docs/source/ --not_python_module",
    "docs-build": "doc-builder build transformers.js ./docs/source/ --not_python_module --build_dir ./docs/build/"
  },
  "repository": {
    "type": "git",
    "url": "git+https://github.com/huggingface/transformers.js.git"
  },
  "keywords": [
    "transformers",
    "transformers.js",
    "huggingface",
    "hugging face",
    "machine learning",
    "deep learning",
    "artificial intelligence",
    "AI",
    "ML"
  ],
  "author": "Hugging Face",
  "license": "Apache-2.0",
  "bugs": {
    "url": "https://github.com/huggingface/transformers.js/issues"
  },
  "homepage": "https://github.com/huggingface/transformers.js#readme",
  "dependencies": {
    "@huggingface/jinja": "^0.3.0",
    "onnxruntime-node": "1.19.2",
    "onnxruntime-web": "1.21.0-dev.20241024-d9ca84ef96",
    "sharp": "^0.33.5"
  },
  "devDependencies": {
<<<<<<< HEAD
    "@runtime-type-inspector/plugin-webpack5": "^3.3.7",
    "@types/jest": "^29.5.1",
=======
    "@types/jest": "^29.5.14",
    "@webgpu/types": "^0.1.44",
>>>>>>> bd839b98
    "catharsis": "github:xenova/catharsis",
    "jest": "^30.0.0-alpha.6",
    "jest-environment-node": "^30.0.0-alpha.6",
    "jsdoc-to-markdown": "^8.0.1",
    "prettier": "3.3.3",
    "typescript": "^5.2.2",
    "wavefile": "^11.0.0",
    "webpack": "^5.80.0",
    "webpack-cli": "^5.0.2",
    "webpack-dev-server": "^4.13.3"
  },
  "files": [
    "src",
    "dist",
    "types",
    "README.md",
    "LICENSE"
  ],
  "browser": {
    "fs": false,
    "path": false,
    "url": false,
    "sharp": false,
    "onnxruntime-node": false
  },
  "publishConfig": {
    "access": "public"
  },
  "jsdelivr": "./dist/transformers.min.js",
  "unpkg": "./dist/transformers.min.js"
}<|MERGE_RESOLUTION|>--- conflicted
+++ resolved
@@ -67,13 +67,9 @@
     "sharp": "^0.33.5"
   },
   "devDependencies": {
-<<<<<<< HEAD
-    "@runtime-type-inspector/plugin-webpack5": "^3.3.7",
-    "@types/jest": "^29.5.1",
-=======
+    "@runtime-type-inspector/plugin-webpack5": "^4.0.1",
     "@types/jest": "^29.5.14",
     "@webgpu/types": "^0.1.44",
->>>>>>> bd839b98
     "catharsis": "github:xenova/catharsis",
     "jest": "^30.0.0-alpha.6",
     "jest-environment-node": "^30.0.0-alpha.6",
