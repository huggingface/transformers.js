{
  "name": "@huggingface/transformers",
  "version": "3.3.3",
  "description": "State-of-the-art Machine Learning for the web. Run 🤗 Transformers directly in your browser, with no need for a server!",
  "main": "./src/transformers.js",
  "types": "./types/transformers.d.ts",
  "type": "module",
  "exports": {
    "node": {
      "import": {
        "types": "./types/transformers.d.ts",
        "default": "./dist/transformers.mjs"
      },
      "require": {
        "types": "./types/transformers.d.ts",
        "default": "./dist/transformers.cjs"
      }
    },
    "default": {
      "types": "./types/transformers.d.ts",
      "default": "./dist/transformers.js"
    }
  },
  "scripts": {
    "format": "prettier --write .",
    "format:check": "prettier --check .",
    "typegen": "tsc --build",
    "dev": "webpack serve --no-client-overlay",
    "build": "webpack && npm run typegen",
    "test": "node --experimental-vm-modules node_modules/jest/bin/jest.js --verbose",
    "readme": "python ./docs/scripts/build_readme.py",
    "docs-api": "node ./docs/scripts/generate.js",
    "docs-preview": "doc-builder preview transformers.js ./docs/source/ --not_python_module",
    "docs-build": "doc-builder build transformers.js ./docs/source/ --not_python_module --build_dir ./docs/build/"
  },
  "repository": {
    "type": "git",
    "url": "git+https://github.com/huggingface/transformers.js.git"
  },
  "keywords": [
    "transformers",
    "transformers.js",
    "huggingface",
    "hugging face",
    "machine learning",
    "deep learning",
    "artificial intelligence",
    "AI",
    "ML"
  ],
  "author": "Hugging Face",
  "license": "Apache-2.0",
  "bugs": {
    "url": "https://github.com/huggingface/transformers.js/issues"
  },
  "homepage": "https://github.com/huggingface/transformers.js#readme",
  "dependencies": {
<<<<<<< HEAD
    "@huggingface/jinja": "^0.3.2",
    "image-codecs": "^0.1.0",
    "native-universal-fs": "^0.2.0",
    "onnxruntime-node": "1.20.1",
    "onnxruntime-react-native": "1.20.1",
    "onnxruntime-web": "1.21.0-dev.20250114-228dd16893",
=======
    "@huggingface/jinja": "^0.3.3",
    "onnxruntime-node": "1.20.1",
    "onnxruntime-web": "1.21.0-dev.20250206-d981b153d3",
>>>>>>> 829ace02
    "sharp": "^0.33.5"
  },
  "optionalDependencies": {
    "path-browserify": "^1.0.1"
  },
  "devDependencies": {
    "@types/jest": "^29.5.14",
    "@types/node": "^22.10.1",
    "@webgpu/types": "^0.1.51",
    "catharsis": "github:xenova/catharsis",
    "jest": "^30.0.0-alpha.6",
    "jest-environment-node": "^30.0.0-alpha.6",
    "jsdoc-to-markdown": "^9.1.1",
    "prettier": "3.4.2",
    "typescript": "^5.7.2",
    "wavefile": "11.0.0",
    "webpack": "^5.97.1",
    "webpack-cli": "^5.1.4",
    "webpack-dev-server": "^5.1.0"
  },
  "files": [
    "src",
    "dist",
    "types",
    "README.md",
    "LICENSE"
  ],
  "react-native": {
    "react-native": "react-native",
    "fs": false,
    "onnxruntime-web": false,
    "onnxruntime-node": "onnxruntime-react-native",
    "native-universal-fs": "native-universal-fs",
    "image-codecs": "image-codecs",
    "sharp": false,
    "path": "path-browserify",
    "stream/web": false
  },
  "browser": {
    "fs": false,
    "native-universal-fs": false,
    "image-codecs": false,
    "react-native": false,
    "path": false,
    "url": false,
    "sharp": false,
    "onnxruntime-node": false
  },
  "publishConfig": {
    "access": "public"
  },
  "jsdelivr": "./dist/transformers.min.js",
  "unpkg": "./dist/transformers.min.js"
}<|MERGE_RESOLUTION|>--- conflicted
+++ resolved
@@ -55,18 +55,12 @@
   },
   "homepage": "https://github.com/huggingface/transformers.js#readme",
   "dependencies": {
-<<<<<<< HEAD
-    "@huggingface/jinja": "^0.3.2",
+    "@huggingface/jinja": "^0.3.3",
     "image-codecs": "^0.1.0",
     "native-universal-fs": "^0.2.0",
     "onnxruntime-node": "1.20.1",
     "onnxruntime-react-native": "1.20.1",
-    "onnxruntime-web": "1.21.0-dev.20250114-228dd16893",
-=======
-    "@huggingface/jinja": "^0.3.3",
-    "onnxruntime-node": "1.20.1",
     "onnxruntime-web": "1.21.0-dev.20250206-d981b153d3",
->>>>>>> 829ace02
     "sharp": "^0.33.5"
   },
   "optionalDependencies": {
