{
  "name": "@huggingface/transformers",
  "version": "3.2.4",
  "description": "State-of-the-art Machine Learning for the web. Run 🤗 Transformers directly in your browser, with no need for a server!",
  "main": "./src/transformers.js",
  "types": "./types/transformers.d.ts",
  "type": "module",
  "exports": {
    "node": {
      "import": {
        "types": "./types/transformers.d.ts",
        "default": "./dist/transformers.mjs"
      },
      "require": {
        "types": "./types/transformers.d.ts",
        "default": "./dist/transformers.cjs"
      }
    },
    "default": {
      "types": "./types/transformers.d.ts",
      "default": "./dist/transformers.js"
    }
  },
  "scripts": {
    "format": "prettier --write .",
    "format:check": "prettier --check .",
    "typegen": "tsc --build",
    "dev": "webpack serve --no-client-overlay",
    "build": "webpack && npm run typegen",
    "test": "node --experimental-vm-modules node_modules/jest/bin/jest.js --verbose",
    "readme": "python ./docs/scripts/build_readme.py",
    "docs-api": "node ./docs/scripts/generate.js",
    "docs-preview": "doc-builder preview transformers.js ./docs/source/ --not_python_module",
    "docs-build": "doc-builder build transformers.js ./docs/source/ --not_python_module --build_dir ./docs/build/"
  },
  "repository": {
    "type": "git",
    "url": "git+https://github.com/huggingface/transformers.js.git"
  },
  "keywords": [
    "transformers",
    "transformers.js",
    "huggingface",
    "hugging face",
    "machine learning",
    "deep learning",
    "artificial intelligence",
    "AI",
    "ML"
  ],
  "author": "Hugging Face",
  "license": "Apache-2.0",
  "bugs": {
    "url": "https://github.com/huggingface/transformers.js/issues"
  },
  "homepage": "https://github.com/huggingface/transformers.js#readme",
  "dependencies": {
<<<<<<< HEAD
    "@huggingface/jinja": "^0.3.0",
    "image-codecs": "^0.1.0",
    "onnxruntime-node": "1.19.2",
    "onnxruntime-web": "1.20.0-dev.20241016-2b8fc5529b",
    "onnxruntime-react-native": "1.19.2",
=======
    "@huggingface/jinja": "^0.3.2",
    "onnxruntime-node": "1.20.1",
    "onnxruntime-web": "1.21.0-dev.20241205-d27fecd3d3",
>>>>>>> 1130961a
    "sharp": "^0.33.5"
  },
  "optionalDependencies": {
    "path-browserify": "^1.0.1"
  },
  "peerDependencies": {
    "react-native-fs": "*"
  },
  "devDependencies": {
    "@types/jest": "^29.5.14",
    "@types/node": "^22.10.1",
    "@webgpu/types": "^0.1.51",
    "catharsis": "github:xenova/catharsis",
    "jest": "^30.0.0-alpha.6",
    "jest-environment-node": "^30.0.0-alpha.6",
    "jsdoc-to-markdown": "^9.1.1",
    "prettier": "3.4.2",
    "typescript": "^5.7.2",
    "wavefile": "11.0.0",
    "webpack": "^5.97.1",
    "webpack-cli": "^5.1.4",
    "webpack-dev-server": "^5.1.0"
  },
  "files": [
    "src",
    "dist",
    "types",
    "README.md",
    "LICENSE"
  ],
  "react-native": {
    "fs": "react-native-fs",
    "onnxruntime-web": false,
    "onnxruntime-node": "onnxruntime-react-native",
    "image-codecs": "image-codecs",
    "sharp": false,
    "path": "path-browserify",
    "stream/web": false
  },
  "browser": {
    "fs": false,
    "image-codecs": false,
    "path": false,
    "url": false,
    "sharp": false,
    "onnxruntime-node": false
  },
  "publishConfig": {
    "access": "public"
  },
  "jsdelivr": "./dist/transformers.min.js",
  "unpkg": "./dist/transformers.min.js"
}<|MERGE_RESOLUTION|>--- conflicted
+++ resolved
@@ -55,17 +55,11 @@
   },
   "homepage": "https://github.com/huggingface/transformers.js#readme",
   "dependencies": {
-<<<<<<< HEAD
-    "@huggingface/jinja": "^0.3.0",
+    "@huggingface/jinja": "^0.3.2",
     "image-codecs": "^0.1.0",
-    "onnxruntime-node": "1.19.2",
-    "onnxruntime-web": "1.20.0-dev.20241016-2b8fc5529b",
-    "onnxruntime-react-native": "1.19.2",
-=======
-    "@huggingface/jinja": "^0.3.2",
     "onnxruntime-node": "1.20.1",
     "onnxruntime-web": "1.21.0-dev.20241205-d27fecd3d3",
->>>>>>> 1130961a
+    "onnxruntime-react-native": "1.20.1",
     "sharp": "^0.33.5"
   },
   "optionalDependencies": {
