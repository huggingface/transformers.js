{
  "name": "@xenova/transformers",
  "version": "2.16.0",
  "description": "State-of-the-art Machine Learning for the web. Run 🤗 Transformers directly in your browser, with no need for a server!",
  "main": "./src/transformers.js",
  "types": "./types/transformers.d.ts",
  "type": "module",
  "scripts": {
    "typegen": "tsc ./src/transformers.js --allowJs --declaration --emitDeclarationOnly --declarationMap --outDir types",
    "dev": "webpack serve --no-client-overlay",
    "build": "webpack && npm run typegen",
    "generate-tests": "python -m tests.generate_tests",
    "test": "node --experimental-vm-modules node_modules/jest/bin/jest.js --verbose --maxConcurrency 1",
    "readme": "python ./docs/scripts/build_readme.py",
    "docs-api": "node ./docs/scripts/generate.js",
    "docs-preview": "doc-builder preview transformers.js ./docs/source/ --not_python_module",
    "docs-build": "doc-builder build transformers.js ./docs/source/ --not_python_module --build_dir ./docs/build/ --repo_owner xenova"
  },
  "repository": {
    "type": "git",
    "url": "git+https://github.com/xenova/transformers.js.git"
  },
  "keywords": [
    "transformers",
    "transformers.js",
    "huggingface",
    "hugging face",
    "machine learning",
    "deep learning",
    "artificial intelligence",
    "AI",
    "ML"
  ],
  "author": "Xenova",
  "license": "Apache-2.0",
  "bugs": {
    "url": "https://github.com/xenova/transformers.js/issues"
  },
  "homepage": "https://github.com/xenova/transformers.js#readme",
  "dependencies": {
<<<<<<< HEAD
    "@huggingface/jinja": "^0.2.0",
    "image-codecs": "^0.1.0",
    "node-wav": "^0.0.2",
    "onnxruntime-web": "^1.17.0",
    "sharp": "^0.32.0"
=======
    "onnxruntime-web": "1.14.0",
    "sharp": "^0.32.0",
    "@huggingface/jinja": "^0.2.1"
>>>>>>> 314b7f0d
  },
  "optionalDependencies": {
    "browserify-zlib": "^0.2.0",
    "onnxruntime-node": "^1.17.0",
    "onnxruntime-react-native": "^1.17.0",
    "path-browserify": "^1.0.1",
    "react-native-fs": "^2.20.0"
  },
  "devDependencies": {
    "@types/jest": "^29.5.1",
    "catharsis": "github:xenova/catharsis",
    "copy-webpack-plugin": "^11.0.0",
    "jest": "^29.5.0",
    "jest-environment-node": "^29.5.0",
    "jsdoc-to-markdown": "^8.0.1",
    "typescript": "^5.2.2",
    "wavefile": "^11.0.0",
    "webpack": "^5.80.0",
    "webpack-cli": "^5.0.2",
    "webpack-dev-server": "^4.13.3"
  },
  "overrides": {
    "jpeg-js": "^0.4.4",
    "semver": "^7.5.4",
    "protobufjs": "^7.2.4"
  },
  "files": [
    "src",
    "dist",
    "types",
    "README.md",
    "LICENSE"
  ],
  "react-native": {
    "fs": "react-native-fs",
    "onnxruntime-web": false,
    "onnxruntime-node": "onnxruntime-react-native",
    "image-codecs": "image-codecs",
    "path": "path-browserify",
    "stream/web": false,
    "zlib": "browserify-zlib"
  },
  "browser": {
    "fs": false,
    "image-codecs": false,
    "path": false,
    "url": false,
    "sharp": false,
    "onnxruntime-node": false,
    "stream/web": false
  },
  "publishConfig": {
    "access": "public"
  },
  "jsdelivr": "./dist/transformers.min.js",
  "unpkg": "./dist/transformers.min.js"
}<|MERGE_RESOLUTION|>--- conflicted
+++ resolved
@@ -38,17 +38,11 @@
   },
   "homepage": "https://github.com/xenova/transformers.js#readme",
   "dependencies": {
-<<<<<<< HEAD
-    "@huggingface/jinja": "^0.2.0",
+    "@huggingface/jinja": "^0.2.1",
     "image-codecs": "^0.1.0",
     "node-wav": "^0.0.2",
     "onnxruntime-web": "^1.17.0",
     "sharp": "^0.32.0"
-=======
-    "onnxruntime-web": "1.14.0",
-    "sharp": "^0.32.0",
-    "@huggingface/jinja": "^0.2.1"
->>>>>>> 314b7f0d
   },
   "optionalDependencies": {
     "browserify-zlib": "^0.2.0",
