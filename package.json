--- conflicted
+++ resolved
@@ -38,18 +38,12 @@
   },
   "homepage": "https://github.com/xenova/transformers.js#readme",
   "dependencies": {
-<<<<<<< HEAD
-    "@huggingface/jinja": "^0.1.0",
+    "@huggingface/jinja": "^0.1.3"
     "image-decode": "^1.2.2",
     "image-encode": "^1.3.1",
     "node-wav": "^0.0.2",
     "onnxruntime-web": "^1.16.0",
     "sharp": "^0.32.0"
-=======
-    "onnxruntime-web": "1.14.0",
-    "sharp": "^0.32.0",
-    "@huggingface/jinja": "^0.1.3"
->>>>>>> 7772d1db
   },
   "optionalDependencies": {
     "browserify-zlib": "^0.2.0",
