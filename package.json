--- conflicted
+++ resolved
@@ -56,15 +56,9 @@
   "homepage": "https://github.com/huggingface/transformers.js#readme",
   "dependencies": {
     "@huggingface/jinja": "^0.5.1",
-<<<<<<< HEAD
     "onnxruntime-node": "1.23.0-dev.20250703-7fc6235861",
     "onnxruntime-web": "1.23.0-dev.20250703-7fc6235861",
     "sharp": "^0.34.2"
-=======
-    "onnxruntime-node": "1.21.0",
-    "onnxruntime-web": "1.22.0-dev.20250409-89f8206ba4",
-    "sharp": "^0.34.1"
->>>>>>> 1d08e91e
   },
   "devDependencies": {
     "@types/jest": "^30.0.0",
